#ifndef slic3r_Point_hpp_
#define slic3r_Point_hpp_

extern "C" {
#include "EXTERN.h"
#include "perl.h"
#include "XSUB.h"
#include "ppport.h"
}

<<<<<<< HEAD
#include <math.h>
=======
namespace Slic3r {
>>>>>>> 027f8d1e

class Point
{
    public:
    long x;
    long y;
    Point(long _x = 0, long _y = 0): x(_x), y(_y) {};
    void rotate(double angle, Point* center);
};

void
Point::rotate(double angle, Point* center)
{
    double cur_x = (double)x;
    double cur_y = (double)y;
    x = (long)( (double)center->x + cos(angle) * (cur_x - (double)center->x) - sin(angle) * (cur_y - (double)center->y) );
    y = (long)( (double)center->y + cos(angle) * (cur_y - (double)center->y) + sin(angle) * (cur_x - (double)center->x) );
}

SV*
point2perl(Point& point) {
    AV* av = newAV();
    av_fill(av, 1);
    av_store_point_xy(av, point.x, point.y);
    return sv_bless(newRV_noinc((SV*)av), gv_stashpv("Slic3r::Point", GV_ADD));
}

}

#endif<|MERGE_RESOLUTION|>--- conflicted
+++ resolved
@@ -8,11 +8,9 @@
 #include "ppport.h"
 }
 
-<<<<<<< HEAD
 #include <math.h>
-=======
+
 namespace Slic3r {
->>>>>>> 027f8d1e
 
 class Point
 {

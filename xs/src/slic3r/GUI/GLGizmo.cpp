--- conflicted
+++ resolved
@@ -1253,10 +1253,6 @@
             ::glColor4f(0.9f, 0.9f, 0.9f, 0.5f);
 
 #if ENABLE_MODELINSTANCE_3D_OFFSET
-<<<<<<< HEAD
-        for (Vec3d offset : m_instances_positions) {
-            offset += dragged_offset;
-=======
 #if ENABLE_MODELINSTANCE_3D_ROTATION
         for (const InstanceData& inst : m_instances) {
             Vec3d position = inst.position + dragged_offset;
@@ -1264,16 +1260,12 @@
         for (Vec3d offset : m_instances_positions) {
             offset += dragged_offset;
 #endif // ENABLE_MODELINSTANCE_3D_ROTATION
->>>>>>> a079f2a3
 #else
         for (Vec2d offset : m_instances_positions) {
             offset += to_2d(dragged_offset);
 #endif // ENABLE_MODELINSTANCE_3D_OFFSET
             ::glPushMatrix();
 #if ENABLE_MODELINSTANCE_3D_OFFSET
-<<<<<<< HEAD
-            ::glTranslated(offset(0), offset(1), offset(2));
-=======
 #if ENABLE_MODELINSTANCE_3D_ROTATION
             ::glTranslated(position(0), position(1), position(2));
             ::glRotated(inst.rotation(2) * 180.0 / (double)PI, 0.0, 0.0, 1.0);
@@ -1283,7 +1275,6 @@
 #else
             ::glTranslated(offset(0), offset(1), offset(2));
 #endif // ENABLE_MODELINSTANCE_3D_ROTATION
->>>>>>> a079f2a3
 #else
             ::glTranslatef((GLfloat)offset(0), (GLfloat)offset(1), 0.0f);
 #endif // ENABLE_MODELINSTANCE_3D_OFFSET
@@ -1306,23 +1297,16 @@
     {
         ::glColor3f(1.0f, 1.0f, picking_color_component(i));
 #if ENABLE_MODELINSTANCE_3D_OFFSET
-<<<<<<< HEAD
-        for (const Vec3d& offset : m_instances_positions) {
-=======
 #if ENABLE_MODELINSTANCE_3D_ROTATION
         for (const InstanceData& inst : m_instances) {
 #else
         for (const Vec3d& offset : m_instances_positions) {
 #endif // ENABLE_MODELINSTANCE_3D_ROTATION
->>>>>>> a079f2a3
 #else
         for (const Vec2d& offset : m_instances_positions) {
 #endif // ENABLE_MODELINSTANCE_3D_OFFSET
             ::glPushMatrix();
 #if ENABLE_MODELINSTANCE_3D_OFFSET
-<<<<<<< HEAD
-            ::glTranslated(offset(0), offset(1), offset(2));
-=======
 #if ENABLE_MODELINSTANCE_3D_ROTATION
             ::glTranslated(inst.position(0), inst.position(1), inst.position(2));
             ::glRotated(inst.rotation(2) * 180.0 / (double)PI, 0.0, 0.0, 1.0);
@@ -1332,7 +1316,6 @@
 #else
             ::glTranslated(offset(0), offset(1), offset(2));
 #endif // ENABLE_MODELINSTANCE_3D_ROTATION
->>>>>>> a079f2a3
 #else
             ::glTranslatef((GLfloat)offset(0), (GLfloat)offset(1), 0.0f);
 #endif // ENABLE_MODELINSTANCE_3D_OFFSET
@@ -1358,15 +1341,11 @@
 #endif // ENABLE_MODELINSTANCE_3D_ROTATION
         for (const auto* instance : m_model_object->instances)
 #if ENABLE_MODELINSTANCE_3D_OFFSET
-<<<<<<< HEAD
-            m_instances_positions.emplace_back(instance->get_offset());
-=======
 #if ENABLE_MODELINSTANCE_3D_ROTATION
             m_instances.emplace_back(instance->get_offset(), instance->get_rotation(), instance->scaling_factor);
 #else
             m_instances_positions.emplace_back(instance->get_offset());
 #endif // ENABLE_MODELINSTANCE_3D_ROTATION
->>>>>>> a079f2a3
 #else
             m_instances_positions.emplace_back(instance->offset);
 #endif // ENABLE_MODELINSTANCE_3D_OFFSET

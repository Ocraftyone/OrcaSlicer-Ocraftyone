--- conflicted
+++ resolved
@@ -1166,7 +1166,7 @@
 
     m_gizmos.insert(GizmosMap::value_type(Rotate, gizmo));
 
-    gizmo = new GLGizmoFlatten;
+    gizmo = new GLGizmoFlatten(parent);
     if (gizmo == nullptr)
         return false;
 
@@ -1427,16 +1427,13 @@
 #endif // ENABLE_GIZMOS_3D
 }
 
-<<<<<<< HEAD
-void GLCanvas3D::Gizmos::render_current_gizmo(const BoundingBoxf3& box) const
-=======
-Pointf3 GLCanvas3D::Gizmos::get_flattening_normal() const
+Vec3d GLCanvas3D::Gizmos::get_flattening_normal() const
 {
     if (!m_enabled)
-        return Pointf3(0.f, 0.f, 0.f);
+        return Vec3d::Zero();
 
     GizmosMap::const_iterator it = m_gizmos.find(Flatten);
-    return (it != m_gizmos.end()) ? reinterpret_cast<GLGizmoFlatten*>(it->second)->get_flattening_normal() : Pointf3(0.f, 0.f, 0.f);
+    return (it != m_gizmos.end()) ? reinterpret_cast<GLGizmoFlatten*>(it->second)->get_flattening_normal() : Vec3d::Zero();
 }
 
 void GLCanvas3D::Gizmos::set_flattening_data(const ModelObject* model_object)
@@ -1449,33 +1446,15 @@
         reinterpret_cast<GLGizmoFlatten*>(it->second)->set_flattening_data(model_object);
 }
 
-void GLCanvas3D::Gizmos::render(const GLCanvas3D& canvas, const BoundingBoxf3& box, RenderOrder render_order) const
->>>>>>> 4522811f
+void GLCanvas3D::Gizmos::render_current_gizmo(const BoundingBoxf3& box) const
 {
     if (!m_enabled)
         return;
 
-<<<<<<< HEAD
+    ::glDisable(GL_DEPTH_TEST);
+
     if (box.radius() > 0.0)
         _render_current_gizmo(box);
-=======
-    ::glDisable(GL_DEPTH_TEST);
-
-    if ((render_order == BeforeBed && dynamic_cast<GLGizmoFlatten*>(_get_current()))
-     || (render_order == AfterBed && !dynamic_cast<GLGizmoFlatten*>(_get_current()))) {
-        if (box.radius() > 0.0)
-            _render_current_gizmo(box);
-     }
-
-    if  (render_order == AfterBed) {
-        ::glPushMatrix();
-        ::glLoadIdentity();
-
-        _render_overlay(canvas);
-
-        ::glPopMatrix();
-    }
->>>>>>> 4522811f
 }
 
 void GLCanvas3D::Gizmos::render_current_gizmo_for_picking_pass(const BoundingBoxf3& box) const
@@ -2424,14 +2403,7 @@
         _render_axes(false);
     }
     _render_objects();
-<<<<<<< HEAD
-
     if (!is_custom_bed) // textured bed needs to be rendered after objects
-=======
-    _render_gizmo(Gizmos::RenderOrder::BeforeBed);
-    // textured bed needs to be rendered after objects
-    if (!is_custom_bed)
->>>>>>> 4522811f
     {
         _render_axes(true);
         _render_bed(theta);
@@ -2444,11 +2416,7 @@
     _render_gizmos_overlay();
     _render_warning_texture();
     _render_legend_texture();
-<<<<<<< HEAD
     _render_toolbar();
-=======
-    _render_gizmo(Gizmos::RenderOrder::AfterBed);
->>>>>>> 4522811f
     _render_layer_editing_overlay();
 
     m_canvas->SwapBuffers();
@@ -3049,17 +3017,18 @@
             update_gizmos_data();
             m_gizmos.start_dragging();
             m_mouse.drag.gizmo_volume_idx = _get_first_selected_volume_id(selected_object_idx);
-            m_dirty = true;
 
             if (m_gizmos.get_current_type() == Gizmos::Flatten) {
                 // Rotate the object so the normal points downward:
-                Pointf3 normal = m_gizmos.get_flattening_normal();
-                if (normal.x != 0.f || normal.y != 0.f || normal.z != 0.f) {
-                    Pointf3 axis = normal.z > 0.999f ? Pointf3(1, 0, 0) : cross(normal, Pointf3(0.f, 0.f, -1.f));
-                    float angle = -acos(-normal.z);
-                    m_on_gizmo_rotate_callback.call(angle, axis.x, axis.y, axis.z);
+                Vec3d normal = m_gizmos.get_flattening_normal();
+                if (normal != Vec3d::Zero()) {
+                    Vec3d axis = normal(2) > 0.999f ? Vec3d::UnitX() : normal.cross(-Vec3d::UnitZ());
+                    float angle = -acos(-normal(2));
+                    m_on_gizmo_rotate_callback.call(angle, (float)axis(0), (float)axis(1), (float)axis(2));
                 }
             }
+
+            m_dirty = true;
         }
         else if (toolbar_contains_mouse != -1)
         {
@@ -4105,7 +4074,6 @@
         ::glDisable(GL_LIGHTING);
 }
 
-<<<<<<< HEAD
 void GLCanvas3D::_render_current_gizmo() const
 {
     m_gizmos.render_current_gizmo(_selected_volumes_bounding_box());
@@ -4120,11 +4088,6 @@
 {
     _resize_toolbar();
     m_toolbar.render();
-=======
-void GLCanvas3D::_render_gizmo(Gizmos::RenderOrder render_order) const
-{
-    m_gizmos.render(*this, _selected_volumes_bounding_box(), render_order);
->>>>>>> 4522811f
 }
 
 float GLCanvas3D::_get_layers_editing_cursor_z_relative() const

--- conflicted
+++ resolved
@@ -1981,17 +1981,7 @@
             [&print]() { print.throw_if_canceled(); });
       }
     }
-<<<<<<< HEAD
-    
-=======
-
-    //BBS: add plate id into thumbnail render logic
-    if(!print.is_BBL_Printer()){
-        DoExport::export_thumbnails_to_file(thumbnail_cb, print.get_plate_index(), print.full_print_config().option<ConfigOptionPoints>("thumbnail_size")->values,
-            [&file](const char* sz) { file.write(sz); },
-            [&print]() { print.throw_if_canceled(); });
-    }
->>>>>>> 5250dc6f
+
 
     // Write some terse information on the slicing parameters.
     const PrintObject *first_object         = print.objects().front();
@@ -2192,7 +2182,6 @@
 
         BoundingBoxf bbox;
         auto pts = std::make_unique<ConfigOptionPoints>();
-<<<<<<< HEAD
         if (print.calib_mode() == CalibMode::Calib_PA_Line || print.calib_mode() == CalibMode::Calib_PA_Pattern) {
             bbox = bbox_bed;
             bbox.offset(-5.0);
@@ -2242,57 +2231,6 @@
         this->placeholder_parser().set("plate_name", new ConfigOptionString(print.get_plate_name()));
         this->placeholder_parser().set("first_layer_height", new ConfigOptionFloat(m_config.initial_layer_print_height.value));
 
-=======
-        pts->values.reserve(print.first_layer_convex_hull().size());
-        for (const Point &pt : print.first_layer_convex_hull().points)
-            pts->values.emplace_back(unscale(pt));
-        BoundingBoxf bbox(pts->values);
-        m_placeholder_parser.set("first_layer_print_convex_hull", pts.release());
-        m_placeholder_parser.set("first_layer_print_min", new ConfigOptionFloats({bbox.min.x() - plate_offset.x(), bbox.min.y() - plate_offset.y()}));
-        m_placeholder_parser.set("first_layer_print_max", new ConfigOptionFloats({bbox.max.x() - plate_offset.x(), bbox.max.y() - plate_offset.y()}));
-        m_placeholder_parser.set("first_layer_print_size", new ConfigOptionFloats({ bbox.size().x(), bbox.size().y() }));
-        // get center without wipe tower
-        BoundingBoxf bbox_wo_wt;// bounding box without wipe tower
-        for (auto& objPtr : print.objects()) {
-            BBoxData data;
-            bbox_wo_wt.merge(unscaled(objPtr->get_first_layer_bbox(data.area, data.layer_height, data.name)));
-        }
-        auto center = bbox_wo_wt.center();
-        m_placeholder_parser.set("first_layer_center_no_wipe_tower", new ConfigOptionFloats(center.x(),center.y()));
-    }
-
-    int max_chamber_temp = 0;
-    {
-        int curr_bed_type = m_config.curr_bed_type.getInt();
-
-        for (const auto& extruder : m_writer.extruders())
-            max_chamber_temp = std::max(max_chamber_temp, m_config.chamber_temperatures.get_at(extruder.id()));
-
-        std::string first_layer_bed_temp_str;
-        const ConfigOptionInts* first_bed_temp_opt = m_config.option<ConfigOptionInts>(get_bed_temp_1st_layer_key((BedType)curr_bed_type));
-        const ConfigOptionInts* bed_temp_opt = m_config.option<ConfigOptionInts>(get_bed_temp_key((BedType)curr_bed_type));
-        m_placeholder_parser.set("bbl_bed_temperature_gcode", new ConfigOptionBool(false));
-        m_placeholder_parser.set("bed_temperature_initial_layer", new ConfigOptionInts(*first_bed_temp_opt));
-        m_placeholder_parser.set("bed_temperature", new ConfigOptionInts(*bed_temp_opt));
-        m_placeholder_parser.set("bed_temperature_initial_layer_single", new ConfigOptionInt(first_bed_temp_opt->get_at(initial_extruder_id)));
-        m_placeholder_parser.set("bed_temperature_initial_layer_vector", new ConfigOptionString(""));
-        m_placeholder_parser.set("chamber_temperature", new ConfigOptionInts({max_chamber_temp}));
-        m_placeholder_parser.set("overall_chamber_temperature", new ConfigOptionInt(max_chamber_temp));
-
-         //support variables `first_layer_temperature` and `first_layer_bed_temperature`
-        m_placeholder_parser.set("first_layer_bed_temperature", new ConfigOptionInts(*first_bed_temp_opt));
-        m_placeholder_parser.set("first_layer_temperature", new ConfigOptionInts(m_config.nozzle_temperature_initial_layer));
-        m_placeholder_parser.set("max_print_height", new ConfigOptionInt(m_config.printable_height));
-        m_placeholder_parser.set("z_offset", new ConfigOptionFloat(0.0f));
-        m_placeholder_parser.set("plate_name", new ConfigOptionString(print.get_plate_name()));
-
-        //add during_print_exhaust_fan_speed
-        std::vector<int> during_print_exhaust_fan_speed_num;
-        during_print_exhaust_fan_speed_num.reserve(m_config.during_print_exhaust_fan_speed.size());
-        for (const auto& item : m_config.during_print_exhaust_fan_speed.values)
-            during_print_exhaust_fan_speed_num.emplace_back((int)(item / 100.0 * 255));
-        m_placeholder_parser.set("during_print_exhaust_fan_speed_num",new ConfigOptionInts(during_print_exhaust_fan_speed_num));
->>>>>>> 5250dc6f
         //BBS: calculate the volumetric speed of outer wall. Ignore pre-object setting and multi-filament, and just use the default setting
         {
 
@@ -2330,12 +2268,9 @@
     m_writer.set_current_position_clear(false);
     m_start_gcode_filament = GCodeProcessor::get_gcode_last_filament(machine_start_gcode);
 
-<<<<<<< HEAD
     //flush FanMover buffer to avoid modifying the start gcode if it's manual.
     if (!machine_start_gcode.empty() && this->m_fan_mover.get() != nullptr)
         file.write(this->m_fan_mover.get()->process_gcode("", true));
-=======
->>>>>>> 5250dc6f
 
     // Process filament-specific gcode.
    /* if (has_wipe_tower) {
@@ -2346,17 +2281,12 @@
             file.writeln(this->placeholder_parser_process("filament_start_gcode", print.config().filament_start_gcode.values[initial_extruder_id], initial_extruder_id, &config));
     }
 */
-<<<<<<< HEAD
-    if (is_bbl_printers)
+    if (is_bbl_printers) {
         this->_print_first_layer_extruder_temperatures(file, print, machine_start_gcode, initial_extruder_id, true);
-=======
-    this->_print_first_layer_extruder_temperatures(file, print, machine_start_gcode, initial_extruder_id, true);
-
-    if (m_config.support_air_filtration.getBool() && m_config.activate_air_filtration.get_at(initial_extruder_id)) {
-        file.write(m_writer.set_exhaust_fan(m_config.during_print_exhaust_fan_speed.get_at(initial_extruder_id), true));
-    }
-
->>>>>>> 5250dc6f
+        if (m_config.support_air_filtration.getBool() && m_config.activate_air_filtration.get_at(initial_extruder_id)) {
+            file.write(m_writer.set_exhaust_fan(m_config.during_print_exhaust_fan_speed.get_at(initial_extruder_id), true));
+        }
+    }
     print.throw_if_canceled();
 
     // Set other general things.
@@ -3502,16 +3432,7 @@
     } else if (print.calib_mode() == CalibMode::Calib_Temp_Tower) {
         auto offset = static_cast<unsigned int>(print_z / 10.001) * 5;
         gcode += writer().set_temperature(print.calib_params().start - offset);
-<<<<<<< HEAD
     } else if (print.calib_mode() == CalibMode::Calib_VFA_Tower) {
-=======
-    }
-    else if (print.calib_mode() == CalibMode::Calib_Vol_speed_Tower) {
-        auto _speed = print.calib_params().start + print_z * print.calib_params().step;
-        m_calib_config.set_key_value("outer_wall_speed", new ConfigOptionFloat(std::round(_speed)));
-    }
-    else if (print.calib_mode() == CalibMode::Calib_VFA_Tower) {
->>>>>>> 5250dc6f
         auto _speed = print.calib_params().start + std::floor(print_z / 5.0) * print.calib_params().step;
         m_calib_config.set_key_value("outer_wall_speed", new ConfigOptionFloat(std::round(_speed)));
     } else if (print.calib_mode() == CalibMode::Calib_Vol_speed_Tower) {
@@ -3921,22 +3842,10 @@
                 if (m_config.reduce_crossing_wall)
                     m_avoid_crossing_perimeters.init_layer(*m_layer);
 
-<<<<<<< HEAD
                 if (this->config().gcode_label_objects) {
                     gcode += std::string("; printing object ") + instance_to_print.print_object.model_object()->name +
                              " id:" + std::to_string(instance_to_print.print_object.get_id()) + " copy " +
                              std::to_string(inst.id) + "\n";
-=======
-                std::string temp_start_str;
-                if (m_enable_label_object) {
-                    std::string start_str = std::string("; start printing object, unique label id: ") + std::to_string(instance_to_print.label_object_id) + "\n";
-                    if (print.is_BBL_Printer()) {
-                        start_str += ("M624 " + _encode_label_ids_to_base64({ instance_to_print.label_object_id }));
-                        start_str += "\n";
-                    }
-                    temp_start_str = start_str;
-                    m_writer.set_object_start_str(start_str);
->>>>>>> 5250dc6f
                 }
                 // exclude objects
                 if (m_enable_exclude_object) {
@@ -4026,80 +3935,16 @@
                     m_last_obj_copy = this_object_copy;
                     this->set_origin(unscale(offset));
                     //FIXME the following code prints regions in the order they are defined, the path is not optimized in any way.
-<<<<<<< HEAD
                     bool is_infill_first = print.default_region_config().wall_infill_order == WallInfillOrder::InfillInnerOuter ||
                                            print.default_region_config().wall_infill_order == WallInfillOrder::InfillOuterInner;
-=======
-                    bool is_infill_first = print.config().wall_infill_order == WallInfillOrder::InfillInnerOuter ||
-                                           print.config().wall_infill_order == WallInfillOrder::InfillOuterInner;
-
-                    auto has_infill = [](const std::vector<ObjectByExtruder::Island::Region> &by_region) {
-                        for (auto region : by_region) {
-                            if (!region.infills.empty())
-                                return true;
-                        }
-                        return false;
-                    };
-
->>>>>>> 5250dc6f
                     //BBS: for first layer, we always print wall firstly to get better bed adhesive force
                     //This behaviour is same with cura
                     if (is_infill_first && !first_layer) {
-                        if (!has_wipe_tower && need_insert_timelapse_gcode_for_traditional && !has_insert_timelapse_gcode && has_infill(by_region_specific)) {
-                            gcode += this->retract(false, false, LiftType::NormalLift);
-                            if (!temp_start_str.empty() && m_writer.empty_object_start_str()) {
-                                std::string end_str = std::string("; stop printing object, unique label id: ") + std::to_string(instance_to_print.label_object_id) + "\n";
-                                if (print.is_BBL_Printer())
-                                    end_str += "M625\n";
-                                gcode += end_str;
-                            }
-
-                            std::string timepals_gcode = insert_timelapse_gcode();
-                            gcode += timepals_gcode;
-                            m_writer.set_current_position_clear(false);
-                            //BBS: check whether custom gcode changes the z position. Update if changed
-                            double temp_z_after_timepals_gcode;
-                            if (GCodeProcessor::get_last_z_from_gcode(timepals_gcode, temp_z_after_timepals_gcode)) {
-                                Vec3d pos = m_writer.get_position();
-                                pos(2) = temp_z_after_timepals_gcode;
-                                m_writer.set_position(pos);
-                            }
-
-                            if (!temp_start_str.empty() && m_writer.empty_object_start_str())
-                                gcode += temp_start_str;
-                            temp_start_str.clear();
-                            has_insert_timelapse_gcode = true;
-                        }
-                        gcode += this->extrude_infill(print, by_region_specific, false);
+                                                gcode += this->extrude_infill(print, by_region_specific, false);
                         gcode += this->extrude_perimeters(print, by_region_specific);
                     } else {
                         gcode += this->extrude_perimeters(print, by_region_specific);
-                        if (!has_wipe_tower && need_insert_timelapse_gcode_for_traditional && !has_insert_timelapse_gcode && has_infill(by_region_specific)) {
-                            gcode += this->retract(false, false, LiftType::NormalLift);
-                            if (!temp_start_str.empty() && m_writer.empty_object_start_str()) {
-                                std::string end_str = std::string("; stop printing object, unique label id: ") + std::to_string(instance_to_print.label_object_id) + "\n";
-                                if (print.is_BBL_Printer())
-                                    end_str += "M625\n";
-                                gcode += end_str;
-                            }
-
-                            std::string timepals_gcode = insert_timelapse_gcode();
-                            gcode += timepals_gcode;
-                            m_writer.set_current_position_clear(false);
-                            //BBS: check whether custom gcode changes the z position. Update if changed
-                            double temp_z_after_timepals_gcode;
-                            if (GCodeProcessor::get_last_z_from_gcode(timepals_gcode, temp_z_after_timepals_gcode)) {
-                                Vec3d pos = m_writer.get_position();
-                                pos(2) = temp_z_after_timepals_gcode;
-                                m_writer.set_position(pos);
-                            }
-
-                            if (!temp_start_str.empty() && m_writer.empty_object_start_str())
-                                gcode += temp_start_str;
-                            temp_start_str.clear();
-                            has_insert_timelapse_gcode = true;
-                        }
-                        gcode += this->extrude_infill(print,by_region_specific, false);
+                                                gcode += this->extrude_infill(print,by_region_specific, false);
                     }
                     // ironing
                     gcode += this->extrude_infill(print,by_region_specific, true);

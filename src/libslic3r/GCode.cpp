#include "BoundingBox.hpp"
#include "Polygon.hpp"
#include "PrintConfig.hpp"
#include "libslic3r.h"
#include "I18N.hpp"
#include "GCode.hpp"
#include "Exception.hpp"
#include "ExtrusionEntity.hpp"
#include "EdgeGrid.hpp"
#include "Geometry/ConvexHull.hpp"
#include "GCode/PrintExtents.hpp"
#include "GCode/Thumbnails.hpp"
#include "GCode/WipeTower.hpp"
#include "ShortestPath.hpp"
#include "Print.hpp"
#include "Utils.hpp"
#include "ClipperUtils.hpp"
#include "libslic3r.h"
#include "LocalesUtils.hpp"
#include "libslic3r/format.hpp"
#include "Time.hpp"
#include "GCode/ExtrusionProcessor.hpp"
#include <algorithm>
#include <cstdlib>
#include <chrono>
#include <iostream>
#include <math.h>
#include <stdlib.h>
#include <string>
#include <utility>
#include <string_view>

#include <regex>
#include <boost/algorithm/string.hpp>
#include <boost/algorithm/string/find.hpp>
#include <boost/foreach.hpp>
#include <boost/filesystem.hpp>
#include <boost/log/trivial.hpp>
#include <boost/beast/core/detail/base64.hpp>

#include <boost/nowide/iostream.hpp>
#include <boost/nowide/cstdio.hpp>
#include <boost/nowide/cstdlib.hpp>

#include "SVG.hpp"

#include <tbb/parallel_for.h>
#include "calib.hpp"
// Intel redesigned some TBB interface considerably when merging TBB with their oneAPI set of libraries, see GH #7332.
// We are using quite an old TBB 2017 U7. Before we update our build servers, let's use the old API, which is deprecated in up to date TBB.
#if ! defined(TBB_VERSION_MAJOR)
    #include <tbb/version.h>
#endif
#if ! defined(TBB_VERSION_MAJOR)
    static_assert(false, "TBB_VERSION_MAJOR not defined");
#endif
#if TBB_VERSION_MAJOR >= 2021
    #include <tbb/parallel_pipeline.h>
    using slic3r_tbb_filtermode = tbb::filter_mode;
#else
    #include <tbb/pipeline.h>
    using slic3r_tbb_filtermode = tbb::filter;
#endif

#include <Shiny/Shiny.h>

#include "miniz_extension.hpp"

using namespace std::literals::string_view_literals;

#if 0
// Enable debugging and asserts, even in the release build.
#define DEBUG
#define _DEBUG
#undef NDEBUG
#endif

#include <assert.h>

namespace Slic3r {

    //! macro used to mark string used at localization,
    //! return same string
#define L(s) (s)
#define _(s) Slic3r::I18N::translate(s)

static const float g_min_purge_volume = 100.f;
static const float g_purge_volume_one_time = 135.f;
static const int g_max_flush_count = 4;
// static const size_t g_max_label_object = 64;

Vec2d travel_point_1;
Vec2d travel_point_2;
Vec2d travel_point_3;

static std::vector<Vec2d> get_path_of_change_filament(const Print& print)
{
    // give safe value in case there is no start_end_points in config
    std::vector<Vec2d> out_points;
    out_points.emplace_back(Vec2d(54, 0));
    out_points.emplace_back(Vec2d(54, 0));
    out_points.emplace_back(Vec2d(54, 245));

    // get the start_end_points from config (20, -3) (54, 245)
    Pointfs points = print.config().start_end_points.values;
    if (points.size() != 2)
        return out_points;

    Vec2d start_point  = points[0];
    Vec2d end_point    = points[1];

    // the cutter area size(18, 28)
    Pointfs excluse_area = print.config().bed_exclude_area.values;
    if (excluse_area.size() != 4)
        return out_points;

    double cutter_area_x = excluse_area[2].x() + 2;
    double cutter_area_y = excluse_area[2].y() + 2;

    double start_x_position = start_point.x();
    double end_x_position   = end_point.x();
    double end_y_position   = end_point.y();

    bool can_travel_form_left = true;

    // step 1: get the x-range intervals of all objects
    std::vector<std::pair<double, double>> object_intervals;
    for (PrintObject *print_object : print.objects()) {
        const PrintInstances &print_instances = print_object->instances();
        BoundingBoxf3 bounding_box = print_instances[0].model_instance->get_object()->bounding_box();

        if (bounding_box.min.x() < start_x_position && bounding_box.min.y() < cutter_area_y)
            can_travel_form_left = false;

        std::pair<double, double> object_scope = std::make_pair(bounding_box.min.x() - 2, bounding_box.max.x() + 2);
        if (object_intervals.empty())
            object_intervals.push_back(object_scope);
        else {
            std::vector<std::pair<double, double>> new_object_intervals;
            bool intervals_intersect = false;
            std::pair<double, double>              new_merged_scope;
            for (auto object_interval : object_intervals) {
                if (object_interval.second >= object_scope.first && object_interval.first <= object_scope.second) {
                    if (intervals_intersect) {
                        new_merged_scope = std::make_pair(std::min(object_interval.first, new_merged_scope.first), std::max(object_interval.second, new_merged_scope.second));
                    } else { // it is the first intersection
                        new_merged_scope = std::make_pair(std::min(object_interval.first, object_scope.first), std::max(object_interval.second, object_scope.second));
                    }
                    intervals_intersect = true;
                } else {
                    new_object_intervals.push_back(object_interval);
                }
            }

            if (intervals_intersect) {
                new_object_intervals.push_back(new_merged_scope);
                object_intervals = new_object_intervals;
            } else
                object_intervals.push_back(object_scope);
        }
    }

    // step 2: get the available x-range
    std::sort(object_intervals.begin(), object_intervals.end(),
              [](const std::pair<double, double> &left, const std::pair<double, double> &right) {
            return left.first < right.first;
    });
    std::vector<std::pair<double, double>> available_intervals;
    double                                 start_position = 0;
    for (auto object_interval : object_intervals) {
        if (object_interval.first > start_position)
            available_intervals.push_back(std::make_pair(start_position, object_interval.first));
        start_position = object_interval.second;
    }
    available_intervals.push_back(std::make_pair(start_position, 255));

    // step 3: get the nearest path
    double new_path     = 255;
    for (auto available_interval : available_intervals) {
        if (available_interval.first > end_x_position) {
            double distance = available_interval.first - end_x_position;
            new_path        = abs(end_x_position - new_path) < distance ? new_path : available_interval.first;
            break;
        } else {
            if (available_interval.second >= end_x_position) {
                new_path = end_x_position;
                break;
            } else if (!can_travel_form_left && available_interval.second < start_x_position) {
                continue;
            } else {
                new_path     = available_interval.second;
            }
        }
    }

    // step 4: generate path points  (new_path == start_x_position means not need to change path)
    Vec2d out_point_1;
    Vec2d out_point_2;
    Vec2d out_point_3;
    if (new_path < start_x_position) {
        out_point_1 = Vec2d(start_x_position, cutter_area_y);
        out_point_2 = Vec2d(new_path, cutter_area_y);
        out_point_3 = Vec2d(new_path, end_y_position);
    } else {
        out_point_1 = Vec2d(new_path, 0);
        out_point_2 = Vec2d(new_path, 0);
        out_point_3 = Vec2d(new_path, end_y_position);
    }

    out_points.clear();
    out_points.emplace_back(out_point_1);
    out_points.emplace_back(out_point_2);
    out_points.emplace_back(out_point_3);

    return out_points;
}

// Only add a newline in case the current G-code does not end with a newline.
    static inline void check_add_eol(std::string& gcode)
    {
        if (!gcode.empty() && gcode.back() != '\n')
            gcode += '\n';
    }


    // Return true if tch_prefix is found in custom_gcode
    static bool custom_gcode_changes_tool(const std::string& custom_gcode, const std::string& tch_prefix, unsigned next_extruder)
    {
        bool ok = false;
        size_t from_pos = 0;
        size_t pos = 0;
        while ((pos = custom_gcode.find(tch_prefix, from_pos)) != std::string::npos) {
            if (pos + 1 == custom_gcode.size())
                break;
            from_pos = pos + 1;
            // only whitespace is allowed before the command
            while (--pos < custom_gcode.size() && custom_gcode[pos] != '\n') {
                if (!std::isspace(custom_gcode[pos]))
                    goto NEXT;
            }
            {
                // we should also check that the extruder changes to what was expected
                std::istringstream ss(custom_gcode.substr(from_pos, std::string::npos));
                unsigned num = 0;
                if (ss >> num)
                    ok = (num == next_extruder);
            }
        NEXT:;
        }
        return ok;
    }

    std::string OozePrevention::pre_toolchange(GCode& gcodegen)
    {
        std::string gcode;

        // move to the nearest standby point
        if (!this->standby_points.empty()) {
            // get current position in print coordinates
            Vec3d writer_pos = gcodegen.writer().get_position();
            Point pos = Point::new_scale(writer_pos(0), writer_pos(1));

            // find standby point
            Point standby_point;
            pos.nearest_point(this->standby_points, &standby_point);

            /*  We don't call gcodegen.travel_to() because we don't need retraction (it was already
                triggered by the caller) nor reduce_crossing_wall and also because the coordinates
                of the destination point must not be transformed by origin nor current extruder offset.  */
            gcode += gcodegen.writer().travel_to_xy(unscale(standby_point),
                "move to standby position");
        }

        if (gcodegen.config().standby_temperature_delta.value != 0) {
            // we assume that heating is always slower than cooling, so no need to block
            gcode += gcodegen.writer().set_temperature
            (this->_get_temp(gcodegen) + gcodegen.config().standby_temperature_delta.value, false, gcodegen.writer().extruder()->id());
        }

        return gcode;
    }

    std::string OozePrevention::post_toolchange(GCode& gcodegen)
    {
        return (gcodegen.config().standby_temperature_delta.value != 0) ?
            gcodegen.writer().set_temperature(this->_get_temp(gcodegen), true, gcodegen.writer().extruder()->id()) :
            std::string();
    }

    int
        OozePrevention::_get_temp(GCode& gcodegen)
    {
        return (gcodegen.layer() != NULL && gcodegen.layer()->id() == 0)
            ? gcodegen.config().nozzle_temperature_initial_layer.get_at(gcodegen.writer().extruder()->id())
            : gcodegen.config().nozzle_temperature.get_at(gcodegen.writer().extruder()->id());
    }

    std::string Wipe::wipe(GCode& gcodegen, bool toolchange, bool is_last)
    {
        std::string gcode;

        /*  Reduce feedrate a bit; travel speed is often too high to move on existing material.
            Too fast = ripping of existing material; too slow = short wipe path, thus more blob.  */
        double _wipe_speed = gcodegen.config().get_abs_value("wipe_speed");// gcodegen.writer().config.travel_speed.value * 0.8;
        if(gcodegen.config().role_based_wipe_speed)
            _wipe_speed = gcodegen.writer().get_current_speed() / 60.0;
        if(_wipe_speed < 10)
            _wipe_speed = 10;

        // get the retraction length
        double length = toolchange
            ? gcodegen.writer().extruder()->retract_length_toolchange()
            : gcodegen.writer().extruder()->retraction_length();
        // Shorten the retraction length by the amount already retracted before wipe.
        length *= (1. - gcodegen.writer().extruder()->retract_before_wipe());

        //SoftFever: allow 100% retract before wipe
        if (length >= 0)
        {
            /*  Calculate how long we need to travel in order to consume the required
                amount of retraction. In other words, how far do we move in XY at wipe_speed
                for the time needed to consume retraction_length at retraction_speed?  */
            // BBS
            double wipe_dist = scale_(gcodegen.config().wipe_distance.get_at(gcodegen.writer().extruder()->id()));

            /*  Take the stored wipe path and replace first point with the current actual position
                (they might be different, for example, in case of loop clipping).  */
            Polyline wipe_path;
            wipe_path.append(gcodegen.last_pos());
            wipe_path.append(
                this->path.points.begin() + 1,
                this->path.points.end()
            );

            wipe_path.clip_end(wipe_path.length() - wipe_dist);

            // subdivide the retraction in segments
            if (!wipe_path.empty()) {
                // BBS. Handle short path case.
                if (wipe_path.length() < wipe_dist) {
                    wipe_dist = wipe_path.length();
                    //BBS: avoid to divide 0
                    wipe_dist = wipe_dist < EPSILON ? EPSILON : wipe_dist;
                }

                // add tag for processor
                gcode += ";" + GCodeProcessor::reserved_tag(GCodeProcessor::ETags::Wipe_Start) + "\n";
                //BBS: don't need to enable cooling makers when this is the last wipe. Because no more cooling layer will clean this "_WIPE"
                //Softfever: 
                std::string cooling_mark = "";
                if (gcodegen.enable_cooling_markers() && !is_last)
                    cooling_mark = /*gcodegen.config().role_based_wipe_speed ? ";_EXTERNAL_PERIMETER" : */";_WIPE";

                gcode += gcodegen.writer().set_speed(_wipe_speed * 60, "", cooling_mark);
                for (const Line& line : wipe_path.lines()) {
                    double segment_length = line.length();
                    double dE = length * (segment_length / wipe_dist);
                    //BBS: fix this FIXME
                    //FIXME one shall not generate the unnecessary G1 Fxxx commands, here wipe_speed is a constant inside this cycle.
                    // Is it here for the cooling markers? Or should it be outside of the cycle?
                    //gcode += gcodegen.writer().set_speed(wipe_speed * 60, "", gcodegen.enable_cooling_markers() ? ";_WIPE" : "");
                    gcode += gcodegen.writer().extrude_to_xy(
                        gcodegen.point_to_gcode(line.b),
                        -dE,
                        "wipe and retract"
                    );
                }
                // add tag for processor
                gcode += ";" + GCodeProcessor::reserved_tag(GCodeProcessor::ETags::Wipe_End) + "\n";
                gcodegen.set_last_pos(wipe_path.points.back());
            }

            // prevent wiping again on same path
            this->reset_path();
        }

        return gcode;
    }

    static inline Point wipe_tower_point_to_object_point(GCode& gcodegen, const Vec2f& wipe_tower_pt)
    {
        return Point(scale_(wipe_tower_pt.x() - gcodegen.origin()(0)), scale_(wipe_tower_pt.y() - gcodegen.origin()(1)));
    }

    std::string WipeTowerIntegration::append_tcr(GCode &gcodegen, const WipeTower::ToolChangeResult &tcr, int new_extruder_id, double z) const
    {
        if (new_extruder_id != -1 && new_extruder_id != tcr.new_tool)
            throw Slic3r::InvalidArgument("Error: WipeTowerIntegration::append_tcr was asked to do a toolchange it didn't expect.");

        std::string gcode;

        // Toolchangeresult.gcode assumes the wipe tower corner is at the origin (except for priming lines)
        // We want to rotate and shift all extrusions (gcode postprocessing) and starting and ending position
        float alpha = m_wipe_tower_rotation / 180.f * float(M_PI);

        auto transform_wt_pt = [&alpha, this](const Vec2f &pt) -> Vec2f {
            Vec2f out = Eigen::Rotation2Df(alpha) * pt;
            out += m_wipe_tower_pos;
            return out;
        };

        Vec2f start_pos = tcr.start_pos;
        Vec2f end_pos   = tcr.end_pos;
        if (!tcr.priming) {
            start_pos = transform_wt_pt(start_pos);
            end_pos   = transform_wt_pt(end_pos);
        }

        Vec2f wipe_tower_offset   = tcr.priming ? Vec2f::Zero() : m_wipe_tower_pos;
        float wipe_tower_rotation = tcr.priming ? 0.f : alpha;

        std::string tcr_rotated_gcode = post_process_wipe_tower_moves(tcr, wipe_tower_offset, wipe_tower_rotation);

        // BBS: add partplate logic
        Vec2f plate_origin_2d(m_plate_origin(0), m_plate_origin(1));

        // BBS: toolchange gcode will move to start_pos,
        // so only perform movement when printing sparse partition to support upper layer.
        // start_pos is the position in plate coordinate.
        if (!tcr.priming && tcr.is_finish_first) {
            // Move over the wipe tower.
            gcode += gcodegen.retract();
            gcodegen.m_avoid_crossing_perimeters.use_external_mp_once();
            gcode += gcodegen.travel_to(wipe_tower_point_to_object_point(gcodegen, start_pos + plate_origin_2d), erMixed,
                                        "Travel to a Wipe Tower");
            gcode += gcodegen.unretract();
        }

        // BBS: if needed, write the gcode_label_objects_end then priming tower, if the retract, didn't did it.
        gcodegen.m_writer.add_object_end_labels(gcode);

        double current_z = gcodegen.writer().get_position().z();
        if (z == -1.) // in case no specific z was provided, print at current_z pos
            z = current_z;
        if (!is_approx(z, current_z)) {
            gcode += gcodegen.writer().retract();
            gcode += gcodegen.writer().travel_to_z(z, "Travel down to the last wipe tower layer.");
            gcode += gcodegen.writer().unretract();
        }

        // Process the end filament gcode.
        std::string end_filament_gcode_str;
        if (gcodegen.writer().extruder() != nullptr) {
            // Process the custom filament_end_gcode in case of single_extruder_multi_material.
            unsigned int       old_extruder_id    = gcodegen.writer().extruder()->id();
            const std::string &filament_end_gcode = gcodegen.config().filament_end_gcode.get_at(old_extruder_id);
            if (gcodegen.writer().extruder() != nullptr && !filament_end_gcode.empty()) {
                end_filament_gcode_str = gcodegen.placeholder_parser_process("filament_end_gcode", filament_end_gcode, old_extruder_id);
                check_add_eol(end_filament_gcode_str);
            }
        }
        // BBS: increase toolchange count
        gcodegen.m_toolchange_count++;

        // BBS: should be placed before toolchange parsing
        std::string toolchange_retract_str = gcodegen.retract(true, false);
        check_add_eol(toolchange_retract_str);

        // Process the custom change_filament_gcode. If it is empty, provide a simple Tn command to change the filament.
        // Otherwise, leave control to the user completely.
        std::string        toolchange_gcode_str;
        const std::string &change_filament_gcode = gcodegen.config().change_filament_gcode.value;
        //        m_max_layer_z = std::max(m_max_layer_z, tcr.print_z);
        if (!change_filament_gcode.empty()) {
            DynamicConfig config;
            int           previous_extruder_id = gcodegen.writer().extruder() ? (int) gcodegen.writer().extruder()->id() : -1;
            config.set_key_value("previous_extruder", new ConfigOptionInt(previous_extruder_id));
            config.set_key_value("next_extruder", new ConfigOptionInt((int) new_extruder_id));
            config.set_key_value("layer_num", new ConfigOptionInt(gcodegen.m_layer_index));
            config.set_key_value("layer_z", new ConfigOptionFloat(tcr.print_z));
            config.set_key_value("toolchange_z", new ConfigOptionFloat(z));
            //            config.set_key_value("max_layer_z", new ConfigOptionFloat(m_max_layer_z));
            // BBS
            {
                GCodeWriter     &gcode_writer = gcodegen.m_writer;
                FullPrintConfig &full_config  = gcodegen.m_config;
                float old_retract_length = gcode_writer.extruder() != nullptr ? full_config.retraction_length.get_at(previous_extruder_id) :
                                                                                0;
                float new_retract_length = full_config.retraction_length.get_at(new_extruder_id);
                float old_retract_length_toolchange = gcode_writer.extruder() != nullptr ?
                                                          full_config.retract_length_toolchange.get_at(previous_extruder_id) :
                                                          0;
                float new_retract_length_toolchange = full_config.retract_length_toolchange.get_at(new_extruder_id);
                int   old_filament_temp             = gcode_writer.extruder() != nullptr ?
                                                          (gcodegen.on_first_layer() ?
                                                               full_config.nozzle_temperature_initial_layer.get_at(previous_extruder_id) :
                                                               full_config.nozzle_temperature.get_at(previous_extruder_id)) :
                                                          210;
                int   new_filament_temp = gcodegen.on_first_layer() ? full_config.nozzle_temperature_initial_layer.get_at(new_extruder_id) :
                                                                      full_config.nozzle_temperature.get_at(new_extruder_id);
                Vec3d nozzle_pos        = gcode_writer.get_position();

                float purge_volume  = tcr.purge_volume < EPSILON ? 0 : std::max(tcr.purge_volume, g_min_purge_volume);
                float filament_area = float((M_PI / 4.f) * pow(full_config.filament_diameter.get_at(new_extruder_id), 2));
                float purge_length  = purge_volume / filament_area;

                int old_filament_e_feedrate = gcode_writer.extruder() != nullptr ?
                                                  (int) (60.0 * full_config.filament_max_volumetric_speed.get_at(previous_extruder_id) /
                                                         filament_area) :
                                                  200;
                old_filament_e_feedrate     = old_filament_e_feedrate == 0 ? 100 : old_filament_e_feedrate;
                int new_filament_e_feedrate = (int) (60.0 * full_config.filament_max_volumetric_speed.get_at(new_extruder_id) /
                                                     filament_area);
                new_filament_e_feedrate     = new_filament_e_feedrate == 0 ? 100 : new_filament_e_feedrate;

                config.set_key_value("max_layer_z", new ConfigOptionFloat(gcodegen.m_max_layer_z));
                config.set_key_value("relative_e_axis", new ConfigOptionBool(full_config.use_relative_e_distances));
                config.set_key_value("toolchange_count", new ConfigOptionInt((int) gcodegen.m_toolchange_count));
                // BBS: fan speed is useless placeholer now, but we don't remove it to avoid
                // slicing error in old change_filament_gcode in old 3MF
                config.set_key_value("fan_speed", new ConfigOptionInt((int) 0));
                config.set_key_value("old_retract_length", new ConfigOptionFloat(old_retract_length));
                config.set_key_value("new_retract_length", new ConfigOptionFloat(new_retract_length));
                config.set_key_value("old_retract_length_toolchange", new ConfigOptionFloat(old_retract_length_toolchange));
                config.set_key_value("new_retract_length_toolchange", new ConfigOptionFloat(new_retract_length_toolchange));
                config.set_key_value("old_filament_temp", new ConfigOptionInt(old_filament_temp));
                config.set_key_value("new_filament_temp", new ConfigOptionInt(new_filament_temp));
                config.set_key_value("x_after_toolchange", new ConfigOptionFloat(start_pos(0)));
                config.set_key_value("y_after_toolchange", new ConfigOptionFloat(start_pos(1)));
                config.set_key_value("z_after_toolchange", new ConfigOptionFloat(nozzle_pos(2)));
                config.set_key_value("first_flush_volume", new ConfigOptionFloat(purge_length / 2.f));
                config.set_key_value("second_flush_volume", new ConfigOptionFloat(purge_length / 2.f));
                config.set_key_value("old_filament_e_feedrate", new ConfigOptionInt(old_filament_e_feedrate));
                config.set_key_value("new_filament_e_feedrate", new ConfigOptionInt(new_filament_e_feedrate));
                config.set_key_value("travel_point_1_x", new ConfigOptionFloat(float(travel_point_1.x())));
                config.set_key_value("travel_point_1_y", new ConfigOptionFloat(float(travel_point_1.y())));
                config.set_key_value("travel_point_2_x", new ConfigOptionFloat(float(travel_point_2.x())));
                config.set_key_value("travel_point_2_y", new ConfigOptionFloat(float(travel_point_2.y())));
                config.set_key_value("travel_point_3_x", new ConfigOptionFloat(float(travel_point_3.x())));
                config.set_key_value("travel_point_3_y", new ConfigOptionFloat(float(travel_point_3.y())));

                int   flush_count = std::min(g_max_flush_count, (int) std::round(purge_volume / g_purge_volume_one_time));
                float flush_unit  = purge_length / flush_count;
                int   flush_idx   = 0;
                for (; flush_idx < flush_count; flush_idx++) {
                    char key_value[64] = {0};
                    snprintf(key_value, sizeof(key_value), "flush_length_%d", flush_idx + 1);
                    config.set_key_value(key_value, new ConfigOptionFloat(flush_unit));
                }

                for (; flush_idx < g_max_flush_count; flush_idx++) {
                    char key_value[64] = {0};
                    snprintf(key_value, sizeof(key_value), "flush_length_%d", flush_idx + 1);
                    config.set_key_value(key_value, new ConfigOptionFloat(0.f));
                }
            }
            toolchange_gcode_str = gcodegen.placeholder_parser_process("change_filament_gcode", change_filament_gcode, new_extruder_id,
                                                                       &config);
            check_add_eol(toolchange_gcode_str);

            // retract before toolchange
            toolchange_gcode_str = toolchange_retract_str + toolchange_gcode_str;
            // BBS
            {
                // BBS: current position and fan_speed is unclear after interting change_filament_gcode
                check_add_eol(toolchange_gcode_str);
                toolchange_gcode_str += ";_FORCE_RESUME_FAN_SPEED\n";
                gcodegen.writer().set_current_position_clear(false);
                // BBS: check whether custom gcode changes the z position. Update if changed
                double temp_z_after_tool_change;
                if (GCodeProcessor::get_last_z_from_gcode(toolchange_gcode_str, temp_z_after_tool_change)) {
                    Vec3d pos = gcodegen.writer().get_position();
                    pos(2)    = temp_z_after_tool_change;
                    gcodegen.writer().set_position(pos);
                }
            }

            // move to start_pos for wiping after toolchange
            std::string start_pos_str;
            start_pos_str = gcodegen.travel_to(wipe_tower_point_to_object_point(gcodegen, start_pos + plate_origin_2d), erMixed,
                                               "Move to start pos");
            check_add_eol(start_pos_str);
            toolchange_gcode_str += start_pos_str;

            // unretract before wiping
            toolchange_gcode_str += gcodegen.unretract();
            check_add_eol(toolchange_gcode_str);
        }

        std::string toolchange_command;
        if (tcr.priming || (new_extruder_id >= 0 && gcodegen.writer().need_toolchange(new_extruder_id)))
            toolchange_command = gcodegen.writer().toolchange(new_extruder_id);
        if (!custom_gcode_changes_tool(toolchange_gcode_str, gcodegen.writer().toolchange_prefix(), new_extruder_id))
            toolchange_gcode_str += toolchange_command;
        else {
            // We have informed the m_writer about the current extruder_id, we can ignore the generated G-code.
        }

        gcodegen.placeholder_parser().set("current_extruder", new_extruder_id);

        // Process the start filament gcode.
        std::string        start_filament_gcode_str;
        const std::string &filament_start_gcode = gcodegen.config().filament_start_gcode.get_at(new_extruder_id);
        if (!filament_start_gcode.empty()) {
            // Process the filament_start_gcode for the active filament only.
            DynamicConfig config;
            config.set_key_value("filament_extruder_id", new ConfigOptionInt(new_extruder_id));
            start_filament_gcode_str = gcodegen.placeholder_parser_process("filament_start_gcode", filament_start_gcode, new_extruder_id,
                                                                           &config);
            check_add_eol(start_filament_gcode_str);
        }

        // Insert the end filament, toolchange, and start filament gcode into the generated gcode.
        DynamicConfig config;
        config.set_key_value("filament_end_gcode", new ConfigOptionString(end_filament_gcode_str));
        config.set_key_value("change_filament_gcode", new ConfigOptionString(toolchange_gcode_str));
        config.set_key_value("filament_start_gcode", new ConfigOptionString(start_filament_gcode_str));
        std::string tcr_gcode,
            tcr_escaped_gcode = gcodegen.placeholder_parser_process("tcr_rotated_gcode", tcr_rotated_gcode, new_extruder_id, &config);
        unescape_string_cstyle(tcr_escaped_gcode, tcr_gcode);
        gcode += tcr_gcode;
        check_add_eol(toolchange_gcode_str);

        // SoftFever: set new PA for new filament
        if (gcodegen.config().enable_pressure_advance.get_at(new_extruder_id)) {
            gcode += gcodegen.writer().set_pressure_advance(gcodegen.config().pressure_advance.get_at(new_extruder_id));
        }

        // A phony move to the end position at the wipe tower.
        gcodegen.writer().travel_to_xy((end_pos + plate_origin_2d).cast<double>());
        gcodegen.set_last_pos(wipe_tower_point_to_object_point(gcodegen, end_pos + plate_origin_2d));
        if (!is_approx(z, current_z)) {
            gcode += gcodegen.writer().retract();
            gcode += gcodegen.writer().travel_to_z(current_z, "Travel back up to the topmost object layer.");
            gcode += gcodegen.writer().unretract();
        }

        else {
            // Prepare a future wipe.
            gcodegen.m_wipe.reset_path();
            for (const Vec2f &wipe_pt : tcr.wipe_path)
                gcodegen.m_wipe.path.points.emplace_back(wipe_tower_point_to_object_point(gcodegen, transform_wt_pt(wipe_pt)));
        }

        // Let the planner know we are traveling between objects.
        gcodegen.m_avoid_crossing_perimeters.use_external_mp_once();
        return gcode;
    }

    std::string WipeTowerIntegration::append_tcr2(GCode                             &gcodegen,
                                                  const WipeTower::ToolChangeResult &tcr,
                                                  int                                new_extruder_id,
                                                  double                             z) const
    {
        if (new_extruder_id != -1 && new_extruder_id != tcr.new_tool)
            throw Slic3r::InvalidArgument("Error: WipeTowerIntegration::append_tcr was asked to do a toolchange it didn't expect.");

        std::string gcode;

        // Toolchangeresult.gcode assumes the wipe tower corner is at the origin (except for priming lines)
        // We want to rotate and shift all extrusions (gcode postprocessing) and starting and ending position
        float alpha = m_wipe_tower_rotation / 180.f * float(M_PI);

        auto transform_wt_pt = [&alpha, this](const Vec2f &pt) -> Vec2f {
            Vec2f out = Eigen::Rotation2Df(alpha) * pt;
            out += m_wipe_tower_pos;
            return out;
        };

        Vec2f start_pos = tcr.start_pos;
        Vec2f end_pos   = tcr.end_pos;
        if (!tcr.priming) {
            start_pos = transform_wt_pt(start_pos);
            end_pos   = transform_wt_pt(end_pos);
        }

        Vec2f wipe_tower_offset   = tcr.priming ? Vec2f::Zero() : m_wipe_tower_pos;
        float wipe_tower_rotation = tcr.priming ? 0.f : alpha;

        std::string tcr_rotated_gcode = post_process_wipe_tower_moves(tcr, wipe_tower_offset, wipe_tower_rotation);

        gcode += gcodegen.writer().unlift(); // Make sure there is no z-hop (in most cases, there isn't).

        double current_z = gcodegen.writer().get_position().z();
        if (z == -1.) // in case no specific z was provided, print at current_z pos
            z = current_z;

        const bool needs_toolchange = gcodegen.writer().need_toolchange(new_extruder_id);
        const bool will_go_down     = !is_approx(z, current_z);
        const bool is_ramming       = (gcodegen.config().single_extruder_multi_material) ||
                                (!gcodegen.config().single_extruder_multi_material &&
                                 gcodegen.config().filament_multitool_ramming.get_at(tcr.initial_tool));
        const bool should_travel_to_tower = !tcr.priming && (tcr.force_travel     // wipe tower says so
                                                             || !needs_toolchange // this is just finishing the tower with no toolchange
                                                             || is_ramming);

        if (should_travel_to_tower) {
            // FIXME: It would be better if the wipe tower set the force_travel flag for all toolchanges,
            // then we could simplify the condition and make it more readable.
            gcode += gcodegen.retract();
            gcodegen.m_avoid_crossing_perimeters.use_external_mp_once();
            gcode += gcodegen.travel_to(wipe_tower_point_to_object_point(gcodegen, start_pos), erMixed, "Travel to a Wipe Tower");
            gcode += gcodegen.unretract();
        } else {
            // When this is multiextruder printer without any ramming, we can just change
            // the tool without travelling to the tower.
        }

        if (will_go_down) {
            gcode += gcodegen.writer().retract();
            gcode += gcodegen.writer().travel_to_z(z, "Travel down to the last wipe tower layer.");
            gcode += gcodegen.writer().unretract();
        }

        std::string toolchange_gcode_str;
        std::string deretraction_str;
        if (tcr.priming || (new_extruder_id >= 0 && needs_toolchange)) {
            if (is_ramming)
                gcodegen.m_wipe.reset_path();                                           // We don't want wiping on the ramming lines.
            toolchange_gcode_str = gcodegen.set_extruder(new_extruder_id, tcr.print_z); // TODO: toolchange_z vs print_z
            if (gcodegen.config().has_prime_tower)
                deretraction_str = gcodegen.unretract();
        }

        // Insert the toolchange and deretraction gcode into the generated gcode.

        DynamicConfig config;
        config.set_key_value("change_filament_gcode", new ConfigOptionString(toolchange_gcode_str));
        config.set_key_value("deretraction_from_wipe_tower_generator", new ConfigOptionString(deretraction_str));

        int previous_extruder_id = gcodegen.writer().extruder() ? (int) gcodegen.writer().extruder()->id() : -1;
        config.set_key_value("previous_extruder", new ConfigOptionInt(previous_extruder_id));
        config.set_key_value("next_extruder", new ConfigOptionInt((int) new_extruder_id));
        config.set_key_value("layer_num", new ConfigOptionInt(gcodegen.m_layer_index));
        config.set_key_value("layer_z", new ConfigOptionFloat(tcr.print_z));
        config.set_key_value("toolchange_z", new ConfigOptionFloat(z));
        GCodeWriter     &gcode_writer = gcodegen.m_writer;
        FullPrintConfig &full_config  = gcodegen.m_config;
        float old_retract_length      = gcode_writer.extruder() != nullptr ? full_config.retraction_length.get_at(previous_extruder_id) : 0;
        float new_retract_length      = full_config.retraction_length.get_at(new_extruder_id);
        float old_retract_length_toolchange = gcode_writer.extruder() != nullptr ?
                                                  full_config.retract_length_toolchange.get_at(previous_extruder_id) :
                                                  0;
        float new_retract_length_toolchange = full_config.retract_length_toolchange.get_at(new_extruder_id);
        int   old_filament_temp             = gcode_writer.extruder() != nullptr ?
                                                  (gcodegen.on_first_layer() ? full_config.nozzle_temperature_initial_layer.get_at(previous_extruder_id) :
                                                                               full_config.nozzle_temperature.get_at(previous_extruder_id)) :
                                                  210;
        int   new_filament_temp = gcodegen.on_first_layer() ? full_config.nozzle_temperature_initial_layer.get_at(new_extruder_id) :
                                                              full_config.nozzle_temperature.get_at(new_extruder_id);
        Vec3d nozzle_pos        = gcode_writer.get_position();

        float purge_volume  = tcr.purge_volume < EPSILON ? 0 : std::max(tcr.purge_volume, g_min_purge_volume);
        float filament_area = float((M_PI / 4.f) * pow(full_config.filament_diameter.get_at(new_extruder_id), 2));
        float purge_length  = purge_volume / filament_area;

        int old_filament_e_feedrate = gcode_writer.extruder() != nullptr ?
                                          (int) (60.0 * full_config.filament_max_volumetric_speed.get_at(previous_extruder_id) /
                                                 filament_area) :
                                          200;
        old_filament_e_feedrate     = old_filament_e_feedrate == 0 ? 100 : old_filament_e_feedrate;
        int new_filament_e_feedrate = (int) (60.0 * full_config.filament_max_volumetric_speed.get_at(new_extruder_id) / filament_area);
        new_filament_e_feedrate     = new_filament_e_feedrate == 0 ? 100 : new_filament_e_feedrate;

        config.set_key_value("max_layer_z", new ConfigOptionFloat(gcodegen.m_max_layer_z));
        config.set_key_value("relative_e_axis", new ConfigOptionBool(full_config.use_relative_e_distances));
        config.set_key_value("toolchange_count", new ConfigOptionInt((int) gcodegen.m_toolchange_count));
        config.set_key_value("fan_speed", new ConfigOptionInt((int) 0));
        config.set_key_value("old_retract_length", new ConfigOptionFloat(old_retract_length));
        config.set_key_value("new_retract_length", new ConfigOptionFloat(new_retract_length));
        config.set_key_value("old_retract_length_toolchange", new ConfigOptionFloat(old_retract_length_toolchange));
        config.set_key_value("new_retract_length_toolchange", new ConfigOptionFloat(new_retract_length_toolchange));
        config.set_key_value("old_filament_temp", new ConfigOptionInt(old_filament_temp));
        config.set_key_value("new_filament_temp", new ConfigOptionInt(new_filament_temp));
        config.set_key_value("x_after_toolchange", new ConfigOptionFloat(start_pos(0)));
        config.set_key_value("y_after_toolchange", new ConfigOptionFloat(start_pos(1)));
        config.set_key_value("z_after_toolchange", new ConfigOptionFloat(nozzle_pos(2)));
        config.set_key_value("first_flush_volume", new ConfigOptionFloat(purge_length / 2.f));
        config.set_key_value("second_flush_volume", new ConfigOptionFloat(purge_length / 2.f));
        config.set_key_value("old_filament_e_feedrate", new ConfigOptionInt(old_filament_e_feedrate));
        config.set_key_value("new_filament_e_feedrate", new ConfigOptionInt(new_filament_e_feedrate));
        config.set_key_value("travel_point_1_x", new ConfigOptionFloat(float(travel_point_1.x())));
        config.set_key_value("travel_point_1_y", new ConfigOptionFloat(float(travel_point_1.y())));
        config.set_key_value("travel_point_2_x", new ConfigOptionFloat(float(travel_point_2.x())));
        config.set_key_value("travel_point_2_y", new ConfigOptionFloat(float(travel_point_2.y())));
        config.set_key_value("travel_point_3_x", new ConfigOptionFloat(float(travel_point_3.x())));
        config.set_key_value("travel_point_3_y", new ConfigOptionFloat(float(travel_point_3.y())));

        int   flush_count = std::min(g_max_flush_count, (int) std::round(purge_volume / g_purge_volume_one_time));
        float flush_unit  = purge_length / flush_count;
        int   flush_idx   = 0;
        for (; flush_idx < flush_count; flush_idx++) {
            char key_value[64] = {0};
            snprintf(key_value, sizeof(key_value), "flush_length_%d", flush_idx + 1);
            config.set_key_value(key_value, new ConfigOptionFloat(flush_unit));
        }

        for (; flush_idx < g_max_flush_count; flush_idx++) {
            char key_value[64] = {0};
            snprintf(key_value, sizeof(key_value), "flush_length_%d", flush_idx + 1);
            config.set_key_value(key_value, new ConfigOptionFloat(0.f));
        }

        std::string tcr_gcode,
            tcr_escaped_gcode = gcodegen.placeholder_parser_process("tcr_rotated_gcode", tcr_rotated_gcode, new_extruder_id, &config);
        unescape_string_cstyle(tcr_escaped_gcode, tcr_gcode);
        gcode += tcr_gcode;
        check_add_eol(toolchange_gcode_str);

        // SoftFever: set new PA for new filament
        if (new_extruder_id != -1 && gcodegen.config().enable_pressure_advance.get_at(new_extruder_id)) {
            gcode += gcodegen.writer().set_pressure_advance(gcodegen.config().pressure_advance.get_at(new_extruder_id));
        }

        // A phony move to the end position at the wipe tower.
        gcodegen.writer().travel_to_xy(end_pos.cast<double>());
        gcodegen.set_last_pos(wipe_tower_point_to_object_point(gcodegen, end_pos));
        if (!is_approx(z, current_z)) {
            gcode += gcodegen.writer().retract();
            gcode += gcodegen.writer().travel_to_z(current_z, "Travel back up to the topmost object layer.");
            gcode += gcodegen.writer().unretract();
        }

        else {
            // Prepare a future wipe.
            gcodegen.m_wipe.reset_path();
            for (const Vec2f &wipe_pt : tcr.wipe_path)
                gcodegen.m_wipe.path.points.emplace_back(wipe_tower_point_to_object_point(gcodegen, transform_wt_pt(wipe_pt)));
        }

        // Let the planner know we are traveling between objects.
        gcodegen.m_avoid_crossing_perimeters.use_external_mp_once();
        return gcode;
    }

    // This function postprocesses gcode_original, rotates and moves all G1 extrusions and returns resulting gcode
    // Starting position has to be supplied explicitely (otherwise it would fail in case first G1 command only contained one coordinate)
    std::string WipeTowerIntegration::post_process_wipe_tower_moves(const WipeTower::ToolChangeResult& tcr, const Vec2f& translation, float angle) const
    {
        Vec2f extruder_offset;
        if (m_single_extruder_multi_material)
            extruder_offset = m_extruder_offsets[0].cast<float>();
        else
            extruder_offset = m_extruder_offsets[tcr.initial_tool].cast<float>();

        std::istringstream gcode_str(tcr.gcode);
        std::string gcode_out;
        std::string line;
        Vec2f pos = tcr.start_pos;
        Vec2f transformed_pos = pos;
        Vec2f old_pos(-1000.1f, -1000.1f);

        while (gcode_str) {
            std::getline(gcode_str, line);  // we read the gcode line by line

            // All G1 commands should be translated and rotated. X and Y coords are
            // only pushed to the output when they differ from last time.
            // WT generator can override this by appending the never_skip_tag
            if (line.find("G1 ") == 0) {
                bool never_skip = false;
                auto it = line.find(WipeTower::never_skip_tag());
                if (it != std::string::npos) {
                    // remove the tag and remember we saw it
                    never_skip = true;
                    line.erase(it, it + WipeTower::never_skip_tag().size());
                }
                std::ostringstream line_out;
                std::istringstream line_str(line);
                line_str >> std::noskipws;  // don't skip whitespace
                char ch = 0;
                while (line_str >> ch) {
                    if (ch == 'X' || ch == 'Y')
                        line_str >> (ch == 'X' ? pos.x() : pos.y());
                    else
                        line_out << ch;
                }

                transformed_pos = Eigen::Rotation2Df(angle) * pos + translation;

                if (transformed_pos != old_pos || never_skip) {
                    line = line_out.str();
                    std::ostringstream oss;
                    oss << std::fixed << std::setprecision(3) << "G1 ";
                    if (transformed_pos.x() != old_pos.x() || never_skip)
                        oss << " X" << transformed_pos.x() - extruder_offset.x();
                    if (transformed_pos.y() != old_pos.y() || never_skip)
                        oss << " Y" << transformed_pos.y() - extruder_offset.y();
                    oss << " ";
                    line.replace(line.find("G1 "), 3, oss.str());
                    old_pos = transformed_pos;
                }
            }

            gcode_out += line + "\n";

            // If this was a toolchange command, we should change current extruder offset
            if (line == "[change_filament_gcode]") {
                // BBS
                if (!m_single_extruder_multi_material) {
                    extruder_offset = m_extruder_offsets[tcr.new_tool].cast<float>();

                    // If the extruder offset changed, add an extra move so everything is continuous
                    if (extruder_offset != m_extruder_offsets[tcr.initial_tool].cast<float>()) {
                        std::ostringstream oss;
                        oss << std::fixed << std::setprecision(3)
                            << "G1 X" << transformed_pos.x() - extruder_offset.x()
                            << " Y" << transformed_pos.y() - extruder_offset.y()
                            << "\n";
                        gcode_out += oss.str();
                    }
                }
            }
        }
        return gcode_out;
    }

    std::string WipeTowerIntegration::prime(GCode &gcodegen)
    {
        std::string gcode;
        if (!gcodegen.is_BBL_Printer()) {
            for (const WipeTower::ToolChangeResult &tcr : m_priming) {
                if (!tcr.extrusions.empty())
                    gcode += append_tcr2(gcodegen, tcr, tcr.new_tool);
            }
        }
        return gcode;
    }

    std::string WipeTowerIntegration::tool_change(GCode &gcodegen, int extruder_id, bool finish_layer)
    {
        std::string gcode;

        assert(m_layer_idx >= 0);
        if (m_layer_idx >= (int) m_tool_changes.size())
            return gcode;
        if (gcodegen.config().purge_in_prime_tower) {
            if (gcodegen.writer().need_toolchange(extruder_id) || finish_layer) {
                if (m_layer_idx < (int) m_tool_changes.size()) {
                    if (!(size_t(m_tool_change_idx) < m_tool_changes[m_layer_idx].size()))
                        throw Slic3r::RuntimeError("Wipe tower generation failed, possibly due to empty first layer.");

                    // Calculate where the wipe tower layer will be printed. -1 means that print z will not change,
                    // resulting in a wipe tower with sparse layers.
                    double wipe_tower_z  = -1;
                    bool   ignore_sparse = false;
                    if (gcodegen.config().wipe_tower_no_sparse_layers.value) {
                        wipe_tower_z  = m_last_wipe_tower_print_z;
                        ignore_sparse = (m_tool_changes[m_layer_idx].size() == 1 &&
                                         m_tool_changes[m_layer_idx].front().initial_tool == m_tool_changes[m_layer_idx].front().new_tool &&
                                         m_layer_idx != 0);
                        if (m_tool_change_idx == 0 && !ignore_sparse)
                        wipe_tower_z = m_last_wipe_tower_print_z + m_tool_changes[m_layer_idx].front().layer_height;
                    }

                    if (!ignore_sparse) {
                        gcode += append_tcr2(gcodegen, m_tool_changes[m_layer_idx][m_tool_change_idx++], extruder_id, wipe_tower_z);
                        m_last_wipe_tower_print_z = wipe_tower_z;
                    }
                }
            }
        } else {
            // Calculate where the wipe tower layer will be printed. -1 means that print z will not change,
            // resulting in a wipe tower with sparse layers.
            double wipe_tower_z  = -1;
            bool   ignore_sparse = false;
            if (gcodegen.config().wipe_tower_no_sparse_layers.value) {
                wipe_tower_z  = m_last_wipe_tower_print_z;
                ignore_sparse = (m_tool_changes[m_layer_idx].size() == 1 &&
                                 m_tool_changes[m_layer_idx].front().initial_tool == m_tool_changes[m_layer_idx].front().new_tool);
                if (m_tool_change_idx == 0 && !ignore_sparse)
                    wipe_tower_z = m_last_wipe_tower_print_z + m_tool_changes[m_layer_idx].front().layer_height;
            }

            if (m_enable_timelapse_print && m_is_first_print) {
                gcode += append_tcr(gcodegen, m_tool_changes[m_layer_idx][0], m_tool_changes[m_layer_idx][0].new_tool, wipe_tower_z);
                m_tool_change_idx++;
                m_is_first_print = false;
            }

            if (gcodegen.writer().need_toolchange(extruder_id) || finish_layer) {
                if (!(size_t(m_tool_change_idx) < m_tool_changes[m_layer_idx].size()))
                    throw Slic3r::RuntimeError("Wipe tower generation failed, possibly due to empty first layer.");

                if (!ignore_sparse) {
                    gcode += append_tcr(gcodegen, m_tool_changes[m_layer_idx][m_tool_change_idx++], extruder_id, wipe_tower_z);
                    m_last_wipe_tower_print_z = wipe_tower_z;
                }
            }
        }

        return gcode;
    }

    bool WipeTowerIntegration::is_empty_wipe_tower_gcode(GCode &gcodegen, int extruder_id, bool finish_layer)
    {
        assert(m_layer_idx >= 0);
        if (m_layer_idx >= (int) m_tool_changes.size())
            return true;

        bool   ignore_sparse = false;
        if (gcodegen.config().wipe_tower_no_sparse_layers.value) {
            ignore_sparse = (m_tool_changes[m_layer_idx].size() == 1 && m_tool_changes[m_layer_idx].front().initial_tool == m_tool_changes[m_layer_idx].front().new_tool);
        }

        if (m_enable_timelapse_print && m_is_first_print) {
            return false;
        }

        if (gcodegen.writer().need_toolchange(extruder_id) || finish_layer) {
            if (!(size_t(m_tool_change_idx) < m_tool_changes[m_layer_idx].size()))
                throw Slic3r::RuntimeError("Wipe tower generation failed, possibly due to empty first layer.");

            if (!ignore_sparse) {
                return false;
            }
        }

        return true;
    }

    // Print is finished. Now it remains to unload the filament safely with ramming over the wipe tower.
    std::string WipeTowerIntegration::finalize(GCode &gcodegen)
    {
        std::string gcode;
        if (!gcodegen.is_BBL_Printer()) {
            if (std::abs(gcodegen.writer().get_position().z() - m_final_purge.print_z) > EPSILON)
                gcode += gcodegen.change_layer(m_final_purge.print_z);
            gcode += append_tcr2(gcodegen, m_final_purge, -1);
        }

        return gcode;
    }

    const std::vector<std::string> ColorPrintColors::Colors = { "#C0392B", "#E67E22", "#F1C40F", "#27AE60", "#1ABC9C", "#2980B9", "#9B59B6" };

#define EXTRUDER_CONFIG(OPT) m_config.OPT.get_at(m_writer.extruder()->id())

void GCode::PlaceholderParserIntegration::reset()
{
    this->failed_templates.clear();
    this->output_config.clear();
    this->opt_position = nullptr;
    this->opt_zhop      = nullptr;
    this->opt_e_position = nullptr;
    this->opt_e_retracted = nullptr;
    this->opt_e_restart_extra = nullptr;
    this->opt_extruded_volume = nullptr;
    this->opt_extruded_weight = nullptr;
    this->opt_extruded_volume_total = nullptr;
    this->opt_extruded_weight_total = nullptr;
    this->num_extruders = 0;
    this->position.clear();
    this->e_position.clear();
    this->e_retracted.clear();
    this->e_restart_extra.clear();
}

void GCode::PlaceholderParserIntegration::init(const GCodeWriter &writer)
{
    this->reset();
    const std::vector<Extruder> &extruders = writer.extruders();
    if (! extruders.empty()) {
        this->num_extruders = extruders.back().id() + 1;
        this->e_retracted.assign(num_extruders, 0);
        this->e_restart_extra.assign(num_extruders, 0);
        this->opt_e_retracted = new ConfigOptionFloats(e_retracted);
        this->opt_e_restart_extra = new ConfigOptionFloats(e_restart_extra);
        this->output_config.set_key_value("e_retracted", this->opt_e_retracted);
        this->output_config.set_key_value("e_restart_extra", this->opt_e_restart_extra);
        if (! writer.config.use_relative_e_distances) {
            e_position.assign(num_extruders, 0);
            opt_e_position = new ConfigOptionFloats(e_position);
            this->output_config.set_key_value("e_position", opt_e_position);
        }
    }
    this->opt_extruded_volume = new ConfigOptionFloats(this->num_extruders, 0.f);
    this->opt_extruded_weight = new ConfigOptionFloats(this->num_extruders, 0.f);
    this->opt_extruded_volume_total = new ConfigOptionFloat(0.f);
    this->opt_extruded_weight_total = new ConfigOptionFloat(0.f);
    this->parser.set("extruded_volume", this->opt_extruded_volume);
    this->parser.set("extruded_weight", this->opt_extruded_weight);
    this->parser.set("extruded_volume_total", this->opt_extruded_volume_total);
    this->parser.set("extruded_weight_total", this->opt_extruded_weight_total);

    // Reserve buffer for current position.
    this->position.assign(3, 0);
    this->opt_position = new ConfigOptionFloats(this->position);
    this->output_config.set_key_value("position", this->opt_position);
    // Store zhop variable into the parser itself, it is a read-only variable to the script.
    this->opt_zhop = new ConfigOptionFloat(writer.get_zhop());
    this->parser.set("zhop", this->opt_zhop);
}

void GCode::PlaceholderParserIntegration::update_from_gcodewriter(const GCodeWriter &writer)
{
    memcpy(this->position.data(), writer.get_position().data(), sizeof(double) * 3);
    this->opt_position->values = this->position;
    this->opt_zhop->value = writer.get_zhop();

    if (this->num_extruders > 0) {
        const std::vector<Extruder> &extruders = writer.extruders();
        assert(! extruders.empty() && num_extruders == extruders.back().id() + 1);
        this->e_retracted.assign(num_extruders, 0);
        this->e_restart_extra.assign(num_extruders, 0);
        this->opt_extruded_volume->values.assign(num_extruders, 0);
        this->opt_extruded_weight->values.assign(num_extruders, 0);
        double total_volume = 0.;
        double total_weight = 0.;
        for (const Extruder &e : extruders) {
            this->e_retracted[e.id()]     = e.retracted();
            this->e_restart_extra[e.id()] = e.restart_extra();
            double v = e.extruded_volume();
            double w = v * e.filament_density() * 0.001;
            this->opt_extruded_volume->values[e.id()] = v;
            this->opt_extruded_weight->values[e.id()] = w;
            total_volume += v;
            total_weight += w;
        }
        opt_extruded_volume_total->value = total_volume;
        opt_extruded_weight_total->value = total_weight;
        opt_e_retracted->values = this->e_retracted;
        opt_e_restart_extra->values = this->e_restart_extra;
        if (! writer.config.use_relative_e_distances) {
            this->e_position.assign(num_extruders, 0);
            for (const Extruder &e : extruders)
                this->e_position[e.id()] = e.position();
            this->opt_e_position->values = this->e_position;
        }
    }
}

// Throw if any of the output vector variables were resized by the script.
void GCode::PlaceholderParserIntegration::validate_output_vector_variables()
{
    if (this->opt_position->values.size() != 3)
        throw Slic3r::RuntimeError("\"position\" output variable must not be resized by the script.");
    if (this->num_extruders > 0) {
        if (this->opt_e_position && this->opt_e_position->values.size() != this->num_extruders)
            throw Slic3r::RuntimeError("\"e_position\" output variable must not be resized by the script.");
        if (this->opt_e_retracted->values.size() != this->num_extruders)
            throw Slic3r::RuntimeError("\"e_retracted\" output variable must not be resized by the script.");
        if (this->opt_e_restart_extra->values.size() != this->num_extruders)
            throw Slic3r::RuntimeError("\"e_restart_extra\" output variable must not be resized by the script.");
    }
}

// Collect pairs of object_layer + support_layer sorted by print_z.
// object_layer & support_layer are considered to be on the same print_z, if they are not further than EPSILON.
std::vector<GCode::LayerToPrint> GCode::collect_layers_to_print(const PrintObject& object)
{
    std::vector<GCode::LayerToPrint> layers_to_print;
    layers_to_print.reserve(object.layers().size() + object.support_layers().size());

    /*
    // Calculate a minimum support layer height as a minimum over all extruders, but not smaller than 10um.
    // This is the same logic as in support generator.
    //FIXME should we use the printing extruders instead?
    double gap_over_supports = object.config().support_top_z_distance;
    // FIXME should we test object.config().support_material_synchronize_layers ? Currently the support layers are synchronized with object layers iff soluble supports.
    assert(!object.has_support() || gap_over_supports != 0. || object.config().support_material_synchronize_layers);
    if (gap_over_supports != 0.) {
        gap_over_supports = std::max(0., gap_over_supports);
        // Not a soluble support,
        double support_layer_height_min = 1000000.;
        for (auto lh : object.print()->config().min_layer_height.values)
            support_layer_height_min = std::min(support_layer_height_min, std::max(0.01, lh));
        gap_over_supports += support_layer_height_min;
    }*/

    std::vector<std::pair<double, double>> warning_ranges;

    // Pair the object layers with the support layers by z.
    size_t idx_object_layer = 0;
    size_t idx_support_layer = 0;
    const LayerToPrint* last_extrusion_layer = nullptr;
    while (idx_object_layer < object.layers().size() || idx_support_layer < object.support_layers().size()) {
        LayerToPrint layer_to_print;
        double print_z_min = std::numeric_limits<double>::max();
        if (idx_object_layer < object.layers().size()) {
            layer_to_print.object_layer = object.layers()[idx_object_layer++];
            print_z_min = std::min(print_z_min, layer_to_print.object_layer->print_z);
        }

        if (idx_support_layer < object.support_layers().size()) {
            layer_to_print.support_layer = object.support_layers()[idx_support_layer++];
            print_z_min = std::min(print_z_min, layer_to_print.support_layer->print_z);
        }

        if (layer_to_print.object_layer && layer_to_print.object_layer->print_z > print_z_min + EPSILON) {
            layer_to_print.object_layer = nullptr;
            --idx_object_layer;
        }

        if (layer_to_print.support_layer && layer_to_print.support_layer->print_z > print_z_min + EPSILON) {
            layer_to_print.support_layer = nullptr;
            --idx_support_layer;
        }

        layer_to_print.original_object = &object;
        layers_to_print.push_back(layer_to_print);

        bool has_extrusions = (layer_to_print.object_layer && layer_to_print.object_layer->has_extrusions())
            || (layer_to_print.support_layer && layer_to_print.support_layer->has_extrusions());

        // Check that there are extrusions on the very first layer. The case with empty
        // first layer may result in skirt/brim in the air and maybe other issues.
        if (layers_to_print.size() == 1u) {
            if (!has_extrusions)
                throw Slic3r::SlicingError(_(L("One object has empty initial layer and can't be printed. Please Cut the bottom or enable supports.")), object.id().id);
        }

        // In case there are extrusions on this layer, check there is a layer to lay it on.
        if ((layer_to_print.object_layer && layer_to_print.object_layer->has_extrusions())
            // Allow empty support layers, as the support generator may produce no extrusions for non-empty support regions.
            || (layer_to_print.support_layer /* && layer_to_print.support_layer->has_extrusions() */)) {
            double top_cd = object.config().support_top_z_distance;
            //double bottom_cd = object.config().support_bottom_z_distance == 0. ? top_cd : object.config().support_bottom_z_distance;
            double bottom_cd = top_cd;

            double extra_gap = (layer_to_print.support_layer ? bottom_cd : top_cd);

            // raft contact distance should not trigger any warning
            if(last_extrusion_layer && last_extrusion_layer->support_layer)
                extra_gap = std::max(extra_gap, object.config().raft_contact_distance.value);

            double maximal_print_z = (last_extrusion_layer ? last_extrusion_layer->print_z() : 0.)
                + layer_to_print.layer()->height
                + std::max(0., extra_gap);
            // Negative support_contact_z is not taken into account, it can result in false positives in cases

            if (has_extrusions && layer_to_print.print_z() > maximal_print_z + 2. * EPSILON)
                warning_ranges.emplace_back(std::make_pair((last_extrusion_layer ? last_extrusion_layer->print_z() : 0.), layers_to_print.back().print_z()));
        }
        // Remember last layer with extrusions.
        if (has_extrusions)
            last_extrusion_layer = &layers_to_print.back();
    }

    if (! warning_ranges.empty()) {
        std::string warning;
        size_t i = 0;
        for (i = 0; i < std::min(warning_ranges.size(), size_t(5)); ++i)
            warning += Slic3r::format(_(L("Object can't be printed for empty layer between %1% and %2%.")),
                                      warning_ranges[i].first, warning_ranges[i].second) + "\n";
        warning += Slic3r::format(_(L("Object: %1%")), object.model_object()->name) + "\n"
            + _(L("Maybe parts of the object at these height are too thin, or the object has faulty mesh"));

        const_cast<Print*>(object.print())->active_step_add_warning(
            PrintStateBase::WarningLevel::CRITICAL, warning, PrintStateBase::SlicingEmptyGcodeLayers);
    }

    return layers_to_print;
}

// Prepare for non-sequential printing of multiple objects: Support resp. object layers with nearly identical print_z
// will be printed for  all objects at once.
// Return a list of <print_z, per object LayerToPrint> items.
std::vector<std::pair<coordf_t, std::vector<GCode::LayerToPrint>>> GCode::collect_layers_to_print(const Print& print)
{
    struct OrderingItem {
        coordf_t    print_z;
        size_t      object_idx;
        size_t      layer_idx;
    };

    std::vector<std::vector<LayerToPrint>>  per_object(print.objects().size(), std::vector<LayerToPrint>());
    std::vector<OrderingItem>               ordering;

    std::vector<Slic3r::SlicingError> errors;

    for (size_t i = 0; i < print.objects().size(); ++i) {
        try {
            per_object[i] = collect_layers_to_print(*print.objects()[i]);
        } catch (const Slic3r::SlicingError &e) {
            errors.push_back(e);
            continue;
        }
        OrderingItem ordering_item;
        ordering_item.object_idx = i;
        ordering.reserve(ordering.size() + per_object[i].size());
        const LayerToPrint& front = per_object[i].front();
        for (const LayerToPrint& ltp : per_object[i]) {
            ordering_item.print_z = ltp.print_z();
            ordering_item.layer_idx = &ltp - &front;
            ordering.emplace_back(ordering_item);
        }
    }

    if (!errors.empty()) { throw Slic3r::SlicingErrors(errors); }

    std::sort(ordering.begin(), ordering.end(), [](const OrderingItem& oi1, const OrderingItem& oi2) { return oi1.print_z < oi2.print_z; });

    std::vector<std::pair<coordf_t, std::vector<LayerToPrint>>> layers_to_print;

    // Merge numerically very close Z values.
    for (size_t i = 0; i < ordering.size();) {
        // Find the last layer with roughly the same print_z.
        size_t j = i + 1;
        coordf_t zmax = ordering[i].print_z + EPSILON;
        for (; j < ordering.size() && ordering[j].print_z <= zmax; ++j);
        // Merge into layers_to_print.
        std::pair<coordf_t, std::vector<LayerToPrint>> merged;
        // Assign an average print_z to the set of layers with nearly equal print_z.
        merged.first = 0.5 * (ordering[i].print_z + ordering[j - 1].print_z);
        merged.second.assign(print.objects().size(), LayerToPrint());
        for (; i < j; ++i) {
            const OrderingItem& oi = ordering[i];
            assert(merged.second[oi.object_idx].layer() == nullptr);
            merged.second[oi.object_idx] = std::move(per_object[oi.object_idx][oi.layer_idx]);
        }
        layers_to_print.emplace_back(std::move(merged));
    }

    return layers_to_print;
}

// free functions called by GCode::do_export()
namespace DoExport {
//    static void update_print_estimated_times_stats(const GCodeProcessor& processor, PrintStatistics& print_statistics)
//    {
//        const GCodeProcessorResult& result = processor.get_result();
//        print_statistics.estimated_normal_print_time = get_time_dhms(result.print_statistics.modes[static_cast<size_t>(PrintEstimatedStatistics::ETimeMode::Normal)].time);
//        print_statistics.estimated_silent_print_time = processor.is_stealth_time_estimator_enabled() ?
//            get_time_dhms(result.print_statistics.modes[static_cast<size_t>(PrintEstimatedStatistics::ETimeMode::Stealth)].time) : "N/A";
//    }

    static void update_print_estimated_stats(const GCodeProcessor& processor, const std::vector<Extruder>& extruders, PrintStatistics& print_statistics, const PrintConfig& config)
    {
        const GCodeProcessorResult& result = processor.get_result();
        double normal_print_time = result.print_statistics.modes[static_cast<size_t>(PrintEstimatedStatistics::ETimeMode::Normal)].time;
        print_statistics.estimated_normal_print_time = get_time_dhms(normal_print_time);
        print_statistics.estimated_silent_print_time = processor.is_stealth_time_estimator_enabled() ?
            get_time_dhms(result.print_statistics.modes[static_cast<size_t>(PrintEstimatedStatistics::ETimeMode::Stealth)].time) : "N/A";

        // update filament statictics
        double total_extruded_volume = 0.0;
        double total_used_filament   = 0.0;
        double total_weight          = 0.0;
        double total_cost            = 0.0;
        for (auto volume : result.print_statistics.volumes_per_extruder) {
            total_extruded_volume += volume.second;

            size_t extruder_id = volume.first;
            auto extruder = std::find_if(extruders.begin(), extruders.end(), [extruder_id](const Extruder& extr) { return extr.id() == extruder_id; });
            if (extruder == extruders.end())
                continue;

            double s = PI * sqr(0.5* extruder->filament_diameter());
            double weight = volume.second * extruder->filament_density() * 0.001;
            total_used_filament += volume.second/s;
            total_weight        += weight;
            total_cost          += weight * extruder->filament_cost() * 0.001;
        }
        //BBS: add flush volume
        for (auto volume : result.print_statistics.flush_per_filament) {
            total_extruded_volume += volume.second;

            size_t extruder_id = volume.first;
            auto extruder = std::find_if(extruders.begin(), extruders.end(), [extruder_id](const Extruder& extr) { return extr.id() == extruder_id; });
            if (extruder == extruders.end())
                continue;

            double s = PI * sqr(0.5* extruder->filament_diameter());
            double weight = volume.second * extruder->filament_density() * 0.001;
            total_used_filament += volume.second/s;
            total_weight        += weight;
            total_cost          += weight * extruder->filament_cost() * 0.001;
        }
       
        total_cost += config.time_cost.getFloat() * (normal_print_time/3600.0);
        
        print_statistics.total_extruded_volume = total_extruded_volume;
        print_statistics.total_used_filament   = total_used_filament;
        print_statistics.total_weight          = total_weight;
        print_statistics.total_cost            = total_cost;

        print_statistics.filament_stats = result.print_statistics.volumes_per_extruder;
    }

    // if any reserved keyword is found, returns a std::vector containing the first MAX_COUNT keywords found
    // into pairs containing:
    // first: source
    // second: keyword
    // to be shown in the warning notification
    // The returned vector is empty if no keyword has been found
    static std::vector<std::pair<std::string, std::string>> validate_custom_gcode(const Print& print) {
        static const unsigned int MAX_TAGS_COUNT = 5;
        std::vector<std::pair<std::string, std::string>> ret;

        auto check = [&ret](const std::string& source, const std::string& gcode) {
            std::vector<std::string> tags;
            if (GCodeProcessor::contains_reserved_tags(gcode, MAX_TAGS_COUNT, tags)) {
                if (!tags.empty()) {
                    size_t i = 0;
                    while (ret.size() < MAX_TAGS_COUNT && i < tags.size()) {
                        ret.push_back({ source, tags[i] });
                        ++i;
                    }
                }
            }
        };

        const GCodeConfig& config = print.config();
        check(_(L("Machine start G-code")), config.machine_start_gcode.value);
        if (ret.size() < MAX_TAGS_COUNT) check(_(L("Machine end G-code")), config.machine_end_gcode.value);
        if (ret.size() < MAX_TAGS_COUNT) check(_(L("Before layer change G-code")), config.before_layer_change_gcode.value);
        if (ret.size() < MAX_TAGS_COUNT) check(_(L("Layer change G-code")), config.layer_change_gcode.value);
        if (ret.size() < MAX_TAGS_COUNT) check(_(L("Time lapse G-code")), config.time_lapse_gcode.value);
        if (ret.size() < MAX_TAGS_COUNT) check(_(L("Change filament G-code")), config.change_filament_gcode.value);
        //BBS
        //if (ret.size() < MAX_TAGS_COUNT) check(_(L("Printing by object G-code")), config.printing_by_object_gcode.value);
        //if (ret.size() < MAX_TAGS_COUNT) check(_(L("Color Change G-code")), config.color_change_gcode.value);
        if (ret.size() < MAX_TAGS_COUNT) check(_(L("Pause G-code")), config.machine_pause_gcode.value);
        if (ret.size() < MAX_TAGS_COUNT) check(_(L("Template Custom G-code")), config.template_custom_gcode.value);
        if (ret.size() < MAX_TAGS_COUNT) {
            for (const std::string& value : config.filament_start_gcode.values) {
                check(_(L("Filament start G-code")), value);
                if (ret.size() == MAX_TAGS_COUNT)
                    break;
            }
        }
        if (ret.size() < MAX_TAGS_COUNT) {
            for (const std::string& value : config.filament_end_gcode.values) {
                check(_(L("Filament end G-code")), value);
                if (ret.size() == MAX_TAGS_COUNT)
                    break;
            }
        }
        //BBS: no custom_gcode_per_print_z, don't need to check
        //if (ret.size() < MAX_TAGS_COUNT) {
        //    const CustomGCode::Info& custom_gcode_per_print_z = print.model().custom_gcode_per_print_z;
        //    for (const auto& gcode : custom_gcode_per_print_z.gcodes) {
        //        check(_(L("Custom G-code")), gcode.extra);
        //        if (ret.size() == MAX_TAGS_COUNT)
        //            break;
        //    }
        //}

        return ret;
    }
} // namespace DoExport

bool GCode::is_BBL_Printer()
{
    if (m_curr_print)
        return m_curr_print->is_BBL_printer();
    return false;
}

void GCode::do_export(Print* print, const char* path, GCodeProcessorResult* result, ThumbnailsGeneratorCallback thumbnail_cb)
{
    PROFILE_CLEAR();

    // BBS
    m_curr_print = print;

    GCodeWriter::full_gcode_comment = print->config().gcode_comments;
    CNumericLocalesSetter locales_setter;

    // Does the file exist? If so, we hope that it is still valid.
    if (print->is_step_done(psGCodeExport) && boost::filesystem::exists(boost::filesystem::path(path)))
        return;

    BOOST_LOG_TRIVIAL(info) << boost::format("Will export G-code to %1% soon")%path;
    GCodeProcessor::s_IsBBLPrinter = print->is_BBL_printer();
    print->set_started(psGCodeExport);

    // check if any custom gcode contains keywords used by the gcode processor to
    // produce time estimation and gcode toolpaths
    std::vector<std::pair<std::string, std::string>> validation_res = DoExport::validate_custom_gcode(*print);
    if (!validation_res.empty()) {
        std::string reports;
        for (const auto& [source, keyword] : validation_res) {
            reports += source + ": \"" + keyword + "\"\n";
        }
        //print->active_step_add_warning(PrintStateBase::WarningLevel::NON_CRITICAL,
        //    _(L("In the custom G-code were found reserved keywords:")) + "\n" +
        //    reports +
        //    _(L("This may cause problems in g-code visualization and printing time estimation.")));
        std::string temp = "Dangerous keywords in custom Gcode: " + reports + "\nThis may cause problems in g-code visualization and printing time estimation.";
        BOOST_LOG_TRIVIAL(warning) << temp;
    }

    BOOST_LOG_TRIVIAL(info) << "Exporting G-code..." << log_memory_info();

    // Remove the old g-code if it exists.
    boost::nowide::remove(path);

    fs::path file_path(path);
    fs::path folder = file_path.parent_path();
    if (!fs::exists(folder)) {
        fs::create_directory(folder);
        BOOST_LOG_TRIVIAL(error) << "[WARNING]: the parent path " + folder.string() +" is not there, create it!" << std::endl;
    }

    std::string path_tmp(path);
    path_tmp += ".tmp";

    m_processor.initialize(path_tmp);
    GCodeOutputStream file(boost::nowide::fopen(path_tmp.c_str(), "wb"), m_processor);
    if (! file.is_open()) {
        BOOST_LOG_TRIVIAL(error) << std::string("G-code export to ") + path + " failed.\nCannot open the file for writing.\n" << std::endl;
        if (!fs::exists(folder)) {
            //fs::create_directory(folder);
            BOOST_LOG_TRIVIAL(error) << "the parent path " + folder.string() +" is not there!!!" << std::endl;
        }
        throw Slic3r::RuntimeError(std::string("G-code export to ") + path + " failed.\nCannot open the file for writing.\n");
    }

    try {
        this->_do_export(*print, file, thumbnail_cb);
        file.flush();
        if (file.is_error()) {
            file.close();
            boost::nowide::remove(path_tmp.c_str());
            throw Slic3r::RuntimeError(std::string("G-code export to ") + path + " failed\nIs the disk full?\n");
        }
    } catch (std::exception & /* ex */) {
        // Rethrow on any exception. std::runtime_exception and CanceledException are expected to be thrown.
        // Close and remove the file.
        file.close();
        boost::nowide::remove(path_tmp.c_str());
        throw;
    }
    file.close();

    check_placeholder_parser_failed();

    BOOST_LOG_TRIVIAL(debug) << "Start processing gcode, " << log_memory_info();
    // Post-process the G-code to update time stamps.

    m_timelapse_warning_code = 0;
    if (m_config.printer_structure.value == PrinterStructure::psI3 && m_spiral_vase) {
        m_timelapse_warning_code += 1;
    }
    if (m_config.printer_structure.value == PrinterStructure::psI3 && print->config().print_sequence == PrintSequence::ByObject) {
        m_timelapse_warning_code += (1 << 1);
    }
    m_processor.result().timelapse_warning_code = m_timelapse_warning_code;
    m_processor.result().support_traditional_timelapse = m_support_traditional_timelapse;
    m_processor.finalize(true);
//    DoExport::update_print_estimated_times_stats(m_processor, print->m_print_statistics);
    DoExport::update_print_estimated_stats(m_processor, m_writer.extruders(), print->m_print_statistics, print->config());
    if (result != nullptr) {
        *result = std::move(m_processor.extract_result());
        // set the filename to the correct value
        result->filename = path;
    }

    //BBS: add some log for error output
    BOOST_LOG_TRIVIAL(debug) << boost::format("Finished processing gcode to %1% ") % path_tmp;

    std::error_code ret = rename_file(path_tmp, path);
    if (ret) {
        throw Slic3r::RuntimeError(
            std::string("Failed to rename the output G-code file from ") + path_tmp + " to " + path + '\n' + "error code " + ret.message() + '\n' +
            "Is " + path_tmp + " locked?" + '\n');
    }
    else {
        BOOST_LOG_TRIVIAL(info) << boost::format("rename_file from %1% to %2% successfully")% path_tmp % path;
    }

    BOOST_LOG_TRIVIAL(info) << "Exporting G-code finished" << log_memory_info();
    print->set_done(psGCodeExport);
    
    if(is_BBL_Printer())
        result->label_object_enabled = m_enable_exclude_object;

    // Write the profiler measurements to file
    PROFILE_UPDATE();
    PROFILE_OUTPUT(debug_out_path("gcode-export-profile.txt").c_str());
}

// free functions called by GCode::_do_export()
namespace DoExport {
    static void init_gcode_processor(const PrintConfig& config, GCodeProcessor& processor, bool& silent_time_estimator_enabled)
    {
        silent_time_estimator_enabled = (config.gcode_flavor == gcfMarlinLegacy || config.gcode_flavor == gcfMarlinFirmware)
                                        && config.silent_mode;
        processor.reset();
        processor.apply_config(config);
        processor.enable_stealth_time_estimator(silent_time_estimator_enabled);
    }

#if 0
	static double autospeed_volumetric_limit(const Print &print)
	{
	    // get the minimum cross-section used in the print
	    std::vector<double> mm3_per_mm;
	    for (auto object : print.objects()) {
	        for (size_t region_id = 0; region_id < object->num_printing_regions(); ++ region_id) {
	            const PrintRegion &region = object->printing_region(region_id);
	            for (auto layer : object->layers()) {
	                const LayerRegion* layerm = layer->regions()[region_id];
	                if (region.config().get_abs_value("inner_wall_speed") == 0 ||
                        // BBS: remove small small_perimeter_speed config, and will absolutely
                        // remove related code if no other issue in the coming release.
	                    //region.config().get_abs_value("small_perimeter_speed") == 0 ||
	                    region.config().outer_wall_speed.value == 0 ||
	                    region.config().get_abs_value("bridge_speed") == 0)
	                    mm3_per_mm.push_back(layerm->perimeters.min_mm3_per_mm());
	                if (region.config().get_abs_value("sparse_infill_speed") == 0 ||
	                    region.config().get_abs_value("internal_solid_infill_speed") == 0 ||
	                    region.config().get_abs_value("top_surface_speed") == 0 ||
                        region.config().get_abs_value("bridge_speed") == 0)
                    {
                        // Minimal volumetric flow should not be calculated over ironing extrusions.
                        // Use following lambda instead of the built-it method.
                        auto min_mm3_per_mm_no_ironing = [](const ExtrusionEntityCollection& eec) -> double {
                            double min = std::numeric_limits<double>::max();
                            for (const ExtrusionEntity* ee : eec.entities)
                                if (ee->role() != erIroning)
                                    min = std::min(min, ee->min_mm3_per_mm());
                            return min;
                        };

                        mm3_per_mm.push_back(min_mm3_per_mm_no_ironing(layerm->fills));
                    }
	            }
	        }
	        if (object->config().get_abs_value("support_speed") == 0 ||
	            object->config().get_abs_value("support_interface_speed") == 0)
	            for (auto layer : object->support_layers())
	                mm3_per_mm.push_back(layer->support_fills.min_mm3_per_mm());
	    }
	    // filter out 0-width segments
	    mm3_per_mm.erase(std::remove_if(mm3_per_mm.begin(), mm3_per_mm.end(), [](double v) { return v < 0.000001; }), mm3_per_mm.end());
	    double volumetric_speed = 0.;
	    if (! mm3_per_mm.empty()) {
	        // In order to honor max_print_speed we need to find a target volumetric
	        // speed that we can use throughout the print. So we define this target
	        // volumetric speed as the volumetric speed produced by printing the
	        // smallest cross-section at the maximum speed: any larger cross-section
	        // will need slower feedrates.
	        volumetric_speed = *std::min_element(mm3_per_mm.begin(), mm3_per_mm.end()) * print.config().max_print_speed.value;
	        // limit such volumetric speed with max_volumetric_speed if set
            //BBS
	        //if (print.config().max_volumetric_speed.value > 0)
	        //    volumetric_speed = std::min(volumetric_speed, print.config().max_volumetric_speed.value);
	    }
	    return volumetric_speed;
	}
#endif

    static void init_ooze_prevention(const Print &print, OozePrevention &ooze_prevention)
	{
	    // Calculate wiping points if needed
	    if (print.config().ooze_prevention.value && ! print.config().single_extruder_multi_material) {
	        Points skirt_points;
	        for (const ExtrusionEntity *ee : print.skirt().entities)
	            for (const ExtrusionPath &path : dynamic_cast<const ExtrusionLoop*>(ee)->paths)
	                append(skirt_points, path.polyline.points);
	        if (! skirt_points.empty()) {
	            Polygon outer_skirt = Slic3r::Geometry::convex_hull(skirt_points);
	            Polygons skirts;
	            for (unsigned int extruder_id : print.extruders()) {
	                const Vec2d &extruder_offset = print.config().extruder_offset.get_at(extruder_id);
	                Polygon s(outer_skirt);
	                s.translate(Point::new_scale(-extruder_offset(0), -extruder_offset(1)));
	                skirts.emplace_back(std::move(s));
	            }
	            ooze_prevention.enable = true;
	            ooze_prevention.standby_points = offset(Slic3r::Geometry::convex_hull(skirts), float(scale_(3.))).front().equally_spaced_points(float(scale_(10.)));
	#if 0
	                require "Slic3r/SVG.pm";
	                Slic3r::SVG::output(
	                    "ooze_prevention.svg",
	                    red_polygons    => \@skirts,
	                    polygons        => [$outer_skirt],
	                    points          => $gcodegen->ooze_prevention->standby_points,
	                );
	#endif
	        }
	    }
	}

<<<<<<< HEAD
    //BBS: add plate id for thumbnail generate param
    //Orca: Consolidate the number of parameters by passing reference to print and geting values inside the method
	template<typename WriteToOutput, typename ThrowIfCanceledCallback>
	static void export_thumbnails_to_file(ThumbnailsGeneratorCallback &thumbnail_cb, Print &print, WriteToOutput output, ThrowIfCanceledCallback throw_if_canceled)
	{
	    // Write thumbnails using base64 encoding
	    if (thumbnail_cb != nullptr)
	    {
	        const size_t max_row_length = 78;
            //BBS: add plate id for thumbnail generate param
            ThumbnailsList thumbnails = thumbnail_cb(ThumbnailsParams{ print.full_print_config().option<ConfigOptionPoints>("thumbnails")->values, true, true, true, true, print.get_plate_index(), (float)print.config().thumbnails_zoom_modifier.getFloat()/100 });
	        for (const ThumbnailData& data : thumbnails)
	        {
	            if (data.is_valid())
	            {
	                size_t png_size = 0;
	                void* png_data = tdefl_write_image_to_png_file_in_memory_ex((const void*)data.pixels.data(), data.width, data.height, 4, &png_size, MZ_DEFAULT_LEVEL, 1);
	                if (png_data != nullptr)
	                {
	                    std::string encoded;
	                    encoded.resize(boost::beast::detail::base64::encoded_size(png_size));
	                    encoded.resize(boost::beast::detail::base64::encode((void*)&encoded[0], (const void*)png_data, png_size));

                        output("; THUMBNAIL_BLOCK_START\n");
	                    output((boost::format("; thumbnail begin %dx%d %d\n") % data.width % data.height % encoded.size()).str().c_str());

	                    unsigned int row_count = 0;
	                    //BBS: optimize performance ,reduce too much memeory operation 
	                    size_t current_index = 0;
	                    while(current_index<encoded.size()){
	                        output((boost::format("; %s\n") % encoded.substr(current_index, max_row_length)).str().c_str());
	                        current_index+=std::min(max_row_length,encoded.size()-current_index);
	                        ++row_count;
	                    }
	                    output("; thumbnail end\n");
                        output("; THUMBNAIL_BLOCK_END\n\n");

	                    mz_free(png_data);
	                }
	            }
	            throw_if_canceled();
	        }
	    }
	}

=======
>>>>>>> d0ccc5ee
	// Fill in print_statistics and return formatted string containing filament statistics to be inserted into G-code comment section.
    static std::string update_print_stats_and_format_filament_stats(
        const bool                   has_wipe_tower,
	    const WipeTowerData         &wipe_tower_data,
	    const std::vector<Extruder> &extruders,
		PrintStatistics 		    &print_statistics)
    {
		std::string filament_stats_string_out;

	    print_statistics.clear();
        print_statistics.total_toolchanges = std::max(0, wipe_tower_data.number_of_toolchanges);
	    if (! extruders.empty()) {
	        std::pair<std::string, unsigned int> out_filament_used_mm ("; filament used [mm] = ", 0);
	        std::pair<std::string, unsigned int> out_filament_used_cm3("; filament used [cm3] = ", 0);
	        std::pair<std::string, unsigned int> out_filament_used_g  ("; filament used [g] = ", 0);
	        std::pair<std::string, unsigned int> out_filament_cost    ("; filament cost = ", 0);
	        for (const Extruder &extruder : extruders) {
	            double used_filament   = extruder.used_filament() + (has_wipe_tower ? wipe_tower_data.used_filament[extruder.id()] : 0.f);
	            double extruded_volume = extruder.extruded_volume() + (has_wipe_tower ? wipe_tower_data.used_filament[extruder.id()] * 2.4052f : 0.f); // assumes 1.75mm filament diameter
	            double filament_weight = extruded_volume * extruder.filament_density() * 0.001;
	            double filament_cost   = filament_weight * extruder.filament_cost()    * 0.001;
                auto append = [&extruder](std::pair<std::string, unsigned int> &dst, const char *tmpl, double value) {
                    assert(is_decimal_separator_point());
	                while (dst.second < extruder.id()) {
	                    // Fill in the non-printing extruders with zeros.
	                    dst.first += (dst.second > 0) ? ", 0" : "0";
	                    ++ dst.second;
	                }
	                if (dst.second > 0)
	                    dst.first += ", ";
	                char buf[64];
					sprintf(buf, tmpl, value);
	                dst.first += buf;
	                ++ dst.second;
	            };
	            append(out_filament_used_mm,  "%.2lf", used_filament);
	            append(out_filament_used_cm3, "%.2lf", extruded_volume * 0.001);
	            if (filament_weight > 0.) {
	                print_statistics.total_weight = print_statistics.total_weight + filament_weight;
	                append(out_filament_used_g, "%.2lf", filament_weight);
	                if (filament_cost > 0.) {
	                    print_statistics.total_cost = print_statistics.total_cost + filament_cost;
	                    append(out_filament_cost, "%.2lf", filament_cost);
	                }
	            }
	            print_statistics.total_used_filament += used_filament;
	            print_statistics.total_extruded_volume += extruded_volume;
	            print_statistics.total_wipe_tower_filament += has_wipe_tower ? used_filament - extruder.used_filament() : 0.;
	            print_statistics.total_wipe_tower_cost += has_wipe_tower ? (extruded_volume - extruder.extruded_volume())* extruder.filament_density() * 0.001 * extruder.filament_cost() * 0.001 : 0.;
	        }
	        filament_stats_string_out += out_filament_used_mm.first;
            filament_stats_string_out += "\n" + out_filament_used_cm3.first;
            if (out_filament_used_g.second)
                filament_stats_string_out += "\n" + out_filament_used_g.first;
            if (out_filament_cost.second)
               filament_stats_string_out += "\n" + out_filament_cost.first;
        }
        return filament_stats_string_out;
    }
}

#if 0
// Sort the PrintObjects by their increasing Z, likely useful for avoiding colisions on Deltas during sequential prints.
static inline std::vector<const PrintInstance*> sort_object_instances_by_max_z(const Print &print)
{
    std::vector<const PrintObject*> objects(print.objects().begin(), print.objects().end());
    std::sort(objects.begin(), objects.end(), [](const PrintObject *po1, const PrintObject *po2) { return po1->height() < po2->height(); });
    std::vector<const PrintInstance*> instances;
    instances.reserve(objects.size());
    for (const PrintObject *object : objects)
        for (size_t i = 0; i < object->instances().size(); ++ i)
            instances.emplace_back(&object->instances()[i]);
    return instances;
}
#endif

// Produce a vector of PrintObjects in the order of their respective ModelObjects in print.model().
//BBS: add sort logic for seq-print
std::vector<const PrintInstance*> sort_object_instances_by_model_order(const Print& print, bool init_order)
{
    // Build up map from ModelInstance* to PrintInstance*
    std::vector<std::pair<const ModelInstance*, const PrintInstance*>> model_instance_to_print_instance;
    model_instance_to_print_instance.reserve(print.num_object_instances());
    for (const PrintObject *print_object : print.objects())
        for (const PrintInstance &print_instance : print_object->instances())
        {
            if (init_order)
                const_cast<ModelInstance*>(print_instance.model_instance)->arrange_order = print_instance.model_instance->id().id;
            model_instance_to_print_instance.emplace_back(print_instance.model_instance, &print_instance);
        }
    std::sort(model_instance_to_print_instance.begin(), model_instance_to_print_instance.end(), [](auto &l, auto &r) { return l.first->arrange_order < r.first->arrange_order; });

    std::vector<const PrintInstance*> instances;
    instances.reserve(model_instance_to_print_instance.size());
    for (const ModelObject *model_object : print.model().objects)
        for (const ModelInstance *model_instance : model_object->instances) {
            auto it = std::lower_bound(model_instance_to_print_instance.begin(), model_instance_to_print_instance.end(), std::make_pair(model_instance, nullptr), [](auto &l, auto &r) { return l.first->arrange_order < r.first->arrange_order; });
            if (it != model_instance_to_print_instance.end() && it->first == model_instance)
                instances.emplace_back(it->second);
        }
    std::sort(instances.begin(), instances.end(), [](auto& l, auto& r) { return l->model_instance->arrange_order < r->model_instance->arrange_order; });
    return instances;
}

enum BambuBedType {
    bbtUnknown = 0,
    bbtCoolPlate = 1,
    bbtEngineeringPlate = 2,
    bbtHighTemperaturePlate = 3,
    bbtTexturedPEIPlate         = 4,
};

static BambuBedType to_bambu_bed_type(BedType type)
{
    BambuBedType bambu_bed_type = bbtUnknown;
    if (type == btPC)
        bambu_bed_type = bbtCoolPlate;
    else if (type == btEP)
        bambu_bed_type = bbtEngineeringPlate;
    else if (type == btPEI)
        bambu_bed_type = bbtHighTemperaturePlate;
    else if (type == btPTE)
        bambu_bed_type = bbtTexturedPEIPlate;

    return bambu_bed_type;
}

void GCode::_do_export(Print& print, GCodeOutputStream &file, ThumbnailsGeneratorCallback thumbnail_cb)
{
    PROFILE_FUNC();

    // modifies m_silent_time_estimator_enabled
    DoExport::init_gcode_processor(print.config(), m_processor, m_silent_time_estimator_enabled);
    const bool is_bbl_printers = print.is_BBL_printer();
    m_calib_config.clear();
    // resets analyzer's tracking data
    m_last_height  = 0.f;
    m_last_layer_z = 0.f;
    m_max_layer_z  = 0.f;
    m_last_width = 0.f;
    m_is_overhang_fan_on = false;
    m_is_supp_interface_fan_on = false;
#if ENABLE_GCODE_VIEWER_DATA_CHECKING
    m_last_mm3_per_mm = 0.;
#endif // ENABLE_GCODE_VIEWER_DATA_CHECKING

    m_fan_mover.release();
    
    m_writer.set_is_bbl_machine(is_bbl_printers);

    // How many times will be change_layer() called?
    // change_layer() in turn increments the progress bar status.
    m_layer_count = 0;
    if (print.config().print_sequence == PrintSequence::ByObject) {
        // Add each of the object's layers separately.
        for (auto object : print.objects()) {
            std::vector<coordf_t> zs;
            zs.reserve(object->layers().size() + object->support_layers().size());
            for (auto layer : object->layers())
                zs.push_back(layer->print_z);
            for (auto layer : object->support_layers())
                zs.push_back(layer->print_z);
            std::sort(zs.begin(), zs.end());
            //BBS: merge numerically very close Z values.
            auto end_it = std::unique(zs.begin(), zs.end());
            unsigned int temp_layer_count = (unsigned int)(end_it - zs.begin());
            for (auto it = zs.begin(); it != end_it - 1; it++) {
                if (abs(*it - *(it + 1)) < EPSILON)
                    temp_layer_count--;
            }
            m_layer_count += (unsigned int)(object->instances().size() * temp_layer_count);
        }
    } else {
        // Print all objects with the same print_z together.
        std::vector<coordf_t> zs;
        for (auto object : print.objects()) {
            zs.reserve(zs.size() + object->layers().size() + object->support_layers().size());
            for (auto layer : object->layers())
                zs.push_back(layer->print_z);
            for (auto layer : object->support_layers())
                zs.push_back(layer->print_z);
        }
        if (!zs.empty())
        {
            std::sort(zs.begin(), zs.end());
            //BBS: merge numerically very close Z values.
            auto end_it = std::unique(zs.begin(), zs.end());
            m_layer_count = (unsigned int)(end_it - zs.begin());
            for (auto it = zs.begin(); it != end_it - 1; it++) {
                if (abs(*it - *(it + 1)) < EPSILON)
                    m_layer_count--;
            }
        }
    }
    print.throw_if_canceled();

    m_enable_cooling_markers = true;
    this->apply_print_config(print.config());

    //m_volumetric_speed = DoExport::autospeed_volumetric_limit(print);
    print.throw_if_canceled();

    if (print.config().spiral_mode.value)
        m_spiral_vase = make_unique<SpiralVase>(print.config());

    if (print.config().max_volumetric_extrusion_rate_slope.value > 0){
    		m_pressure_equalizer = make_unique<PressureEqualizer>(print.config());
    		m_enable_extrusion_role_markers = (bool)m_pressure_equalizer;
    } else
	    m_enable_extrusion_role_markers = false;

    // if thumbnail type of BTT_TFT, insert above header
    // if not, it is inserted under the header in its normal spot
    const GCodeThumbnailsFormat m_gcode_thumbnail_format = print.full_print_config().opt_enum<GCodeThumbnailsFormat>("thumbnails_format");
    if (m_gcode_thumbnail_format == GCodeThumbnailsFormat::BTT_TFT)
        GCodeThumbnails::export_thumbnails_to_file(
            thumbnail_cb, print.get_plate_index(), print.full_print_config().option<ConfigOptionPoints>("thumbnails")->values,
            m_gcode_thumbnail_format,
            [&file](const char *sz) { file.write(sz); },
            [&print]() { print.throw_if_canceled(); });

    file.write_format("; HEADER_BLOCK_START\n");
    // Write information on the generator.
    file.write_format("; generated by %s on %s\n", Slic3r::header_slic3r_generated().c_str(), Slic3r::Utils::local_timestamp().c_str());
    if (is_bbl_printers)
        file.write_format(";%s\n", GCodeProcessor::reserved_tag(GCodeProcessor::ETags::Estimated_Printing_Time_Placeholder).c_str());
    //BBS: total layer number
    file.write_format(";%s\n", GCodeProcessor::reserved_tag(GCodeProcessor::ETags::Total_Layer_Number_Placeholder).c_str());
    m_enable_exclude_object = config().exclude_object;
    //Orca: extra check for bbl printer
    if (is_bbl_printers) {
        if (print.extruders(true).size() == 1 &&                  // Don't support multi-color
            print.calib_params().mode == CalibMode::Calib_None) { // Don't support skipping in cali mode
            // list all label_object_id with sorted order here
            m_enable_exclude_object = true;
            m_label_objects_ids.clear();
            m_label_objects_ids.reserve(print.num_object_instances());
            for (const PrintObject *print_object : print.objects())
                for (const PrintInstance &print_instance : print_object->instances())
                    m_label_objects_ids.push_back(print_instance.model_instance->get_labeled_id());

            std::sort(m_label_objects_ids.begin(), m_label_objects_ids.end());

            std::string objects_id_list = "; model label id: ";
            for (auto it = m_label_objects_ids.begin(); it != m_label_objects_ids.end(); it++)
                objects_id_list += (std::to_string(*it) + (it != m_label_objects_ids.end() - 1 ? "," : "\n"));
            file.writeln(objects_id_list);
        } else {
            m_enable_exclude_object = false;
            m_label_objects_ids.clear();
        }
    }

    file.write_format("; HEADER_BLOCK_END\n\n");

    
      // BBS: write global config at the beginning of gcode file because printer
      // need these config information
      // Append full config, delimited by two 'phony' configuration keys
      // CONFIG_BLOCK_START and CONFIG_BLOCK_END. The delimiters are structured
      // as configuration key / value pairs to be parsable by older versions of
      // PrusaSlicer G-code viewer.
    {
      if (is_bbl_printers) {
        file.write("; CONFIG_BLOCK_START\n");
        std::string full_config;
        append_full_config(print, full_config);
        if (!full_config.empty())
          file.write(full_config);

        // SoftFever: write compatiple image
        int first_layer_bed_temperature = get_bed_temperature(0, true, print.config().curr_bed_type);
        file.write_format("; first_layer_bed_temperature = %d\n",
                          first_layer_bed_temperature);
        file.write_format(
            "; first_layer_temperature = %d\n",
            print.config().nozzle_temperature_initial_layer.get_at(0));
        file.write("; CONFIG_BLOCK_END\n\n");
      } else {
<<<<<<< HEAD
        DoExport::export_thumbnails_to_file(
            thumbnail_cb, print,
            [&file](const char *sz) { file.write(sz); },
            [&print]() { print.throw_if_canceled(); });
=======
        if (m_gcode_thumbnail_format != GCodeThumbnailsFormat::BTT_TFT)
          GCodeThumbnails::export_thumbnails_to_file(
              thumbnail_cb, print.get_plate_index(), print.full_print_config().option<ConfigOptionPoints>("thumbnails")->values,
              m_gcode_thumbnail_format,
              [&file](const char *sz) { file.write(sz); },
              [&print]() { print.throw_if_canceled(); });
>>>>>>> d0ccc5ee
      }
    }


    // Write some terse information on the slicing parameters.
    const PrintObject *first_object         = print.objects().front();
    const double       layer_height         = first_object->config().layer_height.value;
    const double       initial_layer_print_height   = print.config().initial_layer_print_height.value;
    for (size_t region_id = 0; region_id < print.num_print_regions(); ++ region_id) {
        const PrintRegion &region = print.get_print_region(region_id);
        file.write_format("; external perimeters extrusion width = %.2fmm\n", region.flow(*first_object, frExternalPerimeter, layer_height).width());
        file.write_format("; perimeters extrusion width = %.2fmm\n",          region.flow(*first_object, frPerimeter,         layer_height).width());
        file.write_format("; infill extrusion width = %.2fmm\n",              region.flow(*first_object, frInfill,            layer_height).width());
        file.write_format("; solid infill extrusion width = %.2fmm\n",        region.flow(*first_object, frSolidInfill,       layer_height).width());
        file.write_format("; top infill extrusion width = %.2fmm\n",          region.flow(*first_object, frTopSolidInfill,    layer_height).width());
        if (print.has_support_material())
            file.write_format("; support material extrusion width = %.2fmm\n", support_material_flow(first_object).width());
        if (print.config().initial_layer_line_width.value > 0)
            file.write_format("; first layer extrusion width = %.2fmm\n",   region.flow(*first_object, frPerimeter, initial_layer_print_height, true).width());
        file.write_format("\n");
    }

    file.write_format("; EXECUTABLE_BLOCK_START\n");

    // SoftFever
    if( m_config.gcode_flavor.value == gcfKlipper && m_enable_exclude_object)
        file.write(set_object_info(&print));

    // adds tags for time estimators
    file.write_format(";%s\n", GCodeProcessor::reserved_tag(GCodeProcessor::ETags::First_Line_M73_Placeholder).c_str());

    // Prepare the helper object for replacing placeholders in custom G-code and output filename.
    m_placeholder_parser_integration.parser = print.placeholder_parser();
    m_placeholder_parser_integration.parser.update_timestamp();
    m_placeholder_parser_integration.context.rng = std::mt19937(std::chrono::high_resolution_clock::now().time_since_epoch().count());
    // Enable passing global variables between PlaceholderParser invocations.
    m_placeholder_parser_integration.context.global_config = std::make_unique<DynamicConfig>();
    print.update_object_placeholders(m_placeholder_parser_integration.parser.config_writable(), ".gcode");

    // Get optimal tool ordering to minimize tool switches of a multi-exruder print.
    // For a print by objects, find the 1st printing object.
    ToolOrdering tool_ordering;
    unsigned int initial_extruder_id = (unsigned int)-1;
    //BBS: first non-support filament extruder
    unsigned int initial_non_support_extruder_id;
    unsigned int final_extruder_id   = (unsigned int)-1;
    bool         has_wipe_tower      = false;
    std::vector<const PrintInstance*> 					print_object_instances_ordering;
    std::vector<const PrintInstance*>::const_iterator 	print_object_instance_sequential_active;
    if (print.config().print_sequence == PrintSequence::ByObject) {
        // Order object instances for sequential print.
        print_object_instances_ordering = sort_object_instances_by_model_order(print);
//        print_object_instances_ordering = sort_object_instances_by_max_z(print);
        // Find the 1st printing object, find its tool ordering and the initial extruder ID.
        print_object_instance_sequential_active = print_object_instances_ordering.begin();
        for (; print_object_instance_sequential_active != print_object_instances_ordering.end(); ++ print_object_instance_sequential_active) {
            tool_ordering = ToolOrdering(*(*print_object_instance_sequential_active)->print_object, initial_extruder_id);
            if ((initial_extruder_id = tool_ordering.first_extruder()) != static_cast<unsigned int>(-1)) {
                //BBS: try to find the non-support filament extruder if is multi color and initial_extruder is support filament
                initial_non_support_extruder_id = initial_extruder_id;
                if (tool_ordering.all_extruders().size() > 1 && print.config().filament_is_support.get_at(initial_extruder_id)) {
                    bool has_non_support_filament = false;
                    for (unsigned int extruder : tool_ordering.all_extruders()) {
                        if (!print.config().filament_is_support.get_at(extruder)) {
                            has_non_support_filament = true;
                            break;
                        }
                    }
                    //BBS: find the non-support filament extruder of object
                    if (has_non_support_filament)
                        for (LayerTools layer_tools : tool_ordering.layer_tools()) {
                            if (!layer_tools.has_object)
                                continue;
                            for (unsigned int extruder : layer_tools.extruders) {
                                if (print.config().filament_is_support.get_at(extruder))
                                    continue;
                                initial_non_support_extruder_id = extruder;
                                break;
                            }
                        }
                }

                break;
            }
        }
        if (initial_extruder_id == static_cast<unsigned int>(-1))
            // No object to print was found, cancel the G-code export.
            throw Slic3r::SlicingError(_(L("No object can be printed. Maybe too small")));
        // We don't allow switching of extruders per layer by Model::custom_gcode_per_print_z in sequential mode.
        // Use the extruder IDs collected from Regions.
        this->set_extruders(print.extruders());

        has_wipe_tower = print.has_wipe_tower() && tool_ordering.has_wipe_tower();
    } else {
        // Find tool ordering for all the objects at once, and the initial extruder ID.
        // If the tool ordering has been pre-calculated by Print class for wipe tower already, reuse it.
        tool_ordering = print.tool_ordering();
        tool_ordering.assign_custom_gcodes(print);
        if (tool_ordering.all_extruders().empty())
            // No object to print was found, cancel the G-code export.
            throw Slic3r::SlicingError(_(L("No object can be printed. Maybe too small")));
        has_wipe_tower = print.has_wipe_tower() && tool_ordering.has_wipe_tower();
        // BBS: priming logic is removed, so 1st layer tool_ordering also respect the object tool sequence
#if 0
        initial_extruder_id = (has_wipe_tower && !print.config().single_extruder_multi_material_priming) ?
            // The priming towers will be skipped.
            tool_ordering.all_extruders().back() :
            // Don't skip the priming towers.
            tool_ordering.first_extruder();
#else
        initial_extruder_id = tool_ordering.first_extruder();
#endif
        //BBS: try to find the non-support filament extruder if is multi color and initial_extruder is support filament
        if (initial_extruder_id != static_cast<unsigned int>(-1)) {
            initial_non_support_extruder_id = initial_extruder_id;
            if (tool_ordering.all_extruders().size() > 1 && print.config().filament_is_support.get_at(initial_extruder_id)) {
                bool has_non_support_filament = false;
                for (unsigned int extruder : tool_ordering.all_extruders()) {
                    if (!print.config().filament_is_support.get_at(extruder)) {
                        has_non_support_filament = true;
                        break;
                    }
                }
                //BBS: find the non-support filament extruder of object
                if (has_non_support_filament)
                    for (LayerTools layer_tools : tool_ordering.layer_tools()) {
                        if (!layer_tools.has_object)
                            continue;
                        for (unsigned int extruder : layer_tools.extruders) {
                            if (print.config().filament_is_support.get_at(extruder))
                                continue;
                            initial_non_support_extruder_id = extruder;
                            break;
                        }
                    }
            }
        }

        // In non-sequential print, the printing extruders may have been modified by the extruder switches stored in Model::custom_gcode_per_print_z.
        // Therefore initialize the printing extruders from there.
        this->set_extruders(tool_ordering.all_extruders());
        // Order object instances using a nearest neighbor search.
        print_object_instances_ordering = chain_print_object_instances(print);
    }
    if (initial_extruder_id == (unsigned int)-1) {
        // Nothing to print!
        initial_extruder_id = 0;
        initial_non_support_extruder_id = 0;
        final_extruder_id   = 0;
    } else {
        final_extruder_id = tool_ordering.last_extruder();
        assert(final_extruder_id != (unsigned int)-1);
    }
    print.throw_if_canceled();

    m_cooling_buffer = make_unique<CoolingBuffer>(*this);
    m_cooling_buffer->set_current_extruder(initial_extruder_id);

    // Emit machine envelope limits for the Marlin firmware.
    this->print_machine_envelope(file, print);

    // Disable fan.
    if (m_config.auxiliary_fan.value && print.config().close_fan_the_first_x_layers.get_at(initial_extruder_id)) {
        file.write(m_writer.set_fan(0));
        //BBS: disable additional fan
        file.write(m_writer.set_additional_fan(0));
    }

    // Update output variables after the extruders were initialized.
    m_placeholder_parser_integration.init(m_writer);
    // Let the start-up script prime the 1st printing tool.
    this->placeholder_parser().set("initial_tool", initial_extruder_id);
    this->placeholder_parser().set("initial_extruder", initial_extruder_id);
    //BBS
    this->placeholder_parser().set("initial_no_support_tool", initial_non_support_extruder_id);
    this->placeholder_parser().set("initial_no_support_extruder", initial_non_support_extruder_id);
    this->placeholder_parser().set("current_extruder", initial_extruder_id);
    //Set variable for total layer count so it can be used in custom gcode.
    this->placeholder_parser().set("total_layer_count", m_layer_count);
    // Useful for sequential prints.
    this->placeholder_parser().set("current_object_idx", 0);
    // For the start / end G-code to do the priming and final filament pull in case there is no wipe tower provided.
    this->placeholder_parser().set("has_wipe_tower", has_wipe_tower);
    //this->placeholder_parser().set("has_single_extruder_multi_material_priming", has_wipe_tower && print.config().single_extruder_multi_material_priming);
    this->placeholder_parser().set("total_toolchanges", std::max(0, print.wipe_tower_data().number_of_toolchanges)); // Check for negative toolchanges (single extruder mode) and set to 0 (no tool change).

    // PlaceholderParser currently substitues non-existent vector values with the zero'th value, which is harmful in the
    // case of "is_extruder_used[]" as Slicer may lie about availability of such non-existent extruder. We rather
    // sacrifice 256B of memory before we change the behavior of the PlaceholderParser, which should really only fill in
    // the non-existent vector elements for filament parameters.
    std::vector<unsigned char> is_extruder_used(std::max(size_t(255), print.config().filament_diameter.size()), 0);
    for (unsigned int extruder : tool_ordering.all_extruders())
        is_extruder_used[extruder] = true;
    this->placeholder_parser().set("is_extruder_used", new ConfigOptionBools(is_extruder_used));

    {
        BoundingBoxf bbox_bed(print.config().printable_area.values);
        this->placeholder_parser().set("print_bed_min", new ConfigOptionFloats({ bbox_bed.min.x(), bbox_bed.min.y()}));
        this->placeholder_parser().set("print_bed_max", new ConfigOptionFloats({ bbox_bed.max.x(), bbox_bed.max.y()}));
        this->placeholder_parser().set("print_bed_size", new ConfigOptionFloats({ bbox_bed.size().x(), bbox_bed.size().y() }));

        BoundingBoxf bbox;
        auto pts = std::make_unique<ConfigOptionPoints>();
        if (print.calib_mode() == CalibMode::Calib_PA_Line || print.calib_mode() == CalibMode::Calib_PA_Pattern) {
            bbox = bbox_bed;
            bbox.offset(-5.0);
            // add 4 corner points of bbox into pts
            pts->values.reserve(4);
            pts->values.emplace_back(bbox.min.x(), bbox.min.y());
            pts->values.emplace_back(bbox.max.x(), bbox.min.y());
            pts->values.emplace_back(bbox.max.x(), bbox.max.y());
            pts->values.emplace_back(bbox.min.x(), bbox.max.y());

        } else {
            // Convex hull of the 1st layer extrusions, for bed leveling and placing the initial purge line.
            // It encompasses the object extrusions, support extrusions, skirt, brim, wipe tower.
            // It does NOT encompass user extrusions generated by custom G-code,
            // therefore it does NOT encompass the initial purge line.
            // It does NOT encompass MMU/MMU2 starting (wipe) areas.
            pts->values.reserve(print.first_layer_convex_hull().size());
            for (const Point &pt : print.first_layer_convex_hull().points)
                pts->values.emplace_back(print.translate_to_print_space(pt));
            bbox = BoundingBoxf((pts->values));
        }

        this->placeholder_parser().set("first_layer_print_convex_hull", pts.release());
        this->placeholder_parser().set("first_layer_print_min", new ConfigOptionFloats({bbox.min.x(), bbox.min.y()}));
        this->placeholder_parser().set("first_layer_print_max", new ConfigOptionFloats({bbox.max.x(), bbox.max.y()}));
        this->placeholder_parser().set("first_layer_print_size", new ConfigOptionFloats({ bbox.size().x(), bbox.size().y() }));
    }
    float outer_wall_volumetric_speed = 0.0f;
    {
        int curr_bed_type = m_config.curr_bed_type.getInt();

        std::string first_layer_bed_temp_str;
        const ConfigOptionInts* first_bed_temp_opt = m_config.option<ConfigOptionInts>(get_bed_temp_1st_layer_key((BedType)curr_bed_type));
        const ConfigOptionInts* bed_temp_opt = m_config.option<ConfigOptionInts>(get_bed_temp_key((BedType)curr_bed_type));
        this->placeholder_parser().set("bbl_bed_temperature_gcode", new ConfigOptionBool(false));
        this->placeholder_parser().set("bed_temperature_initial_layer", new ConfigOptionInts(*first_bed_temp_opt));
        this->placeholder_parser().set("bed_temperature", new ConfigOptionInts(*bed_temp_opt));
        this->placeholder_parser().set("bed_temperature_initial_layer_single", new ConfigOptionInt(first_bed_temp_opt->get_at(initial_extruder_id)));
        this->placeholder_parser().set("bed_temperature_initial_layer_vector", new ConfigOptionString(""));
        this->placeholder_parser().set("chamber_temperature",new ConfigOptionInts(m_config.chamber_temperature));

        // SoftFever: support variables `first_layer_temperature` and `first_layer_bed_temperature`
        this->placeholder_parser().set("first_layer_bed_temperature", new ConfigOptionInts(*first_bed_temp_opt));
        this->placeholder_parser().set("first_layer_temperature", new ConfigOptionInts(m_config.nozzle_temperature_initial_layer));
        this->placeholder_parser().set("max_print_height",new ConfigOptionInt(m_config.printable_height));
        this->placeholder_parser().set("z_offset", new ConfigOptionFloat(0.0f));
        this->placeholder_parser().set("plate_name", new ConfigOptionString(print.get_plate_name()));
        this->placeholder_parser().set("first_layer_height", new ConfigOptionFloat(m_config.initial_layer_print_height.value));

        //add during_print_exhaust_fan_speed
        std::vector<int> during_print_exhaust_fan_speed_num;
        during_print_exhaust_fan_speed_num.reserve(m_config.during_print_exhaust_fan_speed.size());
        for (const auto& item : m_config.during_print_exhaust_fan_speed.values)
            during_print_exhaust_fan_speed_num.emplace_back((int)(item / 100.0 * 255));
        this->placeholder_parser().set("during_print_exhaust_fan_speed_num",new ConfigOptionInts(during_print_exhaust_fan_speed_num));

        // calculate the volumetric speed of outer wall. Ignore pre-object setting and multi-filament, and just use the default setting
        {

            float filament_max_volumetric_speed = m_config.option<ConfigOptionFloats>("filament_max_volumetric_speed")->get_at(initial_non_support_extruder_id);
            const double nozzle_diameter = m_config.nozzle_diameter.get_at(initial_non_support_extruder_id);
            float outer_wall_line_width = this->config().get_abs_value("outer_wall_line_width", nozzle_diameter);
            if (outer_wall_line_width == 0.0) {
                float default_line_width =  this->config().get_abs_value("line_width", nozzle_diameter);
                outer_wall_line_width = default_line_width == 0.0 ? nozzle_diameter : default_line_width;
            }
            Flow outer_wall_flow = Flow(outer_wall_line_width, m_config.layer_height, m_config.nozzle_diameter.get_at(initial_non_support_extruder_id));
            float outer_wall_speed = print.default_region_config().outer_wall_speed.value;
            outer_wall_volumetric_speed = outer_wall_speed * outer_wall_flow.mm3_per_mm();
            if (outer_wall_volumetric_speed > filament_max_volumetric_speed)
                outer_wall_volumetric_speed = filament_max_volumetric_speed;
            this->placeholder_parser().set("outer_wall_volumetric_speed", new ConfigOptionFloat(outer_wall_volumetric_speed));
        }

    }
    std::string machine_start_gcode = this->placeholder_parser_process("machine_start_gcode", print.config().machine_start_gcode.value, initial_extruder_id);
    if (print.config().gcode_flavor != gcfKlipper) {
        // Set bed temperature if the start G-code does not contain any bed temp control G-codes.
        this->_print_first_layer_bed_temperature(file, print, machine_start_gcode, initial_extruder_id, true);
        // Set extruder(s) temperature before and after start G-code.
        this->_print_first_layer_extruder_temperatures(file, print, machine_start_gcode, initial_extruder_id, false);
    }

    // adds tag for processor
    file.write_format(";%s%s\n", GCodeProcessor::reserved_tag(GCodeProcessor::ETags::Role).c_str(), ExtrusionEntity::role_to_string(erCustom).c_str());

    // Write the custom start G-code
    file.writeln(machine_start_gcode);

    //BBS: gcode writer doesn't know where the real position of extruder is after inserting custom gcode
    m_writer.set_current_position_clear(false);
    m_start_gcode_filament = GCodeProcessor::get_gcode_last_filament(machine_start_gcode);

    //flush FanMover buffer to avoid modifying the start gcode if it's manual.
    if (!machine_start_gcode.empty() && this->m_fan_mover.get() != nullptr)
        file.write(this->m_fan_mover.get()->process_gcode("", true));

    // Process filament-specific gcode.
   /* if (has_wipe_tower) {
        // Wipe tower will control the extruder switching, it will call the filament_start_gcode.
    } else {
            DynamicConfig config;
            config.set_key_value("filament_extruder_id", new ConfigOptionInt(int(initial_extruder_id)));
            file.writeln(this->placeholder_parser_process("filament_start_gcode", print.config().filament_start_gcode.values[initial_extruder_id], initial_extruder_id, &config));
    }
*/
    if (is_bbl_printers) {
        this->_print_first_layer_extruder_temperatures(file, print, machine_start_gcode, initial_extruder_id, true);
        if (m_config.support_air_filtration.getBool() && m_config.activate_air_filtration.get_at(initial_extruder_id)) {
            file.write(m_writer.set_exhaust_fan(m_config.during_print_exhaust_fan_speed.get_at(initial_extruder_id), true));
        }
    }
    print.throw_if_canceled();

    // Set other general things.
    file.write(this->preamble());

    // Calculate wiping points if needed
    DoExport::init_ooze_prevention(print, m_ooze_prevention);
    print.throw_if_canceled();

    // Collect custom seam data from all objects.
    std::function<void(void)> throw_if_canceled_func = [&print]() { print.throw_if_canceled(); };
    m_seam_placer.init(print, throw_if_canceled_func);

    // BBS: get path for change filament
    if (m_writer.multiple_extruders) {
        std::vector<Vec2d> points = get_path_of_change_filament(print);
        if (points.size() == 3) {
            travel_point_1 = points[0];
            travel_point_2 = points[1];
            travel_point_3 = points[2];
        }
    }

    // BBS: priming logic is removed, always set first extruer here.
    //if (! (has_wipe_tower && print.config().single_extruder_multi_material_priming))
    {
        // Set initial extruder only after custom start G-code.
        // Ugly hack: Do not set the initial extruder if the extruder is primed using the MMU priming towers at the edge of the print bed.
        file.write(this->set_extruder(initial_extruder_id, 0.));
    }
    // BBS: set that indicates objs with brim
    for (auto iter = print.m_brimMap.begin(); iter != print.m_brimMap.end(); ++iter) {
        if (!iter->second.empty())
            this->m_objsWithBrim.insert(iter->first);
    }
    for (auto iter = print.m_supportBrimMap.begin(); iter != print.m_supportBrimMap.end(); ++iter) {
        if (!iter->second.empty())
            this->m_objSupportsWithBrim.insert(iter->first);
    }
    if (this->m_objsWithBrim.empty() && this->m_objSupportsWithBrim.empty()) m_brim_done = true;

    // SoftFever: calib
    if (print.calib_params().mode == CalibMode::Calib_PA_Line) {
        std::string gcode;
        if ((m_config.default_acceleration.value > 0 && m_config.outer_wall_acceleration.value > 0)) {
            gcode += m_writer.set_print_acceleration((unsigned int)floor(m_config.outer_wall_acceleration.value + 0.5));
        }

        if (m_config.default_jerk.value > 0) {
            double jerk = m_config.outer_wall_jerk.value;
            gcode += m_writer.set_jerk_xy(jerk);
        }

        auto params = print.calib_params();

        CalibPressureAdvanceLine pa_test(this);

        auto fast_speed = CalibPressureAdvance::find_optimal_PA_speed(print.full_print_config(), pa_test.line_width(), 0.2);
        auto slow_speed = std::max(20.0, fast_speed / 10.0);
        
        pa_test.set_speed(fast_speed, slow_speed);
        pa_test.draw_numbers() = print.calib_params().print_numbers;
        
        gcode += pa_test.generate_test(params.start, params.step, std::llround(std::ceil((params.end - params.start) / params.step)));

        file.write(gcode);
    } else {
        //BBS: open spaghetti detector
        if (is_bbl_printers) {
            // if (print.config().spaghetti_detector.value)
            file.write("M981 S1 P20000 ;open spaghetti detector\n");
        }

        // Do all objects for each layer.
        if (print.config().print_sequence == PrintSequence::ByObject && !has_wipe_tower) {
            size_t finished_objects = 0;
            const PrintObject *prev_object = (*print_object_instance_sequential_active)->print_object;
            for (; print_object_instance_sequential_active != print_object_instances_ordering.end(); ++ print_object_instance_sequential_active) {
                const PrintObject &object = *(*print_object_instance_sequential_active)->print_object;
                if (&object != prev_object || tool_ordering.first_extruder() != final_extruder_id) {
                    tool_ordering = ToolOrdering(object, final_extruder_id);
                    unsigned int new_extruder_id = tool_ordering.first_extruder();
                    if (new_extruder_id == (unsigned int)-1)
                        // Skip this object.
                        continue;
                    initial_extruder_id = new_extruder_id;
                    final_extruder_id   = tool_ordering.last_extruder();
                    assert(final_extruder_id != (unsigned int)-1);
                }
                print.throw_if_canceled();
                this->set_origin(unscale((*print_object_instance_sequential_active)->shift));

                // BBS: prime extruder if extruder change happens before this object instance
                bool prime_extruder = false;
                if (finished_objects > 0) {
                    // Move to the origin position for the copy we're going to print.
                    // This happens before Z goes down to layer 0 again, so that no collision happens hopefully.
                    m_enable_cooling_markers = false; // we're not filtering these moves through CoolingBuffer
                    m_avoid_crossing_perimeters.use_external_mp_once();
                    // BBS. change tool before moving to origin point.
                    if (m_writer.need_toolchange(initial_extruder_id)) {
                        const PrintObjectConfig& object_config = object.config();
                        coordf_t initial_layer_print_height = print.config().initial_layer_print_height.value;
                        file.write(this->set_extruder(initial_extruder_id, initial_layer_print_height));
                        prime_extruder = true;
                    }
                    else {
                        file.write(this->retract());
                    }
                    file.write(m_writer.travel_to_z(m_max_layer_z));
                    file.write(this->travel_to(Point(0, 0), erNone, "move to origin position for next object"));
                    m_enable_cooling_markers = true;
                    // Disable motion planner when traveling to first object point.
                    m_avoid_crossing_perimeters.disable_once();
                    // Ff we are printing the bottom layer of an object, and we have already finished
                    // another one, set first layer temperatures. This happens before the Z move
                    // is triggered, so machine has more time to reach such temperatures.
                    this->placeholder_parser().set("current_object_idx", int(finished_objects));
                    //BBS: remove printing_by_object_gcode
                    //std::string printing_by_object_gcode = this->placeholder_parser_process("printing_by_object_gcode", print.config().printing_by_object_gcode.value, initial_extruder_id);
                    std::string printing_by_object_gcode;
                    // Set first layer bed and extruder temperatures, don't wait for it to reach the temperature.
                    this->_print_first_layer_bed_temperature(file, print, printing_by_object_gcode, initial_extruder_id, false);
                    this->_print_first_layer_extruder_temperatures(file, print, printing_by_object_gcode, initial_extruder_id, false);
                    file.writeln(printing_by_object_gcode);
                }
                // Reset the cooling buffer internal state (the current position, feed rate, accelerations).
                m_cooling_buffer->reset(this->writer().get_position());
                m_cooling_buffer->set_current_extruder(initial_extruder_id);
                // Process all layers of a single object instance (sequential mode) with a parallel pipeline:
                // Generate G-code, run the filters (vase mode, cooling buffer), run the G-code analyser
                // and export G-code into file.
                this->process_layers(print, tool_ordering, collect_layers_to_print(object), *print_object_instance_sequential_active - object.instances().data(), file, prime_extruder);
                //BBS: close powerlost recovery
                {
                    if (is_bbl_printers && m_second_layer_things_done) {
                        file.write("; close powerlost recovery\n");
                        file.write("M1003 S0\n");
                    }
                }
                ++ finished_objects;
                // Flag indicating whether the nozzle temperature changes from 1st to 2nd layer were performed.
                // Reset it when starting another object from 1st layer.
                m_second_layer_things_done = false;
                prev_object = &object;
            }
        } else {
            // Sort layers by Z.
            // All extrusion moves with the same top layer height are extruded uninterrupted.
            std::vector<std::pair<coordf_t, std::vector<LayerToPrint>>> layers_to_print = collect_layers_to_print(print);
            // Prusa Multi-Material wipe tower.
            if (has_wipe_tower && ! layers_to_print.empty()) {
                m_wipe_tower.reset(new WipeTowerIntegration(print.config(), print.get_plate_index(), print.get_plate_origin(), * print.wipe_tower_data().priming.get(), print.wipe_tower_data().tool_changes, *print.wipe_tower_data().final_purge.get()));
                //BBS
                //file.write(m_writer.travel_to_z(initial_layer_print_height + m_config.z_offset.value, "Move to the first layer height"));
                file.write(m_writer.travel_to_z(initial_layer_print_height, "Move to the first layer height"));
    #if 0
                if (print.config().single_extruder_multi_material_priming) {
                    file.write(m_wipe_tower->prime(*this));
                    // Verify, whether the print overaps the priming extrusions.
                    BoundingBoxf bbox_print(get_print_extrusions_extents(print));
                    coordf_t twolayers_printz = ((layers_to_print.size() == 1) ? layers_to_print.front() : layers_to_print[1]).first + EPSILON;
                    for (const PrintObject *print_object : print.objects())
                        bbox_print.merge(get_print_object_extrusions_extents(*print_object, twolayers_printz));
                    bbox_print.merge(get_wipe_tower_extrusions_extents(print, twolayers_printz));
                    BoundingBoxf bbox_prime(get_wipe_tower_priming_extrusions_extents(print));
                    bbox_prime.offset(0.5f);
                    bool overlap = bbox_prime.overlap(bbox_print);

                    if (print.config().gcode_flavor == gcfMarlinLegacy || print.config().gcode_flavor == gcfMarlinFirmware) {
                        file.write(this->retract());
                        file.write("M300 S800 P500\n"); // Beep for 500ms, tone 800Hz.
                        if (overlap) {
                            // Wait for the user to remove the priming extrusions.
                            file.write("M1 Remove priming towers and click button.\n");
                        } else {
                            // Just wait for a bit to let the user check, that the priming succeeded.
                            //TODO Add a message explaining what the printer is waiting for. This needs a firmware fix.
                            file.write("M1 S10\n");
                        }
                    }
                    //BBS: only support Marlin
                    //else {
                        // This is not Marlin, M1 command is probably not supported.
                        //if (overlap) {
                        //    print.active_step_add_warning(PrintStateBase::WarningLevel::CRITICAL,
                        //        _(L("Your print is very close to the priming regions. "
                        //          "Make sure there is no collision.")));
                        //} else {
                        //    // Just continue printing, no action necessary.
                        //}
                    //}
                }
    #endif
                print.throw_if_canceled();
            }
            // Process all layers of all objects (non-sequential mode) with a parallel pipeline:
            // Generate G-code, run the filters (vase mode, cooling buffer), run the G-code analyser
            // and export G-code into file.
            this->process_layers(print, tool_ordering, print_object_instances_ordering, layers_to_print, file);
            //BBS: close powerlost recovery
            {
                if (is_bbl_printers && m_second_layer_things_done) {
                    file.write("; close powerlost recovery\n");
                    file.write("M1003 S0\n");
                }
            }
            if (m_wipe_tower)
                // Purge the extruder, pull out the active filament.
                file.write(m_wipe_tower->finalize(*this));
        }
    }
    //BBS: the last retraction
    // Write end commands to file.
    file.write(this->retract(false, true));

    // if needed, write the gcode_label_objects_end
    {
        std::string gcode;
        m_writer.add_object_change_labels(gcode);
        file.write(gcode);
    }

    file.write(m_writer.set_fan(0));
    //BBS: make sure the additional fan is closed when end
    if(m_config.auxiliary_fan.value)
        file.write(m_writer.set_additional_fan(0));
    if (is_bbl_printers) {
        //BBS: close spaghetti detector
        //Note: M981 is also used to tell xcam the last layer is finished, so we need always send it even if spaghetti option is disabled.
        //if (print.config().spaghetti_detector.value)
        file.write("M981 S0 P20000 ; close spaghetti detector\n");
    }

    // adds tag for processor
    file.write_format(";%s%s\n", GCodeProcessor::reserved_tag(GCodeProcessor::ETags::Role).c_str(), ExtrusionEntity::role_to_string(erCustom).c_str());

    // Process filament-specific gcode in extruder order.
    {
        DynamicConfig config;
        config.set_key_value("layer_num", new ConfigOptionInt(m_layer_index));
        //BBS
        //config.set_key_value("layer_z",   new ConfigOptionFloat(m_writer.get_position()(2) - m_config.z_offset.value));
        config.set_key_value("layer_z",   new ConfigOptionFloat(m_writer.get_position()(2)));
        config.set_key_value("max_layer_z", new ConfigOptionFloat(m_max_layer_z));
        if (print.config().single_extruder_multi_material) {
            // Process the filament_end_gcode for the active filament only.
            int extruder_id = m_writer.extruder()->id();
            config.set_key_value("filament_extruder_id", new ConfigOptionInt(extruder_id));
            file.writeln(this->placeholder_parser_process("filament_end_gcode", print.config().filament_end_gcode.get_at(extruder_id), extruder_id, &config));
        } else {
            for (const std::string &end_gcode : print.config().filament_end_gcode.values) {
                int extruder_id = (unsigned int)(&end_gcode - &print.config().filament_end_gcode.values.front());
                config.set_key_value("filament_extruder_id", new ConfigOptionInt(extruder_id));
                file.writeln(this->placeholder_parser_process("filament_end_gcode", end_gcode, extruder_id, &config));
            }
        }
        file.writeln(this->placeholder_parser_process("machine_end_gcode", print.config().machine_end_gcode, m_writer.extruder()->id(), &config));
    }
    file.write(m_writer.update_progress(m_layer_count, m_layer_count, true)); // 100%
    file.write(m_writer.postamble());

    if (print.config().support_chamber_temp_control.value || print.config().chamber_temperature.values[0] > 0)
        file.write(m_writer.set_chamber_temperature(0, false));  //close chamber_temperature


    // adds tags for time estimators
    file.write_format(";%s\n", GCodeProcessor::reserved_tag(GCodeProcessor::ETags::Last_Line_M73_Placeholder).c_str());
    file.write_format("; EXECUTABLE_BLOCK_END\n\n");

    print.throw_if_canceled();

    // Get filament stats.
    file.write(DoExport::update_print_stats_and_format_filament_stats(
    	// Const inputs
        has_wipe_tower, print.wipe_tower_data(),
        m_writer.extruders(),
        // Modifies
        print.m_print_statistics));
    if (!is_bbl_printers) {
        file.write_format("; total filament used [g] = %.2lf\n",
            print.m_print_statistics.total_weight);
        file.write_format("; total filament cost = %.2lf\n",
            print.m_print_statistics.total_cost);
        if (print.m_print_statistics.total_toolchanges > 0)
            file.write_format("; total filament change = %i\n",
                print.m_print_statistics.total_toolchanges);
        file.write_format("; total layers count = %i\n", m_layer_count);
        file.write_format(
            ";%s\n",
            GCodeProcessor::reserved_tag(
                GCodeProcessor::ETags::Estimated_Printing_Time_Placeholder)
            .c_str());
      file.write("\n");
      file.write("; CONFIG_BLOCK_START\n");
      std::string full_config;
      append_full_config(print, full_config);
      if (!full_config.empty())
        file.write(full_config);

      // SoftFever: write compatiple info
      int first_layer_bed_temperature = get_bed_temperature(0, true, print.config().curr_bed_type);
      file.write_format("; first_layer_bed_temperature = %d\n", first_layer_bed_temperature);
      file.write_format("; bed_shape = %s\n", print.full_print_config().opt_serialize("printable_area").c_str());
      file.write_format("; first_layer_temperature = %d\n", print.config().nozzle_temperature_initial_layer.get_at(0));
      file.write_format("; first_layer_height = %.3f\n", print.config().initial_layer_print_height.value);
        
        //SF TODO
//      file.write_format("; variable_layer_height = %d\n", print.ad.adaptive_layer_height ? 1 : 0);
   
      file.write("; CONFIG_BLOCK_END\n\n");

    }
    file.write("\n");

    bool activate_air_filtration = false;
    for (const auto& extruder : m_writer.extruders())
        activate_air_filtration |= m_config.activate_air_filtration.get_at(extruder.id());
    activate_air_filtration &= m_config.support_air_filtration.getBool();

    if (activate_air_filtration) {
        int complete_print_exhaust_fan_speed = 0;
        for (const auto& extruder : m_writer.extruders())
            if (m_config.activate_air_filtration.get_at(extruder.id()))
                complete_print_exhaust_fan_speed = std::max(complete_print_exhaust_fan_speed, m_config.complete_print_exhaust_fan_speed.get_at(extruder.id()));
        file.write(m_writer.set_exhaust_fan(complete_print_exhaust_fan_speed, true));
    }

    print.throw_if_canceled();
}

//BBS
void GCode::check_placeholder_parser_failed()
{
    if (! m_placeholder_parser_integration.failed_templates.empty()) {
        // G-code export proceeded, but some of the PlaceholderParser substitutions failed.
        std::string msg = Slic3r::format(_(L("Failed to generate gcode for invalid custom G-code.\n\n")));
        for (const auto &name_and_error : m_placeholder_parser_integration.failed_templates)
            msg += name_and_error.first + " " + name_and_error.second + "\n";
        msg += Slic3r::format(_(L("Please check the custom G-code or use the default custom G-code.")));
        throw Slic3r::PlaceholderParserError(msg);
    }
}

// Process all layers of all objects (non-sequential mode) with a parallel pipeline:
// Generate G-code, run the filters (vase mode, cooling buffer), run the G-code analyser
// and export G-code into file.
void GCode::process_layers(
    const Print                                                         &print,
    const ToolOrdering                                                  &tool_ordering,
    const std::vector<const PrintInstance*>                             &print_object_instances_ordering,
    const std::vector<std::pair<coordf_t, std::vector<LayerToPrint>>>   &layers_to_print,
    GCodeOutputStream                                                   &output_stream)
{
    // The pipeline is variable: The vase mode filter is optional.
    size_t layer_to_print_idx = 0;
    const auto generator = tbb::make_filter<void, LayerResult>(slic3r_tbb_filtermode::serial_in_order,
        [this, &print, &tool_ordering, &print_object_instances_ordering, &layers_to_print, &layer_to_print_idx](tbb::flow_control& fc) -> LayerResult {
            if (layer_to_print_idx >= layers_to_print.size()) {
            	if ((!m_pressure_equalizer && layer_to_print_idx == layers_to_print.size()) || (m_pressure_equalizer && layer_to_print_idx == (layers_to_print.size() + 1))) {
                    fc.stop();
                    return {};
                } else {
                    // Pressure equalizer need insert empty input. Because it returns one layer back.
                    // Insert NOP (no operation) layer;
                    ++layer_to_print_idx;
                    return LayerResult::make_nop_layer_result();
                }
            } else {
                const std::pair<coordf_t, std::vector<LayerToPrint>>& layer = layers_to_print[layer_to_print_idx++];
                const LayerTools& layer_tools = tool_ordering.tools_for_layer(layer.first);
                print.set_status(80, Slic3r::format(_(L("Generating G-code: layer %1%")), std::to_string(layer_to_print_idx)));
                if (m_wipe_tower && layer_tools.has_wipe_tower)
                    m_wipe_tower->next_layer();
                //BBS
                check_placeholder_parser_failed();
                print.throw_if_canceled();
                return this->process_layer(print, layer.second, layer_tools, &layer == &layers_to_print.back(), &print_object_instances_ordering, size_t(-1));
            }
        });
   
    const auto spiral_mode = tbb::make_filter<LayerResult, LayerResult>(slic3r_tbb_filtermode::serial_in_order,
        [&spiral_mode = *this->m_spiral_vase.get()](LayerResult in) -> LayerResult {
        	if (in.nop_layer_result)
                return in;
                
            spiral_mode.enable(in.spiral_vase_enable);
            return { spiral_mode.process_layer(std::move(in.gcode)), in.layer_id, in.spiral_vase_enable, in.cooling_buffer_flush };
        });
    const auto pressure_equalizer = tbb::make_filter<LayerResult, LayerResult>(slic3r_tbb_filtermode::serial_in_order,
        [pressure_equalizer = this->m_pressure_equalizer.get()](LayerResult in) -> LayerResult {
            return pressure_equalizer->process_layer(std::move(in));
        });
    const auto cooling = tbb::make_filter<LayerResult, std::string>(slic3r_tbb_filtermode::serial_in_order,
        [&cooling_buffer = *this->m_cooling_buffer.get()](LayerResult in) -> std::string {
        	if (in.nop_layer_result)
                return in.gcode;
            return cooling_buffer.process_layer(std::move(in.gcode), in.layer_id, in.cooling_buffer_flush);
        });
    const auto output = tbb::make_filter<std::string, void>(slic3r_tbb_filtermode::serial_in_order,
        [&output_stream](std::string s) { output_stream.write(s); }
    );

    const auto fan_mover = tbb::make_filter<std::string, std::string>(slic3r_tbb_filtermode::serial_in_order,
            [&fan_mover = this->m_fan_mover, &config = this->config(), &writer = this->m_writer](std::string in)->std::string {

        CNumericLocalesSetter locales_setter;

        if (config.fan_speedup_time.value != 0 || config.fan_kickstart.value > 0) {
            if (fan_mover.get() == nullptr)
                fan_mover.reset(new Slic3r::FanMover(
                    writer,
                    std::abs((float)config.fan_speedup_time.value),
                    config.fan_speedup_time.value > 0,
                    config.use_relative_e_distances.value,
                    config.fan_speedup_overhangs.value,
                    (float)config.fan_kickstart.value));
            //flush as it's a whole layer
            return fan_mover->process_gcode(in, true);
        }
        return in;
    });

    // The pipeline elements are joined using const references, thus no copying is performed.
    if (m_spiral_vase && m_pressure_equalizer)
        tbb::parallel_pipeline(12, generator & spiral_mode & pressure_equalizer & cooling & fan_mover & output);
    else if (m_spiral_vase)
    	tbb::parallel_pipeline(12, generator & spiral_mode & cooling & fan_mover & output);
    else if	(m_pressure_equalizer)
        tbb::parallel_pipeline(12, generator & pressure_equalizer & cooling & fan_mover & output);
    else
    	tbb::parallel_pipeline(12, generator & cooling & fan_mover & output);
}

// Process all layers of a single object instance (sequential mode) with a parallel pipeline:
// Generate G-code, run the filters (vase mode, cooling buffer), run the G-code analyser
// and export G-code into file.
void GCode::process_layers(
    const Print                             &print,
    const ToolOrdering                      &tool_ordering,
    std::vector<LayerToPrint>                layers_to_print,
    const size_t                             single_object_idx,
    GCodeOutputStream                       &output_stream,
    // BBS
    const bool                               prime_extruder)
{
    // The pipeline is variable: The vase mode filter is optional.
    size_t layer_to_print_idx = 0;
    const auto generator = tbb::make_filter<void, LayerResult>(slic3r_tbb_filtermode::serial_in_order,
        [this, &print, &tool_ordering, &layers_to_print, &layer_to_print_idx, single_object_idx, prime_extruder](tbb::flow_control& fc) -> LayerResult {
            if (layer_to_print_idx == layers_to_print.size()) {
                fc.stop();
                return {};
            } else {
                LayerToPrint &layer = layers_to_print[layer_to_print_idx ++];
                print.set_status(80, Slic3r::format(_(L("Generating G-code: layer %1%")), std::to_string(layer_to_print_idx)));
                //BBS
                check_placeholder_parser_failed();
                print.throw_if_canceled();
                return this->process_layer(print, { std::move(layer) }, tool_ordering.tools_for_layer(layer.print_z()), &layer == &layers_to_print.back(), nullptr, single_object_idx, prime_extruder);
            }
        });
    const auto spiral_mode = tbb::make_filter<LayerResult, LayerResult>(slic3r_tbb_filtermode::serial_in_order,
        [&spiral_mode = *this->m_spiral_vase.get()](LayerResult in)->LayerResult {
            spiral_mode.enable(in.spiral_vase_enable);
            return { spiral_mode.process_layer(std::move(in.gcode)), in.layer_id, in.spiral_vase_enable, in.cooling_buffer_flush };
        });
    const auto cooling = tbb::make_filter<LayerResult, std::string>(slic3r_tbb_filtermode::serial_in_order,
        [&cooling_buffer = *this->m_cooling_buffer.get()](LayerResult in)->std::string {
            return cooling_buffer.process_layer(std::move(in.gcode), in.layer_id, in.cooling_buffer_flush);
        });
    const auto output = tbb::make_filter<std::string, void>(slic3r_tbb_filtermode::serial_in_order,
        [&output_stream](std::string s) { output_stream.write(s); }
    );

    const auto fan_mover = tbb::make_filter<std::string, std::string>(slic3r_tbb_filtermode::serial_in_order,
        [&fan_mover = this->m_fan_mover, &config = this->config(), &writer = this->m_writer](std::string in)->std::string {

        if (config.fan_speedup_time.value != 0 || config.fan_kickstart.value > 0) {
            if (fan_mover.get() == nullptr)
                fan_mover.reset(new Slic3r::FanMover(
                    writer,
                    std::abs((float)config.fan_speedup_time.value),
                    config.fan_speedup_time.value > 0,
                    config.use_relative_e_distances.value,
                    config.fan_speedup_overhangs.value,
                    (float)config.fan_kickstart.value));
            //flush as it's a whole layer
            return fan_mover->process_gcode(in, true);
        }
        return in;
    });

    // The pipeline elements are joined using const references, thus no copying is performed.
    if (m_spiral_vase)
        tbb::parallel_pipeline(12, generator & spiral_mode & cooling & fan_mover & output);
    else
        tbb::parallel_pipeline(12, generator & cooling & fan_mover & output);
}

std::string GCode::placeholder_parser_process(const std::string &name, const std::string &templ, unsigned int current_extruder_id, const DynamicConfig *config_override)
{
PlaceholderParserIntegration &ppi = m_placeholder_parser_integration;
    try {
        ppi.update_from_gcodewriter(m_writer);
        std::string output = ppi.parser.process(templ, current_extruder_id, config_override, &ppi.output_config, &ppi.context);
        ppi.validate_output_vector_variables();

        if (const std::vector<double> &pos = ppi.opt_position->values; ppi.position != pos) {
            // Update G-code writer.
            m_writer.set_position({ pos[0], pos[1], pos[2] });
            this->set_last_pos(this->gcode_to_point({ pos[0], pos[1] }));
        }

        for (const Extruder &e : m_writer.extruders()) {
            unsigned int eid = e.id();
            assert(eid < ppi.num_extruders);
            if ( eid < ppi.num_extruders) {
                if (! m_writer.config.use_relative_e_distances && ! is_approx(ppi.e_position[eid], ppi.opt_e_position->values[eid]))
                    const_cast<Extruder&>(e).set_position(ppi.opt_e_position->values[eid]);
                if (! is_approx(ppi.e_retracted[eid], ppi.opt_e_retracted->values[eid]) || 
                    ! is_approx(ppi.e_restart_extra[eid], ppi.opt_e_restart_extra->values[eid]))
                    const_cast<Extruder&>(e).set_retracted(ppi.opt_e_retracted->values[eid], ppi.opt_e_restart_extra->values[eid]);
            }
        }

        return output;
    } 
    catch (std::runtime_error &err) 
    {
        // Collect the names of failed template substitutions for error reporting.
        auto it = ppi.failed_templates.find(name);
        if (it == ppi.failed_templates.end())
            // Only if there was no error reported for this template, store the first error message into the map to be reported.
            // We don't want to collect error message for each and every occurence of a single custom G-code section.
            ppi.failed_templates.insert(it, std::make_pair(name, std::string(err.what())));
        // Insert the macro error message into the G-code.
        return
            std::string("\n!!!!! Failed to process the custom G-code template ") + name + "\n" +
            err.what() +
            "!!!!! End of an error report for the custom G-code template " + name + "\n\n";
    }
}

// Parse the custom G-code, try to find mcode_set_temp_dont_wait and mcode_set_temp_and_wait or optionally G10 with temperature inside the custom G-code.
// Returns true if one of the temp commands are found, and try to parse the target temperature value into temp_out.
static bool custom_gcode_sets_temperature(const std::string &gcode, const int mcode_set_temp_dont_wait, const int mcode_set_temp_and_wait, const bool include_g10, int &temp_out)
{
    temp_out = -1;
    if (gcode.empty())
        return false;

    const char *ptr = gcode.data();
    bool temp_set_by_gcode = false;
    while (*ptr != 0) {
        // Skip whitespaces.
        for (; *ptr == ' ' || *ptr == '\t'; ++ ptr);
        if (*ptr == 'M' || // Line starts with 'M'. It is a machine command.
            (*ptr == 'G' && include_g10)) { // Only check for G10 if requested
            bool is_gcode = *ptr == 'G';
            ++ ptr;
            // Parse the M or G code value.
            char *endptr = nullptr;
            int mgcode = int(strtol(ptr, &endptr, 10));
            if (endptr != nullptr && endptr != ptr &&
                is_gcode ?
                    // G10 found
                    mgcode == 10 :
                    // M104/M109 or M140/M190 found.
                    (mgcode == mcode_set_temp_dont_wait || mgcode == mcode_set_temp_and_wait)) {
                ptr = endptr;
                if (! is_gcode)
                    // Let the caller know that the custom M-code sets the temperature.
                    temp_set_by_gcode = true;
                // Now try to parse the temperature value.
                // While not at the end of the line:
                while (strchr(";\r\n\0", *ptr) == nullptr) {
                    // Skip whitespaces.
                    for (; *ptr == ' ' || *ptr == '\t'; ++ ptr);
                    if (*ptr == 'S') {
                        // Skip whitespaces.
                        for (++ ptr; *ptr == ' ' || *ptr == '\t'; ++ ptr);
                        // Parse an int.
                        endptr = nullptr;
                        long temp_parsed = strtol(ptr, &endptr, 10);
                        if (endptr > ptr) {
                            ptr = endptr;
                            temp_out = temp_parsed;
                            // Let the caller know that the custom G-code sets the temperature
                            // Only do this after successfully parsing temperature since G10
                            // can be used for other reasons
                            temp_set_by_gcode = true;
                        }
                    } else {
                        // Skip this word.
                        for (; strchr(" \t;\r\n\0", *ptr) == nullptr; ++ ptr);
                    }
                }
            }
        }
        // Skip the rest of the line.
        for (; *ptr != 0 && *ptr != '\r' && *ptr != '\n'; ++ ptr);
        // Skip the end of line indicators.
        for (; *ptr == '\r' || *ptr == '\n'; ++ ptr);
    }
    return temp_set_by_gcode;
}

// Print the machine envelope G-code for the Marlin firmware based on the "machine_max_xxx" parameters.
// Do not process this piece of G-code by the time estimator, it already knows the values through another sources.
void GCode::print_machine_envelope(GCodeOutputStream &file, Print &print)
{
    const auto flavor = print.config().gcode_flavor.value;
    if (flavor == gcfMarlinLegacy || flavor == gcfMarlinFirmware) {
        int factor = flavor == gcfRepRapFirmware ? 60 : 1; // RRF M203 and M566 are in mm/min
        file.write_format("M201 X%d Y%d Z%d E%d\n",
            int(print.config().machine_max_acceleration_x.values.front() + 0.5),
            int(print.config().machine_max_acceleration_y.values.front() + 0.5),
            int(print.config().machine_max_acceleration_z.values.front() + 0.5),
            int(print.config().machine_max_acceleration_e.values.front() + 0.5));
        file.write_format("M203 X%d Y%d Z%d E%d\n",
            int(print.config().machine_max_speed_x.values.front() * factor + 0.5),
            int(print.config().machine_max_speed_y.values.front() * factor + 0.5),
            int(print.config().machine_max_speed_z.values.front() * factor + 0.5),
            int(print.config().machine_max_speed_e.values.front() * factor + 0.5));

        // Now M204 - acceleration. This one is quite hairy thanks to how Marlin guys care about
        // Legacy Marlin should export travel acceleration the same as printing acceleration.
        // MarlinFirmware has the two separated.
        int travel_acc = flavor == gcfMarlinLegacy
                       ? int(print.config().machine_max_acceleration_extruding.values.front() + 0.5)
                       : int(print.config().machine_max_acceleration_travel.values.front() + 0.5);
        if (flavor == gcfRepRapFirmware)
            file.write_format("M204 P%d T%d ; sets acceleration (P, T), mm/sec^2\n",
                int(print.config().machine_max_acceleration_extruding.values.front() + 0.5),
                travel_acc);
        else if (flavor == gcfMarlinFirmware)
            // New Marlin uses M204 P[print] R[retract] T[travel]
            file.write_format("M204 P%d R%d T%d ; sets acceleration (P, T) and retract acceleration (R), mm/sec^2\n",
                int(print.config().machine_max_acceleration_extruding.values.front() + 0.5),
                int(print.config().machine_max_acceleration_retracting.values.front() + 0.5),
                int(print.config().machine_max_acceleration_travel.values.front() + 0.5));
        else
            file.write_format("M204 P%d R%d T%d\n",
                int(print.config().machine_max_acceleration_extruding.values.front() + 0.5),
                int(print.config().machine_max_acceleration_retracting.values.front() + 0.5),
                travel_acc);

        assert(is_decimal_separator_point());
        file.write_format(flavor == gcfRepRapFirmware
            ? "M566 X%.2lf Y%.2lf Z%.2lf E%.2lf ; sets the jerk limits, mm/min\n"
            : "M205 X%.2lf Y%.2lf Z%.2lf E%.2lf ; sets the jerk limits, mm/sec\n",
            print.config().machine_max_jerk_x.values.front() * factor,
            print.config().machine_max_jerk_y.values.front() * factor,
            print.config().machine_max_jerk_z.values.front() * factor,
            print.config().machine_max_jerk_e.values.front() * factor);

    }
}

// BBS
int GCode::get_bed_temperature(const int extruder_id, const bool is_first_layer, const BedType bed_type) const
{
    std::string bed_temp_key = is_first_layer ? get_bed_temp_1st_layer_key(bed_type) : get_bed_temp_key(bed_type);
    const ConfigOptionInts* bed_temp_opt = m_config.option<ConfigOptionInts>(bed_temp_key);
    return bed_temp_opt->get_at(extruder_id);
}


// Write 1st layer bed temperatures into the G-code.
// Only do that if the start G-code does not already contain any M-code controlling an extruder temperature.
// M140 - Set Extruder Temperature
// M190 - Set Extruder Temperature and Wait
void GCode::_print_first_layer_bed_temperature(GCodeOutputStream &file, Print &print, const std::string &gcode, unsigned int first_printing_extruder_id, bool wait)
{
    // Initial bed temperature based on the first extruder.
    // BBS
    std::vector<int> temps_per_bed;
    int bed_temp = get_bed_temperature(first_printing_extruder_id, true, print.config().curr_bed_type);

    // Is the bed temperature set by the provided custom G-code?
    int  temp_by_gcode     = -1;
    bool temp_set_by_gcode = custom_gcode_sets_temperature(gcode, 140, 190, false, temp_by_gcode);
    // BBS
#if 0
    if (temp_set_by_gcode && temp_by_gcode >= 0 && temp_by_gcode < 1000)
        temp = temp_by_gcode;
#endif

    // Always call m_writer.set_bed_temperature() so it will set the internal "current" state of the bed temp as if
    // the custom start G-code emited these.
    std::string set_temp_gcode = m_writer.set_bed_temperature(bed_temp, wait);
    if (! temp_set_by_gcode)
        file.write(set_temp_gcode);
}

// Write 1st layer extruder temperatures into the G-code.
// Only do that if the start G-code does not already contain any M-code controlling an extruder temperature.
// M104 - Set Extruder Temperature
// M109 - Set Extruder Temperature and Wait
// RepRapFirmware: G10 Sxx
void GCode::_print_first_layer_extruder_temperatures(GCodeOutputStream &file, Print &print, const std::string &gcode, unsigned int first_printing_extruder_id, bool wait)
{
    // Is the bed temperature set by the provided custom G-code?
    int  temp_by_gcode = -1;
    bool include_g10   = print.config().gcode_flavor == gcfRepRapFirmware;
    if (custom_gcode_sets_temperature(gcode, 104, 109, include_g10, temp_by_gcode)) {
        // Set the extruder temperature at m_writer, but throw away the generated G-code as it will be written with the custom G-code.
        int temp = print.config().nozzle_temperature_initial_layer.get_at(first_printing_extruder_id);
        if (temp_by_gcode >= 0 && temp_by_gcode < 1000)
            temp = temp_by_gcode;
        m_writer.set_temperature(temp, wait, first_printing_extruder_id);
    } else {
        // Custom G-code does not set the extruder temperature. Do it now.
        if (print.config().single_extruder_multi_material.value) {
            // Set temperature of the first printing extruder only.
            int temp = print.config().nozzle_temperature_initial_layer.get_at(first_printing_extruder_id);
            if (temp > 0)
                file.write(m_writer.set_temperature(temp, wait, first_printing_extruder_id));
        } else {
            // Set temperatures of all the printing extruders.
            for (unsigned int tool_id : print.extruders()) {
                int temp = print.config().nozzle_temperature_initial_layer.get_at(tool_id);
                if (print.config().ooze_prevention.value)
                    temp += print.config().standby_temperature_delta.value;
                if (temp > 0)
                    file.write(m_writer.set_temperature(temp, wait, tool_id));
            }
        }
    }
}

inline GCode::ObjectByExtruder& object_by_extruder(
    std::map<unsigned int, std::vector<GCode::ObjectByExtruder>> &by_extruder,
    unsigned int                                                  extruder_id,
    size_t                                                        object_idx,
    size_t                                                        num_objects)
{
    std::vector<GCode::ObjectByExtruder> &objects_by_extruder = by_extruder[extruder_id];
    if (objects_by_extruder.empty())
        objects_by_extruder.assign(num_objects, GCode::ObjectByExtruder());
    return objects_by_extruder[object_idx];
}

inline std::vector<GCode::ObjectByExtruder::Island>& object_islands_by_extruder(
    std::map<unsigned int, std::vector<GCode::ObjectByExtruder>>  &by_extruder,
    unsigned int                                                   extruder_id,
    size_t                                                         object_idx,
    size_t                                                         num_objects,
    size_t                                                         num_islands)
{
    std::vector<GCode::ObjectByExtruder::Island> &islands = object_by_extruder(by_extruder, extruder_id, object_idx, num_objects).islands;
    if (islands.empty())
        islands.assign(num_islands, GCode::ObjectByExtruder::Island());
    return islands;
}

std::vector<GCode::InstanceToPrint> GCode::sort_print_object_instances(
    std::vector<GCode::ObjectByExtruder> 		&objects_by_extruder,
    const std::vector<LayerToPrint> 			&layers,
    // Ordering must be defined for normal (non-sequential print).
    const std::vector<const PrintInstance*> 	*ordering,
    // For sequential print, the instance of the object to be printing has to be defined.
    const size_t                     		 	 single_object_instance_idx)
{
    std::vector<InstanceToPrint> out;

    if (ordering == nullptr) {
        // Sequential print, single object is being printed.
        for (ObjectByExtruder &object_by_extruder : objects_by_extruder) {
            const size_t       layer_id     = &object_by_extruder - objects_by_extruder.data();
            //BBS:add the support of shared print object
            const PrintObject *print_object = layers[layer_id].original_object;
            //const PrintObject *print_object = layers[layer_id].object();
            if (print_object)
                out.emplace_back(object_by_extruder, layer_id, *print_object, single_object_instance_idx, print_object->instances()[single_object_instance_idx].model_instance->get_labeled_id());
        }
    } else {
        // Create mapping from PrintObject* to ObjectByExtruder*.
        std::vector<std::pair<const PrintObject*, ObjectByExtruder*>> sorted;
        sorted.reserve(objects_by_extruder.size());
        for (ObjectByExtruder &object_by_extruder : objects_by_extruder) {
            const size_t       layer_id     = &object_by_extruder - objects_by_extruder.data();
            //BBS:add the support of shared print object
            const PrintObject *print_object = layers[layer_id].original_object;
            //const PrintObject *print_object = layers[layer_id].object();
            if (print_object)
                sorted.emplace_back(print_object, &object_by_extruder);
        }
        std::sort(sorted.begin(), sorted.end());

        if (! sorted.empty()) {
            out.reserve(sorted.size());
            for (const PrintInstance *instance : *ordering) {
                const PrintObject &print_object = *instance->print_object;
                //BBS:add the support of shared print object
                //const PrintObject* print_obj_ptr = &print_object;
                //if (print_object.get_shared_object())
                //    print_obj_ptr = print_object.get_shared_object();
                std::pair<const PrintObject*, ObjectByExtruder*> key(&print_object, nullptr);
                auto it = std::lower_bound(sorted.begin(), sorted.end(), key);
                if (it != sorted.end() && it->first == &print_object)
                    // ObjectByExtruder for this PrintObject was found.
                    out.emplace_back(*it->second, it->second - objects_by_extruder.data(), print_object, instance - print_object.instances().data(), instance->model_instance->get_labeled_id());
            }
        }
    }
    return out;
}

namespace ProcessLayer
{

    static std::string emit_custom_gcode_per_print_z(
        GCode                                                   &gcodegen,
        const CustomGCode::Item 								*custom_gcode,
        unsigned int                                             current_extruder_id,
        // ID of the first extruder printing this layer.
        unsigned int                                             first_extruder_id,
        const PrintConfig                                       &config)
    {
        std::string gcode;
        // BBS
        bool single_filament_print = config.filament_diameter.size() == 1;

        if (custom_gcode != nullptr) {
            // Extruder switches are processed by LayerTools, they should be filtered out.
            assert(custom_gcode->type != CustomGCode::ToolChange);

            CustomGCode::Type   gcode_type = custom_gcode->type;
            bool  				color_change = gcode_type == CustomGCode::ColorChange;
            bool 				tool_change = gcode_type == CustomGCode::ToolChange;
            // Tool Change is applied as Color Change for a single extruder printer only.
            assert(!tool_change || single_filament_print);

            std::string pause_print_msg;
            int m600_extruder_before_layer = -1;
            if (color_change && custom_gcode->extruder > 0)
                m600_extruder_before_layer = custom_gcode->extruder - 1;
            else if (gcode_type == CustomGCode::PausePrint)
                pause_print_msg = custom_gcode->extra;
            //BBS: inserting color gcode is removed
#if 0
            // we should add or not colorprint_change in respect to nozzle_diameter count instead of really used extruders count
            if (color_change || tool_change)
            {
                assert(m600_extruder_before_layer >= 0);
                // Color Change or Tool Change as Color Change.
                // add tag for processor
                gcode += ";" + GCodeProcessor::reserved_tag(GCodeProcessor::ETags::Color_Change) + ",T" + std::to_string(m600_extruder_before_layer) + "," + custom_gcode->color + "\n";

                if (!single_filament_print && m600_extruder_before_layer >= 0 && first_extruder_id != (unsigned)m600_extruder_before_layer
                    // && !MMU1
                    ) {
                    //! FIXME_in_fw show message during print pause
                    DynamicConfig cfg;
                    cfg.set_key_value("color_change_extruder", new ConfigOptionInt(m600_extruder_before_layer));
                    gcode += gcodegen.placeholder_parser_process("machine_pause_gcode", config.machine_pause_gcode, current_extruder_id, &cfg);
                    gcode += "\n";
                    gcode += "M117 Change filament for Extruder " + std::to_string(m600_extruder_before_layer) + "\n";
                }
                else {
                    gcode += gcodegen.placeholder_parser_process("color_change_gcode", config.color_change_gcode, current_extruder_id);
                    gcode += "\n";
                    //FIXME Tell G-code writer that M600 filled the extruder, thus the G-code writer shall reset the extruder to unretracted state after
                    // return from M600. Thus the G-code generated by the following line is ignored.
                    // see GH issue #6362
                    gcodegen.writer().unretract();
                }
            }
            else {
#endif
                if (gcode_type == CustomGCode::PausePrint) // Pause print
                {
                    // add tag for processor
                    gcode += ";" + GCodeProcessor::reserved_tag(GCodeProcessor::ETags::Pause_Print) + "\n";
                    //! FIXME_in_fw show message during print pause
                    //if (!pause_print_msg.empty())
                    //    gcode += "M117 " + pause_print_msg + "\n";
                    gcode += gcodegen.placeholder_parser_process("machine_pause_gcode", config.machine_pause_gcode, current_extruder_id) + "\n";
                }
                else {
                    // add tag for processor
                    gcode += ";" + GCodeProcessor::reserved_tag(GCodeProcessor::ETags::Custom_Code) + "\n";
                    if (gcode_type == CustomGCode::Template)    // Template Custom Gcode
                        gcode += gcodegen.placeholder_parser_process("template_custom_gcode", config.template_custom_gcode, current_extruder_id);
                    else                                        // custom Gcode
                        gcode += custom_gcode->extra;

                }
                gcode += "\n";
#if 0
            }
#endif
        }

        return gcode;
    }
} // namespace ProcessLayer

namespace Skirt {
    static void skirt_loops_per_extruder_all_printing(const Print &print, const LayerTools &layer_tools, std::map<unsigned int, std::pair<size_t, size_t>> &skirt_loops_per_extruder_out)
    {
        // Prime all extruders printing over the 1st layer over the skirt lines.
        size_t n_loops = print.skirt().entities.size();
        size_t n_tools = layer_tools.extruders.size();
        size_t lines_per_extruder = (n_loops + n_tools - 1) / n_tools;

        // BBS. Extrude skirt with first extruder if min_skirt_length is zero
        const PrintConfig &config = print.config();
        if (Print::min_skirt_length < EPSILON) {
            skirt_loops_per_extruder_out[layer_tools.extruders.front()] = std::pair<size_t, size_t>(0, n_loops);
        } else {
            for (size_t i = 0; i < n_loops; i += lines_per_extruder)
                skirt_loops_per_extruder_out[layer_tools.extruders[i / lines_per_extruder]] = std::pair<size_t, size_t>(i, std::min(i + lines_per_extruder, n_loops));
        }
    }

    static std::map<unsigned int, std::pair<size_t, size_t>> make_skirt_loops_per_extruder_1st_layer(
        const Print             				&print,
        const LayerTools                		&layer_tools,
        // Heights (print_z) at which the skirt has already been extruded.
        std::vector<coordf_t>  			    	&skirt_done)
    {
        // Extrude skirt at the print_z of the raft layers and normal object layers
        // not at the print_z of the interlaced support material layers.
        std::map<unsigned int, std::pair<size_t, size_t>> skirt_loops_per_extruder_out;
        //For sequential print, the following test may fail when extruding the 2nd and other objects.
        // assert(skirt_done.empty());
        if (skirt_done.empty() && print.has_skirt() && ! print.skirt().entities.empty() && layer_tools.has_skirt) {
            skirt_loops_per_extruder_all_printing(print, layer_tools, skirt_loops_per_extruder_out);
            skirt_done.emplace_back(layer_tools.print_z);
        }
        return skirt_loops_per_extruder_out;
    }

    static std::map<unsigned int, std::pair<size_t, size_t>> make_skirt_loops_per_extruder_other_layers(
        const Print 							&print,
        const LayerTools                		&layer_tools,
        // Heights (print_z) at which the skirt has already been extruded.
        std::vector<coordf_t>			    	&skirt_done)
    {
        // Extrude skirt at the print_z of the raft layers and normal object layers
        // not at the print_z of the interlaced support material layers.
        std::map<unsigned int, std::pair<size_t, size_t>> skirt_loops_per_extruder_out;
        if (print.has_skirt() && ! print.skirt().entities.empty() && layer_tools.has_skirt &&
            // Not enough skirt layers printed yet.
            //FIXME infinite or high skirt does not make sense for sequential print!
            (skirt_done.size() < (size_t)print.config().skirt_height.value || print.has_infinite_skirt())) {
            bool valid = ! skirt_done.empty() && skirt_done.back() < layer_tools.print_z - EPSILON;
            assert(valid);
            // This print_z has not been extruded yet (sequential print)
            // FIXME: The skirt_done should not be empty at this point. The check is a workaround
            if (valid) {
#if 0
                // Prime just the first printing extruder. This is original Slic3r's implementation.
                skirt_loops_per_extruder_out[layer_tools.extruders.front()] = std::pair<size_t, size_t>(0, print.config().skirt_loops.value);
#else
                // Prime all extruders planned for this layer, see
                skirt_loops_per_extruder_all_printing(print, layer_tools, skirt_loops_per_extruder_out);
#endif
                assert(!skirt_done.empty());
                skirt_done.emplace_back(layer_tools.print_z);
            }
        }
        return skirt_loops_per_extruder_out;
    }

} // namespace Skirt

// Orca: Klipper can't parse object names with spaces and other spetical characters
std::string sanitize_instance_name(const std::string& name) {
    // Replace sequences of non-word characters with an underscore
    std::string result = std::regex_replace(name, std::regex("[ !@#$%^&*()=+\\[\\]{};:\",']+"), "_");
    // Remove leading and trailing underscores
    if (!result.empty() && result.front() == '_') {
        result.erase(result.begin());
    }
    if (!result.empty() && result.back() == '_') {
        result.erase(result.end() - 1);
    }

    return result;
}

inline std::string get_instance_name(const PrintObject *object, size_t inst_id) {
    auto obj_name = sanitize_instance_name(object->model_object()->name);
    auto name = (boost::format("%1%_id_%2%_copy_%3%") % obj_name % object->get_id() % inst_id).str();
    return sanitize_instance_name(name);
}

inline std::string get_instance_name(const PrintObject *object, const PrintInstance &inst) {
    return get_instance_name(object, inst.id);
}

// In sequential mode, process_layer is called once per each object and its copy,
// therefore layers will contain a single entry and single_object_instance_idx will point to the copy of the object.
// In non-sequential mode, process_layer is called per each print_z height with all object and support layers accumulated.
// For multi-material prints, this routine minimizes extruder switches by gathering extruder specific extrusion paths
// and performing the extruder specific extrusions together.
LayerResult GCode::process_layer(
    const Print                    			&print,
    // Set of object & print layers of the same PrintObject and with the same print_z.
    const std::vector<LayerToPrint> 		&layers,
    const LayerTools        		        &layer_tools,
    const bool                               last_layer,
    // Pairs of PrintObject index and its instance index.
    const std::vector<const PrintInstance*> *ordering,
    // If set to size_t(-1), then print all copies of all objects.
    // Otherwise print a single copy of a single object.
    const size_t                     		 single_object_instance_idx,
    // BBS
    const bool                               prime_extruder)
{
    assert(! layers.empty());
    // Either printing all copies of all objects, or just a single copy of a single object.
    assert(single_object_instance_idx == size_t(-1) || layers.size() == 1);

    // First object, support and raft layer, if available.
    const Layer         *object_layer  = nullptr;
    const SupportLayer  *support_layer = nullptr;
    const SupportLayer  *raft_layer    = nullptr;
    for (const LayerToPrint &l : layers) {
        if (l.object_layer && ! object_layer)
            object_layer = l.object_layer;
        if (l.support_layer) {
            if (! support_layer)
                support_layer = l.support_layer;
            if (! raft_layer && support_layer->id() < support_layer->object()->slicing_parameters().raft_layers())
                raft_layer = support_layer;
        }
    }

    const Layer* layer_ptr = nullptr;
    if (object_layer != nullptr)
        layer_ptr = object_layer;
    else if (support_layer != nullptr)
        layer_ptr = support_layer;
    const Layer& layer = *layer_ptr;
    LayerResult   result { {}, layer.id(), false, last_layer };
    if (layer_tools.extruders.empty())
        // Nothing to extrude.
        return result;

    // Extract 1st object_layer and support_layer of this set of layers with an equal print_z.
    coordf_t             print_z       = layer.print_z;
    //BBS: using layer id to judge whether the layer is first layer is wrong. Because if the normal
    //support is attached above the object, and support layers has independent layer height, then the lowest support
    //interface layer id is 0.
    bool                 first_layer   = (layer.id() == 0 && abs(layer.bottom_z()) < EPSILON);
    m_writer.set_is_first_layer(first_layer);
    unsigned int         first_extruder_id = layer_tools.extruders.front();

    // Initialize config with the 1st object to be printed at this layer.
    m_config.apply(layer.object()->config(), true);

    // Check whether it is possible to apply the spiral vase logic for this layer.
    // Just a reminder: A spiral vase mode is allowed for a single object, single material print only.
    m_enable_loop_clipping = true;
    if (m_spiral_vase && layers.size() == 1 && support_layer == nullptr) {
        bool enable = (layer.id() > 0 || !print.has_brim()) && (layer.id() >= (size_t)print.config().skirt_height.value && ! print.has_infinite_skirt());
        if (enable) {
            for (const LayerRegion *layer_region : layer.regions())
                if (size_t(layer_region->region().config().bottom_shell_layers.value) > layer.id() ||
                    layer_region->perimeters.items_count() > 1u ||
                    layer_region->fills.items_count() > 0) {
                    enable = false;
                    break;
                }
        }
        result.spiral_vase_enable = enable;
        // If we're going to apply spiralvase to this layer, disable loop clipping.
        m_enable_loop_clipping = !enable;
    }

    std::string gcode;
    assert(is_decimal_separator_point()); // for the sprintfs

    // add tag for processor
    gcode += ";" + GCodeProcessor::reserved_tag(GCodeProcessor::ETags::Layer_Change) + "\n";
    // export layer z
    char buf[64];
    sprintf(buf, print.is_BBL_printer() ? "; Z_HEIGHT: %g\n" : ";Z:%g\n", print_z);
    gcode += buf;
    // export layer height
    float height = first_layer ? static_cast<float>(print_z) : static_cast<float>(print_z) - m_last_layer_z;
    sprintf(buf, ";%s%g\n", GCodeProcessor::reserved_tag(GCodeProcessor::ETags::Height).c_str(), height);
    gcode += buf;
    // update caches
    m_last_layer_z = static_cast<float>(print_z);
    m_max_layer_z  = std::max(m_max_layer_z, m_last_layer_z);
    m_last_height = height;

    // Set new layer - this will change Z and force a retraction if retract_when_changing_layer is enabled.
    if (! print.config().before_layer_change_gcode.value.empty()) {
        DynamicConfig config;
        config.set_key_value("layer_num",   new ConfigOptionInt(m_layer_index + 1));
        config.set_key_value("layer_z",     new ConfigOptionFloat(print_z));
        config.set_key_value("max_layer_z", new ConfigOptionFloat(m_max_layer_z));
        gcode += this->placeholder_parser_process("before_layer_change_gcode",
            print.config().before_layer_change_gcode.value, m_writer.extruder()->id(), &config)
            + "\n";
    }

    PrinterStructure printer_structure           = m_config.printer_structure.value;
    bool need_insert_timelapse_gcode_for_traditional = false;
    if (printer_structure == PrinterStructure::psI3 &&
        !m_spiral_vase &&
        (!m_wipe_tower || !m_wipe_tower->enable_timelapse_print()) &&
        print.config().print_sequence == PrintSequence::ByLayer) {
        need_insert_timelapse_gcode_for_traditional = true;
    }
    bool has_insert_timelapse_gcode = false;
    bool has_wipe_tower             = (layer_tools.has_wipe_tower && m_wipe_tower);

    auto insert_timelapse_gcode = [this, print_z, &print]() -> std::string {
        std::string gcode_res;
        if (!print.config().time_lapse_gcode.value.empty()) {
            DynamicConfig config;
            config.set_key_value("layer_num", new ConfigOptionInt(m_layer_index));
            config.set_key_value("layer_z", new ConfigOptionFloat(print_z));
            config.set_key_value("max_layer_z", new ConfigOptionFloat(m_max_layer_z));
            gcode_res = this->placeholder_parser_process("timelapse_gcode", print.config().time_lapse_gcode.value, m_writer.extruder()->id(), &config) + "\n";
        }
        return gcode_res;
    };

    // BBS: don't use lazy_raise when enable spiral vase
    gcode += this->change_layer(print_z);  // this will increase m_layer_index
    m_layer = &layer;
    m_object_layer_over_raft = false;
    if (printer_structure == PrinterStructure::psI3 && !need_insert_timelapse_gcode_for_traditional && !m_spiral_vase && print.config().print_sequence == PrintSequence::ByLayer) {
        std::string timepals_gcode = insert_timelapse_gcode();
        gcode += timepals_gcode;
        m_writer.set_current_position_clear(false);
        //BBS: check whether custom gcode changes the z position. Update if changed
        double temp_z_after_timepals_gcode;
        if (GCodeProcessor::get_last_z_from_gcode(timepals_gcode, temp_z_after_timepals_gcode)) {
            Vec3d pos = m_writer.get_position();
            pos(2) = temp_z_after_timepals_gcode;
            m_writer.set_position(pos);
        }
    }
    if (! print.config().layer_change_gcode.value.empty()) {
        DynamicConfig config;
        config.set_key_value("layer_num", new ConfigOptionInt(m_layer_index));
        config.set_key_value("layer_z",   new ConfigOptionFloat(print_z));
        gcode += this->placeholder_parser_process("layer_change_gcode",
            print.config().layer_change_gcode.value, m_writer.extruder()->id(), &config)
            + "\n";
        config.set_key_value("max_layer_z", new ConfigOptionFloat(m_max_layer_z));
    }
    //BBS: set layer time fan speed after layer change gcode
    gcode += ";_SET_FAN_SPEED_CHANGING_LAYER\n";

    if (print.calib_mode() == CalibMode::Calib_PA_Tower) {
        gcode += writer().set_pressure_advance(print.calib_params().start + static_cast<int>(print_z) * print.calib_params().step);
    } else if (print.calib_mode() == CalibMode::Calib_Temp_Tower) {
        auto offset = static_cast<unsigned int>(print_z / 10.001) * 5;
        gcode += writer().set_temperature(print.calib_params().start - offset);
    } else if (print.calib_mode() == CalibMode::Calib_VFA_Tower) {
        auto _speed = print.calib_params().start + std::floor(print_z / 5.0) * print.calib_params().step;
        m_calib_config.set_key_value("outer_wall_speed", new ConfigOptionFloat(std::round(_speed)));
    } else if (print.calib_mode() == CalibMode::Calib_Vol_speed_Tower) {
        auto _speed = print.calib_params().start + print_z * print.calib_params().step;
        m_calib_config.set_key_value("outer_wall_speed", new ConfigOptionFloat(std::round(_speed)));
    }
    else if (print.calib_mode() == CalibMode::Calib_Retraction_tower) {
        auto _length = print.calib_params().start + std::floor(std::max(0.0,print_z-0.4)) * print.calib_params().step;
        DynamicConfig _cfg;
        _cfg.set_key_value("retraction_length", new ConfigOptionFloats{_length});
        writer().config.apply(_cfg);
        sprintf(buf, "; Calib_Retraction_tower: Z_HEIGHT: %g, length:%g\n", print_z, _length);
        gcode += buf;
    }

    //BBS
    if (first_layer) {
        if (m_config.default_acceleration.value > 0 && m_config.initial_layer_acceleration.value > 0) {
            gcode += m_writer.set_print_acceleration((unsigned int)floor(m_config.initial_layer_acceleration.value + 0.5));
        }

        if (m_config.default_jerk.value > 0 && m_config.initial_layer_jerk.value > 0) {
            gcode += m_writer.set_jerk_xy(m_config.initial_layer_jerk.value);
        }

    }

    if (! first_layer && ! m_second_layer_things_done) {
      if (print.is_BBL_printer()) {
        // BBS: open powerlost recovery
        {
          gcode += "; open powerlost recovery\n";
          gcode += "M1003 S1\n";
        }
        // BBS: open first layer inspection at second layer
        if (print.config().scan_first_layer.value) {
          // BBS: retract first to avoid droping when scan model
          gcode += this->retract();
          gcode += "M976 S1 P1 ; scan model before printing 2nd layer\n";
          gcode += "M400 P100\n";
          gcode += this->unretract();
        }
      }
      // BBS:  reset acceleration at sencond layer
      if (m_config.default_acceleration.value > 0 && m_config.initial_layer_acceleration.value > 0) {
        gcode += m_writer.set_print_acceleration((unsigned int)floor(m_config.default_acceleration.value + 0.5));
      }

      if (m_config.default_jerk.value > 0 && m_config.initial_layer_jerk.value > 0) {
        gcode += m_writer.set_jerk_xy(m_config.default_jerk.value);
      }

        // Transition from 1st to 2nd layer. Adjust nozzle temperatures as prescribed by the nozzle dependent
        // nozzle_temperature_initial_layer vs. temperature settings.
        for (const Extruder &extruder : m_writer.extruders()) {
            if (print.config().single_extruder_multi_material.value && extruder.id() != m_writer.extruder()->id())
                // In single extruder multi material mode, set the temperature for the current extruder only.
                continue;
            int temperature = print.config().nozzle_temperature.get_at(extruder.id());
            if (temperature > 0 && temperature != print.config().nozzle_temperature_initial_layer.get_at(extruder.id()))
                gcode += m_writer.set_temperature(temperature, false, extruder.id());
        }

        // BBS
        int bed_temp = get_bed_temperature(first_extruder_id, false, print.config().curr_bed_type);
        gcode += m_writer.set_bed_temperature(bed_temp);
        // Mark the temperature transition from 1st to 2nd layer to be finished.
        m_second_layer_things_done = true;
    }

    // Map from extruder ID to <begin, end> index of skirt loops to be extruded with that extruder.
    std::map<unsigned int, std::pair<size_t, size_t>> skirt_loops_per_extruder;

    if (single_object_instance_idx == size_t(-1)) {
        // Normal (non-sequential) print.
        gcode += ProcessLayer::emit_custom_gcode_per_print_z(*this, layer_tools.custom_gcode, m_writer.extruder()->id(), first_extruder_id, print.config());
    }
    // Extrude skirt at the print_z of the raft layers and normal object layers
    // not at the print_z of the interlaced support material layers.
    skirt_loops_per_extruder = first_layer ?
        Skirt::make_skirt_loops_per_extruder_1st_layer(print, layer_tools, m_skirt_done) :
        Skirt::make_skirt_loops_per_extruder_other_layers(print, layer_tools, m_skirt_done);

    if (m_config.enable_overhang_speed && !m_config.overhang_speed_classic) {
        for (const auto &layer_to_print : layers) {
            m_extrusion_quality_estimator.prepare_for_new_layer(layer_to_print.original_object,
                                                                layer_to_print.object_layer);
        }
    }

    // Group extrusions by an extruder, then by an object, an island and a region.
    std::map<unsigned int, std::vector<ObjectByExtruder>> by_extruder;
    bool is_anything_overridden = const_cast<LayerTools&>(layer_tools).wiping_extrusions().is_anything_overridden();
    for (const LayerToPrint &layer_to_print : layers) {
        if (layer_to_print.support_layer != nullptr) {
            const SupportLayer &support_layer = *layer_to_print.support_layer;
            const PrintObject& object = *layer_to_print.original_object;
            if (! support_layer.support_fills.entities.empty()) {
                ExtrusionRole   role               = support_layer.support_fills.role();
                bool            has_support        = role == erMixed || role == erSupportMaterial || role == erSupportTransition;
                bool            has_interface      = role == erMixed || role == erSupportMaterialInterface;
                // Extruder ID of the support base. -1 if "don't care".
                unsigned int    support_extruder   = object.config().support_filament.value - 1;
                // Shall the support be printed with the active extruder, preferably with non-soluble, to avoid tool changes?
                bool            support_dontcare   = object.config().support_filament.value == 0;
                // Extruder ID of the support interface. -1 if "don't care".
                unsigned int    interface_extruder = object.config().support_interface_filament.value - 1;
                // Shall the support interface be printed with the active extruder, preferably with non-soluble, to avoid tool changes?
                bool            interface_dontcare = object.config().support_interface_filament.value == 0;

                // BBS: apply wiping overridden extruders
                WipingExtrusions& wiping_extrusions = const_cast<LayerTools&>(layer_tools).wiping_extrusions();
                if (support_dontcare) {
                    int extruder_override = wiping_extrusions.get_support_extruder_overrides(&object);
                    if (extruder_override >= 0) {
                        support_extruder = extruder_override;
                        support_dontcare = false;
                    }
                }

                if (interface_dontcare) {
                    int extruder_override = wiping_extrusions.get_support_interface_extruder_overrides(&object);
                    if (extruder_override >= 0) {
                        interface_extruder = extruder_override;
                        interface_dontcare = false;
                    }
                }

                // BBS: try to print support base with a filament other than interface filament
                if (support_dontcare && !interface_dontcare) {
                    unsigned int dontcare_extruder = first_extruder_id;
                    for (unsigned int extruder_id : layer_tools.extruders) {
                        if (print.config().filament_soluble.get_at(extruder_id))
                            continue;

                        if (extruder_id == interface_extruder)
                            continue;

                        dontcare_extruder = extruder_id;
                        break;
                    }

                    if (support_dontcare)
                        support_extruder = dontcare_extruder;
                }
                else if (support_dontcare || interface_dontcare) {
                    // Some support will be printed with "don't care" material, preferably non-soluble.
                    // Is the current extruder assigned a soluble filament?
                    unsigned int dontcare_extruder = first_extruder_id;
                    if (print.config().filament_soluble.get_at(dontcare_extruder)) {
                        // The last extruder printed on the previous layer extrudes soluble filament.
                        // Try to find a non-soluble extruder on the same layer.
                        for (unsigned int extruder_id : layer_tools.extruders)
                            if (! print.config().filament_soluble.get_at(extruder_id)) {
                                dontcare_extruder = extruder_id;
                                break;
                            }
                    }
                    if (support_dontcare)
                        support_extruder = dontcare_extruder;
                    if (interface_dontcare)
                        interface_extruder = dontcare_extruder;
                }
                // Both the support and the support interface are printed with the same extruder, therefore
                // the interface may be interleaved with the support base.
                bool single_extruder = ! has_support || support_extruder == interface_extruder;
                // Assign an extruder to the base.
                ObjectByExtruder &obj = object_by_extruder(by_extruder, has_support ? support_extruder : interface_extruder, &layer_to_print - layers.data(), layers.size());
                obj.support = &support_layer.support_fills;
                obj.support_extrusion_role = single_extruder ? erMixed : erSupportMaterial;
                if (! single_extruder && has_interface) {
                    ObjectByExtruder &obj_interface = object_by_extruder(by_extruder, interface_extruder, &layer_to_print - layers.data(), layers.size());
                    obj_interface.support = &support_layer.support_fills;
                    obj_interface.support_extrusion_role = erSupportMaterialInterface;
                }
            }
        }

        if (layer_to_print.object_layer != nullptr) {
            const Layer &layer = *layer_to_print.object_layer;
            // We now define a strategy for building perimeters and fills. The separation
            // between regions doesn't matter in terms of printing order, as we follow
            // another logic instead:
            // - we group all extrusions by extruder so that we minimize toolchanges
            // - we start from the last used extruder
            // - for each extruder, we group extrusions by island
            // - for each island, we extrude perimeters first, unless user set the infill_first
            //   option
            // (Still, we have to keep track of regions because we need to apply their config)
            size_t n_slices = layer.lslices.size();
            const std::vector<BoundingBox> &layer_surface_bboxes = layer.lslices_bboxes;
            // Traverse the slices in an increasing order of bounding box size, so that the islands inside another islands are tested first,
            // so we can just test a point inside ExPolygon::contour and we may skip testing the holes.
            std::vector<size_t> slices_test_order;
            slices_test_order.reserve(n_slices);
            for (size_t i = 0; i < n_slices; ++ i)
                slices_test_order.emplace_back(i);
            std::sort(slices_test_order.begin(), slices_test_order.end(), [&layer_surface_bboxes](size_t i, size_t j) {
                const Vec2d s1 = layer_surface_bboxes[i].size().cast<double>();
                const Vec2d s2 = layer_surface_bboxes[j].size().cast<double>();
                return s1.x() * s1.y() < s2.x() * s2.y();
            });
            auto point_inside_surface = [&layer, &layer_surface_bboxes](const size_t i, const Point &point) {
                const BoundingBox &bbox = layer_surface_bboxes[i];
                return point(0) >= bbox.min(0) && point(0) < bbox.max(0) &&
                       point(1) >= bbox.min(1) && point(1) < bbox.max(1) &&
                       layer.lslices[i].contour.contains(point);
            };

            for (size_t region_id = 0; region_id < layer.regions().size(); ++ region_id) {
                const LayerRegion *layerm = layer.regions()[region_id];
                if (layerm == nullptr)
                    continue;
                // PrintObjects own the PrintRegions, thus the pointer to PrintRegion would be unique to a PrintObject, they would not
                // identify the content of PrintRegion accross the whole print uniquely. Translate to a Print specific PrintRegion.
                const PrintRegion &region = print.get_print_region(layerm->region().print_region_id());

                // Now we must process perimeters and infills and create islands of extrusions in by_region std::map.
                // It is also necessary to save which extrusions are part of MM wiping and which are not.
                // The process is almost the same for perimeters and infills - we will do it in a cycle that repeats twice:
                std::vector<unsigned int> printing_extruders;
                for (const ObjectByExtruder::Island::Region::Type entity_type : { ObjectByExtruder::Island::Region::INFILL, ObjectByExtruder::Island::Region::PERIMETERS }) {
                    for (const ExtrusionEntity *ee : (entity_type == ObjectByExtruder::Island::Region::INFILL) ? layerm->fills.entities : layerm->perimeters.entities) {
                        // extrusions represents infill or perimeter extrusions of a single island.
                        assert(dynamic_cast<const ExtrusionEntityCollection*>(ee) != nullptr);
                        const auto *extrusions = static_cast<const ExtrusionEntityCollection*>(ee);
                        if (extrusions->entities.empty()) // This shouldn't happen but first_point() would fail.
                            continue;

                        // This extrusion is part of certain Region, which tells us which extruder should be used for it:
                        int correct_extruder_id = layer_tools.extruder(*extrusions, region);

                        // Let's recover vector of extruder overrides:
                        const WipingExtrusions::ExtruderPerCopy *entity_overrides = nullptr;
                        if (! layer_tools.has_extruder(correct_extruder_id)) {
                            // this entity is not overridden, but its extruder is not in layer_tools - we'll print it
                            // by last extruder on this layer (could happen e.g. when a wiping object is taller than others - dontcare extruders are eradicated from layer_tools)
                            correct_extruder_id = layer_tools.extruders.back();
                        }
                        printing_extruders.clear();
                        if (is_anything_overridden) {
                            entity_overrides = const_cast<LayerTools&>(layer_tools).wiping_extrusions().get_extruder_overrides(extrusions, layer_to_print.original_object, correct_extruder_id, layer_to_print.object()->instances().size());
                            if (entity_overrides == nullptr) {
                                printing_extruders.emplace_back(correct_extruder_id);
                            } else {
                                printing_extruders.reserve(entity_overrides->size());
                                for (int extruder : *entity_overrides)
                                    printing_extruders.emplace_back(extruder >= 0 ?
                                        // at least one copy is overridden to use this extruder
                                        extruder :
                                        // at least one copy would normally be printed with this extruder (see get_extruder_overrides function for explanation)
                                        static_cast<unsigned int>(- extruder - 1));
                                Slic3r::sort_remove_duplicates(printing_extruders);
                            }
                        } else
                            printing_extruders.emplace_back(correct_extruder_id);

                        // Now we must add this extrusion into the by_extruder map, once for each extruder that will print it:
                        for (unsigned int extruder : printing_extruders)
                        {
                            std::vector<ObjectByExtruder::Island> &islands = object_islands_by_extruder(
                                by_extruder,
                                extruder,
                                &layer_to_print - layers.data(),
                                layers.size(), n_slices+1);
                            for (size_t i = 0; i <= n_slices; ++ i) {
                                bool   last = i == n_slices;
                                size_t island_idx = last ? n_slices : slices_test_order[i];
                                if (// extrusions->first_point does not fit inside any slice
                                    last ||
                                    // extrusions->first_point fits inside ith slice
                                    point_inside_surface(island_idx, extrusions->first_point())) {
                                    if (islands[island_idx].by_region.empty())
                                        islands[island_idx].by_region.assign(print.num_print_regions(), ObjectByExtruder::Island::Region());
                                    islands[island_idx].by_region[region.print_region_id()].append(entity_type, extrusions, entity_overrides);
                                    break;
                                }
                            }
                        }
                    }
                }
            } // for regions
        }
    } // for objects

    if (m_wipe_tower)
        m_wipe_tower->set_is_first_print(true);

    // Extrude the skirt, brim, support, perimeters, infill ordered by the extruders.
    for (unsigned int extruder_id : layer_tools.extruders)
    {
        if (has_wipe_tower) {
            if (!m_wipe_tower->is_empty_wipe_tower_gcode(*this, extruder_id, extruder_id == layer_tools.extruders.back())) {
                if (need_insert_timelapse_gcode_for_traditional && !has_insert_timelapse_gcode) {
                    gcode += this->retract(false, false, LiftType::NormalLift);
                    m_writer.add_object_change_labels(gcode);

                    std::string timepals_gcode = insert_timelapse_gcode();
                    gcode += timepals_gcode;
                    m_writer.set_current_position_clear(false);
                    //BBS: check whether custom gcode changes the z position. Update if changed
                    double temp_z_after_timepals_gcode;
                    if (GCodeProcessor::get_last_z_from_gcode(timepals_gcode, temp_z_after_timepals_gcode)) {
                        Vec3d pos = m_writer.get_position();
                        pos(2) = temp_z_after_timepals_gcode;
                        m_writer.set_position(pos);
                    }
                    has_insert_timelapse_gcode = true;
                }
                gcode += m_wipe_tower->tool_change(*this, extruder_id, extruder_id == layer_tools.extruders.back());
            }
        } else {
            gcode += this->set_extruder(extruder_id, print_z);
        }

        // let analyzer tag generator aware of a role type change
        if (layer_tools.has_wipe_tower && m_wipe_tower)
            m_last_processor_extrusion_role = erWipeTower;

        if (auto loops_it = skirt_loops_per_extruder.find(extruder_id); loops_it != skirt_loops_per_extruder.end()) {
            const std::pair<size_t, size_t> loops = loops_it->second;
            this->set_origin(0., 0.);
            m_avoid_crossing_perimeters.use_external_mp();
            Flow layer_skirt_flow = print.skirt_flow().with_height(float(m_skirt_done.back() - (m_skirt_done.size() == 1 ? 0. : m_skirt_done[m_skirt_done.size() - 2])));
            double mm3_per_mm = layer_skirt_flow.mm3_per_mm();
            for (size_t i = loops.first; i < loops.second; ++i) {
                // Adjust flow according to this layer's layer height.
                ExtrusionLoop loop = *dynamic_cast<const ExtrusionLoop*>(print.skirt().entities[i]);
                for (ExtrusionPath &path : loop.paths) {
                    path.height = layer_skirt_flow.height();
                    path.mm3_per_mm = mm3_per_mm;
                }
                //FIXME using the support_speed of the 1st object printed.
                gcode += this->extrude_loop(loop, "skirt", m_config.support_speed.value);
            }
            m_avoid_crossing_perimeters.use_external_mp(false);
            // Allow a straight travel move to the first object point if this is the first layer (but don't in next layers).
            if (first_layer && loops.first == 0)
                m_avoid_crossing_perimeters.disable_once();
        }

        auto objects_by_extruder_it = by_extruder.find(extruder_id);
        if (objects_by_extruder_it == by_extruder.end())
            continue;

        // BBS: ordering instances by extruder
        std::vector<InstanceToPrint> instances_to_print;
        bool has_prime_tower = print.config().enable_prime_tower
            && print.extruders().size() > 1
            && (print.config().print_sequence == PrintSequence::ByLayer
                || (print.config().print_sequence == PrintSequence::ByObject && print.objects().size() == 1));
        if (has_prime_tower) {
            int plate_idx = print.get_plate_index();
            Point wt_pos(print.config().wipe_tower_x.get_at(plate_idx), print.config().wipe_tower_y.get_at(plate_idx));

            std::vector<GCode::ObjectByExtruder>& objects_by_extruder = objects_by_extruder_it->second;
            std::vector<const PrintObject*> print_objects;
            for (int obj_idx = 0; obj_idx < objects_by_extruder.size(); obj_idx++) {
                auto& object_by_extruder = objects_by_extruder[obj_idx];
                if (object_by_extruder.islands.empty() && (object_by_extruder.support == nullptr || object_by_extruder.support->empty()))
                    continue;

                print_objects.push_back(print.get_object(obj_idx));
            }

            std::vector<const PrintInstance*> new_ordering = chain_print_object_instances(print_objects, &wt_pos);
            std::reverse(new_ordering.begin(), new_ordering.end());
            instances_to_print = sort_print_object_instances(objects_by_extruder_it->second, layers, &new_ordering, single_object_instance_idx);
        }
        else {
            instances_to_print = sort_print_object_instances(objects_by_extruder_it->second, layers, ordering, single_object_instance_idx);
        }

        // BBS
        if (print.config().print_sequence == PrintSequence::ByObject && prime_extruder && first_layer && extruder_id == first_extruder_id) {
            for (InstanceToPrint& instance_to_print : instances_to_print) {
                if (this->m_objSupportsWithBrim.find(instance_to_print.print_object.id()) != this->m_objSupportsWithBrim.end() &&
                    print.m_supportBrimMap.at(instance_to_print.print_object.id()).entities.size() > 0)
                    continue;

                if (this->m_objsWithBrim.find(instance_to_print.print_object.id()) != this->m_objsWithBrim.end() &&
                    print.m_brimMap.at(instance_to_print.print_object.id()).entities.size() > 0)
                    continue;

                const Point& offset = instance_to_print.print_object.instances()[instance_to_print.instance_id].shift;
                set_origin(unscaled(offset));
                for (ExtrusionEntity* ee : layer.object()->object_skirt().entities)
                    //FIXME using the support_speed of the 1st object printed.
                    gcode += this->extrude_entity(*ee, "skirt", m_config.support_speed.value);
            }
        }

        // We are almost ready to print. However, we must go through all the objects twice to print the the overridden extrusions first (infill/perimeter wiping feature):
        std::vector<ObjectByExtruder::Island::Region> by_region_per_copy_cache;
        for (int print_wipe_extrusions = is_anything_overridden; print_wipe_extrusions>=0; --print_wipe_extrusions) {
            if (is_anything_overridden && print_wipe_extrusions == 0)
                gcode+="; PURGING FINISHED\n";
            for (InstanceToPrint &instance_to_print : instances_to_print) {
                const auto& inst = instance_to_print.print_object.instances()[instance_to_print.instance_id];
                const LayerToPrint &layer_to_print = layers[instance_to_print.layer_id];
                // To control print speed of the 1st object layer printed over raft interface.
                bool object_layer_over_raft = layer_to_print.object_layer && layer_to_print.object_layer->id() > 0 &&
                    instance_to_print.print_object.slicing_parameters().raft_layers() == layer_to_print.object_layer->id();
                m_config.apply(instance_to_print.print_object.config(), true);
                m_layer = layer_to_print.layer();
                m_object_layer_over_raft = object_layer_over_raft;
                if (m_config.reduce_crossing_wall)
                    m_avoid_crossing_perimeters.init_layer(*m_layer);

                if (this->config().gcode_label_objects) {
                    gcode += std::string("; printing object ") + instance_to_print.print_object.model_object()->name +
                             " id:" + std::to_string(instance_to_print.print_object.get_id()) + " copy " +
                             std::to_string(inst.id) + "\n";
                }
                // exclude objects
                if (m_enable_exclude_object) {
                    if (is_BBL_Printer()) {
                        m_writer.set_object_start_str(
                            std::string("; start printing object, unique label id: ") +
                            std::to_string(instance_to_print.label_object_id) + "\n" + "M624 " +
                            _encode_label_ids_to_base64({instance_to_print.label_object_id}) + "\n");
                    } else if (print.config().gcode_flavor.value == gcfKlipper) {
                        m_writer.set_object_start_str(std::string("EXCLUDE_OBJECT_START NAME=") +
                                                      get_instance_name(&instance_to_print.print_object, inst.id) +
                                                      "\n");
                    }
                }

                if (m_config.enable_overhang_speed && !m_config.overhang_speed_classic)
                    m_extrusion_quality_estimator.set_current_object(&instance_to_print.print_object);

                // When starting a new object, use the external motion planner for the first travel move.
                const Point &offset = instance_to_print.print_object.instances()[instance_to_print.instance_id].shift;
                std::pair<const PrintObject*, Point> this_object_copy(&instance_to_print.print_object, offset);
                if (m_last_obj_copy != this_object_copy)
                    m_avoid_crossing_perimeters.use_external_mp_once();
                m_last_obj_copy = this_object_copy;
                this->set_origin(unscale(offset));
                if (instance_to_print.object_by_extruder.support != nullptr) {
                    m_layer = layers[instance_to_print.layer_id].support_layer;
                    m_object_layer_over_raft = false;

                    //BBS: print supports' brims first
                    if (this->m_objSupportsWithBrim.find(instance_to_print.print_object.id()) != this->m_objSupportsWithBrim.end() && !print_wipe_extrusions) {
                        this->set_origin(0., 0.);
                        m_avoid_crossing_perimeters.use_external_mp();
                        for (const ExtrusionEntity* ee : print.m_supportBrimMap.at(instance_to_print.print_object.id()).entities) {
                            gcode += this->extrude_entity(*ee, "brim", m_config.support_speed.value);
                        }
                        m_avoid_crossing_perimeters.use_external_mp(false);
                        // Allow a straight travel move to the first object point.
                        m_avoid_crossing_perimeters.disable_once();
                        this->m_objSupportsWithBrim.erase(instance_to_print.print_object.id());
                    }
                    // When starting a new object, use the external motion planner for the first travel move.
                    const Point& offset = instance_to_print.print_object.instances()[instance_to_print.instance_id].shift;
                    std::pair<const PrintObject*, Point> this_object_copy(&instance_to_print.print_object, offset);
                    if (m_last_obj_copy != this_object_copy)
                        m_avoid_crossing_perimeters.use_external_mp_once();
                    m_last_obj_copy = this_object_copy;
                    this->set_origin(unscale(offset));
                    ExtrusionEntityCollection support_eec;

                    // BBS
                    WipingExtrusions& wiping_extrusions = const_cast<LayerTools&>(layer_tools).wiping_extrusions();
                    bool support_overridden = wiping_extrusions.is_support_overridden(layer_to_print.original_object);
                    bool support_intf_overridden = wiping_extrusions.is_support_interface_overridden(layer_to_print.original_object);

                    ExtrusionRole support_extrusion_role = instance_to_print.object_by_extruder.support_extrusion_role;
                    bool is_overridden = support_extrusion_role == erSupportMaterialInterface ? support_intf_overridden : support_overridden;
                    if (is_overridden == (print_wipe_extrusions != 0))
                        gcode += this->extrude_support(
                            // support_extrusion_role is erSupportMaterial, erSupportTransition, erSupportMaterialInterface or erMixed for all extrusion paths.
                            instance_to_print.object_by_extruder.support->chained_path_from(m_last_pos, support_extrusion_role));

                    m_layer = layer_to_print.layer();
                    m_object_layer_over_raft = object_layer_over_raft;
                }
                //FIXME order islands?
                // Sequential tool path ordering of multiple parts within the same object, aka. perimeter tracking (#5511)
                for (ObjectByExtruder::Island &island : instance_to_print.object_by_extruder.islands) {
                    const auto& by_region_specific = is_anything_overridden ? island.by_region_per_copy(by_region_per_copy_cache, static_cast<unsigned int>(instance_to_print.instance_id), extruder_id, print_wipe_extrusions != 0) : island.by_region;
                    //BBS: add brim by obj by extruder
                    if (this->m_objsWithBrim.find(instance_to_print.print_object.id()) != this->m_objsWithBrim.end() && !print_wipe_extrusions) {
                        this->set_origin(0., 0.);
                        m_avoid_crossing_perimeters.use_external_mp();
                        for (const ExtrusionEntity* ee : print.m_brimMap.at(instance_to_print.print_object.id()).entities) {
                            gcode += this->extrude_entity(*ee, "brim", m_config.support_speed.value);
                        }
                        m_avoid_crossing_perimeters.use_external_mp(false);
                        // Allow a straight travel move to the first object point.
                        m_avoid_crossing_perimeters.disable_once();
                        this->m_objsWithBrim.erase(instance_to_print.print_object.id());
                    }
                    // When starting a new object, use the external motion planner for the first travel move.
                    const Point& offset = instance_to_print.print_object.instances()[instance_to_print.instance_id].shift;
                    std::pair<const PrintObject*, Point> this_object_copy(&instance_to_print.print_object, offset);
                    if (m_last_obj_copy != this_object_copy)
                        m_avoid_crossing_perimeters.use_external_mp_once();
                    m_last_obj_copy = this_object_copy;
                    this->set_origin(unscale(offset));
                    //FIXME the following code prints regions in the order they are defined, the path is not optimized in any way.
                    bool is_infill_first = print.default_region_config().wall_infill_order == WallInfillOrder::InfillInnerOuter ||
                                           print.default_region_config().wall_infill_order == WallInfillOrder::InfillOuterInner;
                    //BBS: for first layer, we always print wall firstly to get better bed adhesive force
                    //This behaviour is same with cura
                    if (is_infill_first && !first_layer) {
                                                gcode += this->extrude_infill(print, by_region_specific, false);
                        gcode += this->extrude_perimeters(print, by_region_specific);
                    } else {
                        gcode += this->extrude_perimeters(print, by_region_specific);
                                                gcode += this->extrude_infill(print,by_region_specific, false);
                    }
                    // ironing
                    gcode += this->extrude_infill(print,by_region_specific, true);
                }

                if (this->config().gcode_label_objects) {
                    gcode += std::string("; stop printing object ") +
                             instance_to_print.print_object.model_object()->name +
                             " id:" + std::to_string(instance_to_print.print_object.get_id()) + " copy " +
                             std::to_string(inst.id) + "\n";
                }
                // exclude objects
                // Don't set m_gcode_label_objects_end if you don't had to write the m_gcode_label_objects_start.
                if (!m_writer.is_object_start_str_empty()) {
                    m_writer.set_object_start_str("");
                } else if (m_enable_exclude_object) {
                    if (is_BBL_Printer()) {
                        m_writer.set_object_end_str(std::string("; stop printing object, unique label id: ") +
                                                    std::to_string(instance_to_print.label_object_id) + "\n" +
                                                    "M625\n");
                    } else if (print.config().gcode_flavor.value == gcfKlipper) {
                        m_writer.set_object_end_str(std::string("EXCLUDE_OBJECT_END NAME=") +
                                                    get_instance_name(&instance_to_print.print_object, inst.id) + "\n");
                    }
                }
            }
        }
    }

#if 0
    // Apply spiral vase post-processing if this layer contains suitable geometry
    // (we must feed all the G-code into the post-processor, including the first
    // bottom non-spiral layers otherwise it will mess with positions)
    // we apply spiral vase at this stage because it requires a full layer.
    // Just a reminder: A spiral vase mode is allowed for a single object per layer, single material print only.
    if (m_spiral_vase)
        gcode = m_spiral_vase->process_layer(std::move(gcode));

    // Apply cooling logic; this may alter speeds.
    if (m_cooling_buffer)
        gcode = m_cooling_buffer->process_layer(std::move(gcode), layer.id(),
            // Flush the cooling buffer at each object layer or possibly at the last layer, even if it contains just supports (This should not happen).
            object_layer || last_layer);

    file.write(gcode);
#endif

    BOOST_LOG_TRIVIAL(trace) << "Exported layer " << layer.id() << " print_z " << print_z <<
    log_memory_info();

    if (!has_wipe_tower && need_insert_timelapse_gcode_for_traditional && !has_insert_timelapse_gcode) {
        if (m_support_traditional_timelapse)
            m_support_traditional_timelapse = false;

        gcode += this->retract(false, false, LiftType::NormalLift);
        m_writer.add_object_change_labels(gcode);

        std::string timepals_gcode = insert_timelapse_gcode();
        gcode += timepals_gcode;
        m_writer.set_current_position_clear(false);
        //BBS: check whether custom gcode changes the z position. Update if changed
        double temp_z_after_timepals_gcode;
        if (GCodeProcessor::get_last_z_from_gcode(timepals_gcode, temp_z_after_timepals_gcode)) {
            Vec3d pos = m_writer.get_position();
            pos(2) = temp_z_after_timepals_gcode;
            m_writer.set_position(pos);
        }
    }

    result.gcode = std::move(gcode);
    result.cooling_buffer_flush = object_layer || raft_layer || last_layer;
    return result;
}

void GCode::apply_print_config(const PrintConfig &print_config)
{
    m_writer.apply_print_config(print_config);
    m_config.apply(print_config);
    m_scaled_resolution = scaled<double>(print_config.resolution.value);
}

void GCode::append_full_config(const Print &print, std::string &str)
{
    const DynamicPrintConfig &cfg = print.full_print_config();
    // Sorted list of config keys, which shall not be stored into the G-code. Initializer list.
    static constexpr auto banned_keys = {
        "compatible_printers"sv,
        "compatible_prints"sv
    };
    assert(std::is_sorted(banned_keys.begin(), banned_keys.end()));
    auto is_banned = [](const std::string &key) {
        return std::binary_search(banned_keys.begin(), banned_keys.end(), key);
    };
    std::ostringstream ss;
    for (const std::string& key : cfg.keys()) {
        if (!is_banned(key) && !cfg.option(key)->is_nil()) {
            if (key == "wipe_tower_x" || key == "wipe_tower_y") {
                ss << std::fixed << std::setprecision(3) << "; " << key << " = " << dynamic_cast<const ConfigOptionFloats*>(cfg.option(key))->get_at(print.get_plate_index()) << "\n";
            }
            else
                ss << "; " << key << " = " << cfg.opt_serialize(key) << "\n";
        }
    }
    str += ss.str();
}

void GCode::set_extruders(const std::vector<unsigned int> &extruder_ids)
{
    m_writer.set_extruders(extruder_ids);

    // enable wipe path generation if any extruder has wipe enabled
    m_wipe.enable = false;
    for (auto id : extruder_ids)
        if (m_config.wipe.get_at(id)) {
            m_wipe.enable = true;
            break;
        }
}

void GCode::set_origin(const Vec2d &pointf)
{
    // if origin increases (goes towards right), last_pos decreases because it goes towards left
    const Point translate(
        scale_(m_origin(0) - pointf(0)),
        scale_(m_origin(1) - pointf(1))
    );
    m_last_pos += translate;
    m_wipe.path.translate(translate);
    m_origin = pointf;
}

std::string GCode::preamble()
{
    std::string gcode = m_writer.preamble();

    /*  Perform a *silent* move to z_offset: we need this to initialize the Z
        position of our writer object so that any initial lift taking place
        before the first layer change will raise the extruder from the correct
        initial Z instead of 0.  */
    //m_writer.travel_to_z(m_config.z_offset.value);
    m_writer.travel_to_z(0.0);

    return gcode;
}

// called by GCode::process_layer()
std::string GCode::change_layer(coordf_t print_z)
{
    std::string gcode;
    if (m_layer_count > 0)
        // Increment a progress bar indicator.
        gcode += m_writer.update_progress(++ m_layer_index, m_layer_count);
    //BBS
    //coordf_t z = print_z + m_config.z_offset.value;  // in unscaled coordinates
    coordf_t z = print_z;  // in unscaled coordinates
    if (EXTRUDER_CONFIG(retract_when_changing_layer) && m_writer.will_move_z(z)) {
        LiftType lift_type = this->to_lift_type(ZHopType(EXTRUDER_CONFIG(z_hop_types)));
        //BBS: force to use SpiralLift when change layer if lift type is auto
        gcode += this->retract(false, false, ZHopType(EXTRUDER_CONFIG(z_hop_types)) == ZHopType::zhtAuto ? LiftType::SpiralLift : lift_type);
    }

    m_writer.add_object_change_labels(gcode);

    if (m_spiral_vase) {
        //BBS: force to normal lift immediately in spiral vase mode
        std::ostringstream comment;
        comment << "move to next layer (" << m_layer_index << ")";
        gcode += m_writer.travel_to_z(z, comment.str());
    }
    else {
        //BBS: set m_need_change_layer_lift_z to be true so that z lift can be done in travel_to() function
        m_need_change_layer_lift_z = true;
    }

    m_nominal_z = print_z;

    // forget last wiping path as wiping after raising Z is pointless
    // BBS. Dont forget wiping path to reduce stringing.
    //m_wipe.reset_path();

    return gcode;
}



static std::unique_ptr<EdgeGrid::Grid> calculate_layer_edge_grid(const Layer& layer)
{
    auto out = make_unique<EdgeGrid::Grid>();

    // Create the distance field for a layer below.
    const coord_t distance_field_resolution = coord_t(scale_(1.) + 0.5);
    out->create(layer.lslices, distance_field_resolution);
    out->calculate_sdf();
#if 0
        {
            static int iRun = 0;
            BoundingBox bbox = (*lower_layer_edge_grid)->bbox();
            bbox.min(0) -= scale_(5.f);
            bbox.min(1) -= scale_(5.f);
            bbox.max(0) += scale_(5.f);
            bbox.max(1) += scale_(5.f);
            EdgeGrid::save_png(*(*lower_layer_edge_grid), bbox, scale_(0.1f), debug_out_path("GCode_extrude_loop_edge_grid-%d.png", iRun++));
        }
#endif
    return out;
}


std::string GCode::extrude_loop(ExtrusionLoop loop, std::string description, double speed)
{
    // get a copy; don't modify the orientation of the original loop object otherwise
    // next copies (if any) would not detect the correct orientation

    // extrude all loops ccw
    bool was_clockwise = loop.make_counter_clockwise();

    // find the point of the loop that is closest to the current extruder position
    // or randomize if requested
    Point last_pos = this->last_pos();
    if (!m_config.spiral_mode && description == "perimeter") {
        assert(m_layer != nullptr);
        bool is_outer_wall_first = m_config.wall_infill_order == WallInfillOrder::OuterInnerInfill
                                || m_config.wall_infill_order == WallInfillOrder::InfillOuterInner
                                || m_config.wall_infill_order == WallInfillOrder::InnerOuterInnerInfill;
        m_seam_placer.place_seam(m_layer, loop, is_outer_wall_first, this->last_pos());
    } else
        loop.split_at(last_pos, false);

    // clip the path to avoid the extruder to get exactly on the first point of the loop;
    // if polyline was shorter than the clipping distance we'd get a null polyline, so
    // we discard it in that case
    double clip_length = m_enable_loop_clipping ?
    scale_(m_config.seam_gap.get_abs_value(EXTRUDER_CONFIG(nozzle_diameter))) : 0;

    // get paths
    ExtrusionPaths paths;
    loop.clip_end(clip_length, &paths);
    if (paths.empty()) return "";

    // SoftFever: check loop lenght for small perimeter. 
    double small_peri_speed = -1;
    if (speed == -1 && loop.length() <= SMALL_PERIMETER_LENGTH(m_config.small_perimeter_threshold.value))
        small_peri_speed = m_config.small_perimeter_speed.get_abs_value(m_config.outer_wall_speed);

    // extrude along the path
    std::string gcode;
    bool is_small_peri = false;
    for (ExtrusionPaths::iterator path = paths.begin(); path != paths.end(); ++path) {
//    description += ExtrusionLoop::role_to_string(loop.loop_role());
//    description += ExtrusionEntity::role_to_string(path->role);
        // don't apply small perimeter setting for overhangs/bridges/non-perimeters
        is_small_peri = is_perimeter(path->role()) && !is_bridge(path->role()) && small_peri_speed > 0 && (path->get_overhang_degree() == 0 || path->get_overhang_degree() > 5);
        gcode += this->_extrude(*path, description, is_small_peri ? small_peri_speed : speed);
    }

    // BBS
    if (m_wipe.enable) {
        m_wipe.path = Polyline();
        for (ExtrusionPath &path : paths) {
            //BBS: Don't need to save duplicated point into wipe path
            if (!m_wipe.path.empty() && !path.empty() &&
                m_wipe.path.last_point() == path.first_point())
                m_wipe.path.append(path.polyline.points.begin() + 1, path.polyline.points.end());
            else
                m_wipe.path.append(path.polyline);  // TODO: don't limit wipe to last path
        }
    }

    // make a little move inwards before leaving loop
    if (m_config.wipe_on_loops.value && paths.back().role() == erExternalPerimeter && m_layer != NULL && m_config.wall_loops.value > 1 && paths.front().size() >= 2 && paths.back().polyline.points.size() >= 3) {
        // detect angle between last and first segment
        // the side depends on the original winding order of the polygon (left for contours, right for holes)
        //FIXME improve the algorithm in case the loop is tiny.
        //FIXME improve the algorithm in case the loop is split into segments with a low number of points (see the Point b query).
        Point a = paths.front().polyline.points[1];  // second point
        Point b = *(paths.back().polyline.points.end()-3);       // second to last point
        if (was_clockwise) {
            // swap points
            Point c = a; a = b; b = c;

    //    double angle = paths.front().first_point().ccw_angle(a, b) / 3;

    //    // turn left if contour, turn right if hole
    //    if (was_clockwise) angle *= -1;

        }

        double angle = paths.front().first_point().ccw_angle(a, b) / 3;

        // turn left if contour, turn right if hole
        if (was_clockwise) angle *= -1;

        // create the destination point along the first segment and rotate it
        // we make sure we don't exceed the segment length because we don't know
        // the rotation of the second segment so we might cross the object boundary
        Vec2d  p1 = paths.front().polyline.points.front().cast<double>();
        Vec2d  p2 = paths.front().polyline.points[1].cast<double>();
        Vec2d  v  = p2 - p1;
        double nd = scale_(EXTRUDER_CONFIG(nozzle_diameter));
        double l2 = v.squaredNorm();
        // Shift by no more than a nozzle diameter.
        //FIXME Hiding the seams will not work nicely for very densely discretized contours!
        //BBS. shorten the travel distant before the wipe path
        double threshold = 0.2;
        Point  pt = (p1 + v * threshold).cast<coord_t>();
        if (nd * nd < l2)
            pt = (p1 + threshold * v * (nd / sqrt(l2))).cast<coord_t>();
        //Point pt = ((nd * nd >= l2) ? (p1+v*0.4): (p1 + 0.2 * v * (nd / sqrt(l2)))).cast<coord_t>();
        pt.rotate(angle, paths.front().polyline.points.front());
        // generate the travel move
        gcode += m_writer.extrude_to_xy(this->point_to_gcode(pt), 0,"move inwards before travel",true);
    }

    return gcode;
}

std::string GCode::extrude_multi_path(ExtrusionMultiPath multipath, std::string description, double speed)
{
    // extrude along the path
    std::string gcode;
    for (ExtrusionPath path : multipath.paths)
        gcode += this->_extrude(path, description, speed);

    // BBS
    if (m_wipe.enable) {
        m_wipe.path = Polyline();
        for (ExtrusionPath &path : multipath.paths) {
            //BBS: Don't need to save duplicated point into wipe path
            if (!m_wipe.path.empty() && !path.empty() &&
                m_wipe.path.last_point() == path.first_point())
                m_wipe.path.append(path.polyline.points.begin() + 1, path.polyline.points.end());
            else
                m_wipe.path.append(path.polyline); // TODO: don't limit wipe to last path
        }
        m_wipe.path.reverse();
    }

    return gcode;
}

std::string GCode::extrude_entity(const ExtrusionEntity &entity, std::string description, double speed)
{
    if (const ExtrusionPath* path = dynamic_cast<const ExtrusionPath*>(&entity))
        return this->extrude_path(*path, description, speed);
    else if (const ExtrusionMultiPath* multipath = dynamic_cast<const ExtrusionMultiPath*>(&entity))
        return this->extrude_multi_path(*multipath, description, speed);
    else if (const ExtrusionLoop* loop = dynamic_cast<const ExtrusionLoop*>(&entity))
        return this->extrude_loop(*loop, description, speed);
    else
        throw Slic3r::InvalidArgument("Invalid argument supplied to extrude()");
    return "";
}

std::string GCode::extrude_path(ExtrusionPath path, std::string description, double speed)
{
//    description += ExtrusionEntity::role_to_string(path.role());
    std::string gcode = this->_extrude(path, description, speed);
    if (m_wipe.enable) {
        m_wipe.path = std::move(path.polyline);
        m_wipe.path.reverse();
    }

    return gcode;
}

// Extrude perimeters: Decide where to put seams (hide or align seams).
std::string GCode::extrude_perimeters(const Print &print, const std::vector<ObjectByExtruder::Island::Region> &by_region)
{
    std::string gcode;
    for (const ObjectByExtruder::Island::Region &region : by_region)
        if (! region.perimeters.empty()) {
            m_config.apply(print.get_print_region(&region - &by_region.front()).config());

            for (const ExtrusionEntity* ee : region.perimeters)
                gcode += this->extrude_entity(*ee, "perimeter", -1.);
        }
    return gcode;
}

// Chain the paths hierarchically by a greedy algorithm to minimize a travel distance.
std::string GCode::extrude_infill(const Print &print, const std::vector<ObjectByExtruder::Island::Region> &by_region, bool ironing)
{
    std::string 		 gcode;
    ExtrusionEntitiesPtr extrusions;
    const char*          extrusion_name = ironing ? "ironing" : "infill";
    for (const ObjectByExtruder::Island::Region &region : by_region)
        if (! region.infills.empty()) {
            extrusions.clear();
            extrusions.reserve(region.infills.size());
            for (ExtrusionEntity *ee : region.infills)
                if ((ee->role() == erIroning) == ironing)
                    extrusions.emplace_back(ee);
            if (! extrusions.empty()) {
                m_config.apply(print.get_print_region(&region - &by_region.front()).config());
                chain_and_reorder_extrusion_entities(extrusions, &m_last_pos);
                for (const ExtrusionEntity *fill : extrusions) {
                    auto *eec = dynamic_cast<const ExtrusionEntityCollection*>(fill);
                    if (eec) {
                        for (ExtrusionEntity *ee : eec->chained_path_from(m_last_pos).entities)
                            gcode += this->extrude_entity(*ee, extrusion_name);
                    } else
                        gcode += this->extrude_entity(*fill, extrusion_name);
                }
            }
        }
    return gcode;
}

std::string GCode::extrude_support(const ExtrusionEntityCollection &support_fills)
{
    static constexpr const char *support_label            = "support material";
    static constexpr const char *support_interface_label  = "support material interface";
    const char* support_transition_label = "support transition";

    std::string gcode;
    if (! support_fills.entities.empty()) {
        const double  support_speed            = m_config.support_speed.value;
        const double  support_interface_speed  = m_config.get_abs_value("support_interface_speed");
        for (const ExtrusionEntity *ee : support_fills.entities) {
            ExtrusionRole role = ee->role();
            assert(role == erSupportMaterial || role == erSupportMaterialInterface || role == erSupportTransition);
            const char* label = (role == erSupportMaterial) ? support_label :
                ((role == erSupportMaterialInterface) ? support_interface_label : support_transition_label);
            // BBS
            //const double speed = (role == erSupportMaterial) ? support_speed : support_interface_speed;
            const double speed = -1.0;
            const ExtrusionPath* path = dynamic_cast<const ExtrusionPath*>(ee);
            const ExtrusionMultiPath* multipath = dynamic_cast<const ExtrusionMultiPath*>(ee);
            const ExtrusionLoop* loop = dynamic_cast<const ExtrusionLoop*>(ee);
            const ExtrusionEntityCollection* collection = dynamic_cast<const ExtrusionEntityCollection*>(ee);
            if (path)
                gcode += this->extrude_path(*path, label, speed);
            else if (multipath) {
                gcode += this->extrude_multi_path(*multipath, label, speed);
            }
            else if (loop) {
                gcode += this->extrude_loop(*loop, label, speed);
            }
            else if (collection) {
                gcode += extrude_support(*collection);
            }
            else {
                throw Slic3r::InvalidArgument("Unknown extrusion type");
            }
        }
    }
    return gcode;
}

bool GCode::GCodeOutputStream::is_error() const
{
    return ::ferror(this->f);
}

void GCode::GCodeOutputStream::flush()
{
    ::fflush(this->f);
}

void GCode::GCodeOutputStream::close()
{
    if (this->f) {
        ::fclose(this->f);
        this->f = nullptr;
    }
}

void GCode::GCodeOutputStream::write(const char *what)
{
    if (what != nullptr) {
        const char* gcode = what;
        // writes string to file
        fwrite(gcode, 1, ::strlen(gcode), this->f);
        //FIXME don't allocate a string, maybe process a batch of lines?
        m_processor.process_buffer(std::string(gcode));
    }
}

void GCode::GCodeOutputStream::writeln(const std::string &what)
{
    if (! what.empty())
        this->write(what.back() == '\n' ? what : what + '\n');
}

void GCode::GCodeOutputStream::write_format(const char* format, ...)
{
    va_list args;
    va_start(args, format);

    int buflen;
    {
        va_list args2;
        va_copy(args2, args);
        buflen =
    #ifdef _MSC_VER
            ::_vscprintf(format, args2)
    #else
            ::vsnprintf(nullptr, 0, format, args2)
    #endif
            + 1;
        va_end(args2);
    }

    char buffer[1024];
    bool buffer_dynamic = buflen > 1024;
    char *bufptr = buffer_dynamic ? (char*)malloc(buflen) : buffer;
    int res = ::vsnprintf(bufptr, buflen, format, args);
    if (res > 0)
        this->write(bufptr);

    if (buffer_dynamic)
        free(bufptr);

    va_end(args);
}

static std::map<int, std::string> overhang_speed_key_map =
{
    {1, "overhang_1_4_speed"},
    {2, "overhang_2_4_speed"},
    {3, "overhang_3_4_speed"},
    {4, "overhang_4_4_speed"},
    {5, "bridge_speed"},
};

std::string GCode::_extrude(const ExtrusionPath &path, std::string description, double speed)
{
    std::string gcode;

    if (is_bridge(path.role()))
        description += " (bridge)";

    // go to first point of extrusion path
    //BBS: path.first_point is 2D point. But in lazy raise case, lift z is done in travel_to function.
    //Add m_need_change_layer_lift_z when change_layer in case of no lift if m_last_pos is equal to path.first_point() by chance
    if (!m_last_pos_defined || m_last_pos != path.first_point() || m_need_change_layer_lift_z) {
        gcode += this->travel_to(
            path.first_point(),
            path.role(),
            "move to first " + description + " point"
        );
        m_need_change_layer_lift_z = false;
    }

    // if needed, write the gcode_label_objects_end then gcode_label_objects_start
    // should be already done by travel_to, but just in case
    m_writer.add_object_change_labels(gcode);

    // compensate retraction
    gcode += this->unretract();
    m_config.apply(m_calib_config);
    // adjust acceleration
    if (m_config.default_acceleration.value > 0) {
        double acceleration;
        if (this->on_first_layer() && m_config.initial_layer_acceleration.value > 0) {
            acceleration = m_config.initial_layer_acceleration.value;
#if 0
        } else if (this->object_layer_over_raft() && m_config.first_layer_acceleration_over_raft.value > 0) {
            acceleration = m_config.first_layer_acceleration_over_raft.value;
#endif
        } else if (m_config.get_abs_value("bridge_acceleration") > 0 && is_bridge(path.role())) {
            acceleration = m_config.get_abs_value("bridge_acceleration");
        } else if (m_config.get_abs_value("sparse_infill_acceleration") > 0 && (path.role() == erInternalInfill)) {
            acceleration = m_config.get_abs_value("sparse_infill_acceleration");
        } else if (m_config.get_abs_value("internal_solid_infill_acceleration") > 0 && (path.role() == erSolidInfill)) {
            acceleration = m_config.get_abs_value("internal_solid_infill_acceleration");
        } else if (m_config.outer_wall_acceleration.value > 0 && is_external_perimeter(path.role())) {
            acceleration = m_config.outer_wall_acceleration.value;
        } else if (m_config.inner_wall_acceleration.value > 0 && is_internal_perimeter(path.role())) {
            acceleration = m_config.inner_wall_acceleration.value;
        } else if (m_config.top_surface_acceleration.value > 0 && is_top_surface(path.role())) {
            acceleration = m_config.top_surface_acceleration.value;
        } else {
            acceleration = m_config.default_acceleration.value;
        }
        gcode += m_writer.set_print_acceleration((unsigned int)floor(acceleration + 0.5));
    }

    // adjust X Y jerk
    if (m_config.default_jerk.value > 0) {
        double jerk;
        if (this->on_first_layer() && m_config.initial_layer_jerk.value > 0) {
            jerk = m_config.initial_layer_jerk.value;
        } else if (m_config.outer_wall_jerk.value > 0 && is_external_perimeter(path.role())) {
             jerk = m_config.outer_wall_jerk.value;
        } else if (m_config.inner_wall_jerk.value > 0 && is_internal_perimeter(path.role())) {
            jerk = m_config.inner_wall_jerk.value;
        } else if (m_config.top_surface_jerk.value > 0 && is_top_surface(path.role())) {
            jerk = m_config.top_surface_jerk.value;
        } else if (m_config.infill_jerk.value > 0 && is_infill(path.role())) {
            jerk = m_config.infill_jerk.value;
        }
        else {
            jerk = m_config.default_jerk.value;
        }
        gcode += m_writer.set_jerk_xy(jerk);
    }

    // calculate extrusion length per distance unit
    auto _mm3_per_mm = path.mm3_per_mm * this->config().print_flow_ratio;
    if (path.role() == erTopSolidInfill)
        _mm3_per_mm *= m_config.top_solid_infill_flow_ratio;
    else if (path.role() == erBottomSurface)
        _mm3_per_mm *= m_config.bottom_solid_infill_flow_ratio;


    double e_per_mm = m_writer.extruder()->e_per_mm3() * _mm3_per_mm;

    double min_speed = double(m_config.slow_down_min_speed.get_at(m_writer.extruder()->id()));
    // set speed
    if (speed == -1) {
        int overhang_degree = path.get_overhang_degree();
        if (path.role() == erPerimeter) {
            speed = m_config.get_abs_value("inner_wall_speed");
            if (m_config.overhang_speed_classic.value && m_config.enable_overhang_speed.value && overhang_degree > 0 &&
                overhang_degree <= 5) {
                double new_speed = m_config.get_abs_value(overhang_speed_key_map[overhang_degree].c_str());
                speed = new_speed == 0.0 ? speed : new_speed;
            }
        } else if (path.role() == erExternalPerimeter) {
            speed = m_config.get_abs_value("outer_wall_speed");
            if (m_config.overhang_speed_classic.value && m_config.enable_overhang_speed.value &&
                overhang_degree > 0 && overhang_degree <= 5) {
                double new_speed = m_config.get_abs_value(overhang_speed_key_map[overhang_degree].c_str());
                speed = new_speed == 0.0 ? speed : new_speed;
            }
        } 
        else if(path.role() == erInternalBridgeInfill) {
            speed = m_config.get_abs_value("internal_bridge_speed");
        } else if (path.role() == erOverhangPerimeter || path.role() == erSupportTransition || path.role() == erBridgeInfill) {
            speed = m_config.get_abs_value("bridge_speed");
        } else if (path.role() == erInternalInfill) {
            speed = m_config.get_abs_value("sparse_infill_speed");
        } else if (path.role() == erSolidInfill) {
            speed = m_config.get_abs_value("internal_solid_infill_speed");
        } else if (path.role() == erTopSolidInfill) {
            speed = m_config.get_abs_value("top_surface_speed");
        } else if (path.role() == erIroning) {
            speed = m_config.get_abs_value("ironing_speed");
        } else if (path.role() == erBottomSurface) {
            speed = m_config.get_abs_value("initial_layer_infill_speed");
        } else if (path.role() == erGapFill) {
            speed = m_config.get_abs_value("gap_infill_speed");
        }
        else if (path.role() == erSupportMaterial ||
                 path.role() == erSupportMaterialInterface) {
            const double  support_speed = m_config.support_speed.value;
            const double  support_interface_speed = m_config.get_abs_value("support_interface_speed");
            speed = (path.role() == erSupportMaterial) ? support_speed : support_interface_speed;
        } else {
            throw Slic3r::InvalidArgument("Invalid speed");
        }
    }
    //BBS: if not set the speed, then use the filament_max_volumetric_speed directly
    if (speed == 0)
        speed = EXTRUDER_CONFIG(filament_max_volumetric_speed) / _mm3_per_mm;
    if (this->on_first_layer()) {
        //BBS: for solid infill of initial layer, speed can be higher as long as
        //wall lines have be attached
        if (path.role() != erBottomSurface)
            speed = m_config.get_abs_value("initial_layer_speed");
    }
    else if(m_config.slow_down_layers > 1){
        const auto _layer = layer_id() + 1;
        if (_layer > 0 && _layer < m_config.slow_down_layers) {
            const auto first_layer_speed =
                is_perimeter(path.role())
                    ? m_config.get_abs_value("initial_layer_speed")
                    : m_config.get_abs_value("initial_layer_infill_speed");
            if (first_layer_speed < speed) {
                speed = std::min(
                    speed,
                    Slic3r::lerp(first_layer_speed, speed,
                                 (double)_layer / m_config.slow_down_layers));
            }
        }
    }
    // Override skirt speed if set
    if (path.role() == erSkirt) {
        const double skirt_speed = m_config.get_abs_value("skirt_speed");
        if (skirt_speed > 0.0)
        speed = skirt_speed;
    }
    //BBS: remove this config
    //else if (this->object_layer_over_raft())
    //    speed = m_config.get_abs_value("first_layer_speed_over_raft", speed);
    //if (m_config.max_volumetric_speed.value > 0) {
    //    // cap speed with max_volumetric_speed anyway (even if user is not using autospeed)
    //    speed = std::min(
    //        speed,
    //        m_config.max_volumetric_speed.value / _mm3_per_mm
    //    );
    //}
    if (EXTRUDER_CONFIG(filament_max_volumetric_speed) > 0) {
        // cap speed with max_volumetric_speed anyway (even if user is not using autospeed)
        speed = std::min(
            speed,
            EXTRUDER_CONFIG(filament_max_volumetric_speed) / _mm3_per_mm
        );
    }

    
    bool variable_speed = false;
    std::vector<ProcessedPoint> new_points {};

    if (m_config.enable_overhang_speed && !m_config.overhang_speed_classic && !this->on_first_layer() &&
        (is_bridge(path.role()) || is_perimeter(path.role()))) {
               
        	double out_wall_ref_speed = m_config.get_abs_value("outer_wall_speed");
        	ConfigOptionPercents         overhang_overlap_levels({75, 50, 25, 13, 12.99, 0});

        	if (m_config.slowdown_for_curled_perimeters){
        	 	ConfigOptionFloatsOrPercents dynamic_overhang_speeds(
            		{(m_config.get_abs_value("overhang_1_4_speed") < 0.5) ?
                 		FloatOrPercent{100, true} :
                 		FloatOrPercent{m_config.get_abs_value("overhang_1_4_speed") * 100 / out_wall_ref_speed, true},
            	 	(m_config.get_abs_value("overhang_2_4_speed") < 0.5) ?
                 		FloatOrPercent{100, true} :
                 		FloatOrPercent{m_config.get_abs_value("overhang_2_4_speed") * 100 / out_wall_ref_speed, true},
             		(m_config.get_abs_value("overhang_3_4_speed") < 0.5) ?
                 		FloatOrPercent{100, true} :
                 		FloatOrPercent{m_config.get_abs_value("overhang_3_4_speed") * 100 / out_wall_ref_speed, true},
             		(m_config.get_abs_value("overhang_4_4_speed") < 0.5) ?
                 		FloatOrPercent{100, true} :
                 		FloatOrPercent{m_config.get_abs_value("overhang_4_4_speed") * 100 / out_wall_ref_speed, true},
                	(m_config.get_abs_value("overhang_4_4_speed") < 0.5) ?
                 		FloatOrPercent{100, true} :
                 		FloatOrPercent{m_config.get_abs_value("overhang_4_4_speed") * 100 / out_wall_ref_speed, true},
                	(m_config.get_abs_value("overhang_4_4_speed") < 0.5) ?
                		FloatOrPercent{100, true} :
                 		FloatOrPercent{m_config.get_abs_value("overhang_4_4_speed") * 100 / out_wall_ref_speed, true}});
            	if (out_wall_ref_speed == 0)
            		out_wall_ref_speed = EXTRUDER_CONFIG(filament_max_volumetric_speed) / _mm3_per_mm;

        		if (EXTRUDER_CONFIG(filament_max_volumetric_speed) > 0) {
            		out_wall_ref_speed = std::min(out_wall_ref_speed, EXTRUDER_CONFIG(filament_max_volumetric_speed) / path.mm3_per_mm);
        		}

        		new_points = m_extrusion_quality_estimator.estimate_extrusion_quality(path, overhang_overlap_levels, dynamic_overhang_speeds,
                                                                              out_wall_ref_speed, speed, m_config.slowdown_for_curled_perimeters);
        	}else{
            	ConfigOptionFloatsOrPercents dynamic_overhang_speeds(
            	{(m_config.get_abs_value("overhang_1_4_speed") < 0.5) ?
                 	FloatOrPercent{100, true} :
                 	FloatOrPercent{m_config.get_abs_value("overhang_1_4_speed") * 100 / out_wall_ref_speed, true},
             	(m_config.get_abs_value("overhang_2_4_speed") < 0.5) ?
                 	FloatOrPercent{100, true} :
                 	FloatOrPercent{m_config.get_abs_value("overhang_2_4_speed") * 100 / out_wall_ref_speed, true},
             	(m_config.get_abs_value("overhang_3_4_speed") < 0.5) ?
                 	FloatOrPercent{100, true} :
                 	FloatOrPercent{m_config.get_abs_value("overhang_3_4_speed") * 100 / out_wall_ref_speed, true},
             	(m_config.get_abs_value("overhang_4_4_speed") < 0.5) ?
                 	FloatOrPercent{100, true} :
                 	FloatOrPercent{m_config.get_abs_value("overhang_4_4_speed") * 100 / out_wall_ref_speed, true},
             	FloatOrPercent{m_config.get_abs_value("bridge_speed") * 100 / out_wall_ref_speed, true},
             	FloatOrPercent{m_config.get_abs_value("bridge_speed") * 100 / out_wall_ref_speed, true}});
             
        		if (out_wall_ref_speed == 0)
            		out_wall_ref_speed = EXTRUDER_CONFIG(filament_max_volumetric_speed) / _mm3_per_mm;

        		if (EXTRUDER_CONFIG(filament_max_volumetric_speed) > 0) {
            		out_wall_ref_speed = std::min(out_wall_ref_speed, EXTRUDER_CONFIG(filament_max_volumetric_speed) / path.mm3_per_mm);
        		}

        		new_points = m_extrusion_quality_estimator.estimate_extrusion_quality(path, overhang_overlap_levels, dynamic_overhang_speeds,
                                                                              out_wall_ref_speed, speed, m_config.slowdown_for_curled_perimeters);
        	}
        	variable_speed = std::any_of(new_points.begin(), new_points.end(), [speed](const ProcessedPoint &p) { return p.speed != speed; });

    }

    double F = speed * 60;  // convert mm/sec to mm/min

    // extrude arc or line
    if (m_enable_extrusion_role_markers) {
        if (path.role() != m_last_extrusion_role) {
            char buf[32];
            sprintf(buf, ";_EXTRUSION_ROLE:%d\n", int(path.role()));
            gcode += buf;
      }
    }

    m_last_extrusion_role = path.role();

    // adds processor tags and updates processor tracking data
    // PrusaMultiMaterial::Writer may generate GCodeProcessor::Height_Tag lines without updating m_last_height
    // so, if the last role was erWipeTower we force export of GCodeProcessor::Height_Tag lines
    bool last_was_wipe_tower = (m_last_processor_extrusion_role == erWipeTower);
    char buf[64];
    assert(is_decimal_separator_point());

    if (path.role() != m_last_processor_extrusion_role) {
        m_last_processor_extrusion_role = path.role();
        sprintf(buf, ";%s%s\n", GCodeProcessor::reserved_tag(GCodeProcessor::ETags::Role).c_str(), ExtrusionEntity::role_to_string(m_last_processor_extrusion_role).c_str());
        gcode += buf;
    }

    if (last_was_wipe_tower || m_last_width != path.width) {
        m_last_width = path.width;
        sprintf(buf, ";%s%g\n", GCodeProcessor::reserved_tag(GCodeProcessor::ETags::Width).c_str(), m_last_width);
        gcode += buf;
    }

#if ENABLE_GCODE_VIEWER_DATA_CHECKING
    if (last_was_wipe_tower || (m_last_mm3_per_mm != path.mm3_per_mm)) {
        m_last_mm3_per_mm = path.mm3_per_mm;
        sprintf(buf, ";%s%f\n", GCodeProcessor::Mm3_Per_Mm_Tag.c_str(), m_last_mm3_per_mm);
        gcode += buf;
    }
#endif // ENABLE_GCODE_VIEWER_DATA_CHECKING

    if (last_was_wipe_tower || std::abs(m_last_height - path.height) > EPSILON) {
        m_last_height = path.height;
        sprintf(buf, ";%s%g\n", GCodeProcessor::reserved_tag(GCodeProcessor::ETags::Height).c_str(), m_last_height);
        gcode += buf;
    }

    auto overhang_fan_threshold = EXTRUDER_CONFIG(overhang_fan_threshold);
    auto enable_overhang_bridge_fan = EXTRUDER_CONFIG(enable_overhang_bridge_fan);
    
    auto supp_interface_fan_speed = EXTRUDER_CONFIG(support_material_interface_fan_speed);


    //    { "0%", Overhang_threshold_none },
    //    { "5%", Overhang_threshold_1_4 },
    //    { "25%", Overhang_threshold_2_4 },
    //    { "50%", Overhang_threshold_3_4 },
    //    { "75%", Overhang_threshold_4_4 },
    //    { "95%", Overhang_threshold_bridge }
    auto check_overhang_fan = [&overhang_fan_threshold](float overlap) {
      switch (overhang_fan_threshold) {
      case (int)Overhang_threshold_1_4:
        return overlap <= 0.95f;
        break;
      case (int)Overhang_threshold_2_4:
        return overlap <= 0.75f;
        break;
      case (int)Overhang_threshold_3_4:
        return overlap <= 0.5f;
        break;
      case (int)Overhang_threshold_4_4:
        return overlap <= 0.25f;
        break;
      case (int)Overhang_threshold_bridge:
        return overlap <= 0.1f;
        break;
      case (int)Overhang_threshold_none:
        return true;
        break;
      default:
        return false;
      }
    };

    std::string comment;
    if (m_enable_cooling_markers) {
        comment = ";_EXTRUDE_SET_SPEED";
        if (is_external_perimeter(path.role()))
            comment += ";_EXTERNAL_PERIMETER";
    }

    if (!variable_speed) {
        // F is mm per minute.
        gcode += m_writer.set_speed(F, "", comment);
        double path_length = 0.;
        {
            if (m_enable_cooling_markers) {
                if (enable_overhang_bridge_fan) {
                    // BBS: Overhang_threshold_none means Overhang_threshold_1_4 and forcing cooling for all external
                    // perimeter
                    int overhang_threshold = overhang_fan_threshold == Overhang_threshold_none ? Overhang_threshold_none
                    : overhang_fan_threshold - 1;
                    if ((overhang_fan_threshold == Overhang_threshold_none && is_perimeter(path.role())) ||
                        (path.get_overhang_degree() > overhang_threshold || is_bridge(path.role()))) {
                        if (!m_is_overhang_fan_on) {
                            gcode += ";_OVERHANG_FAN_START\n";
                            m_is_overhang_fan_on = true;
                        }
                    } else {
                        if (m_is_overhang_fan_on) {
                            m_is_overhang_fan_on = false;
                            gcode += ";_OVERHANG_FAN_END\n";
                        }
                    }
                }
                if (supp_interface_fan_speed >= 0 && path.role() == erSupportMaterialInterface) {
                    if (!m_is_supp_interface_fan_on) {
                        gcode += ";_SUPP_INTERFACE_FAN_START\n";
                        m_is_supp_interface_fan_on = true;
                    }
                } else {
                    if (m_is_supp_interface_fan_on) {
                        gcode += ";_SUPP_INTERFACE_FAN_END\n";
                        m_is_supp_interface_fan_on = false;
                    }
                }
            }
            // BBS: use G1 if not enable arc fitting or has no arc fitting result or in spiral_mode mode
            // Attention: G2 and G3 is not supported in spiral_mode mode
            if (!m_config.enable_arc_fitting || path.polyline.fitting_result.empty() || m_config.spiral_mode) {
                for (const Line& line : path.polyline.lines()) {
                    const double line_length = line.length() * SCALING_FACTOR;
                    path_length += line_length;
                    gcode += m_writer.extrude_to_xy(
                        this->point_to_gcode(line.b),
                        e_per_mm * line_length,
                        GCodeWriter::full_gcode_comment ? description : "", path.is_force_no_extrusion());
                }
            } else {
                // BBS: start to generate gcode from arc fitting data which includes line and arc
                const std::vector<PathFittingData>& fitting_result = path.polyline.fitting_result;
                for (size_t fitting_index = 0; fitting_index < fitting_result.size(); fitting_index++) {
                    switch (fitting_result[fitting_index].path_type) {
                    case EMovePathType::Linear_move: {
                        size_t start_index = fitting_result[fitting_index].start_point_index;
                        size_t end_index = fitting_result[fitting_index].end_point_index;
                        for (size_t point_index = start_index + 1; point_index < end_index + 1; point_index++) {
                            const Line line = Line(path.polyline.points[point_index - 1], path.polyline.points[point_index]);
                            const double line_length = line.length() * SCALING_FACTOR;
                            path_length += line_length;
                            gcode += m_writer.extrude_to_xy(
                                this->point_to_gcode(line.b),
                                e_per_mm * line_length,
                                GCodeWriter::full_gcode_comment ? description : "", path.is_force_no_extrusion());
                        }
                        break;
                    }
                    case EMovePathType::Arc_move_cw:
                    case EMovePathType::Arc_move_ccw: {
                        const ArcSegment& arc = fitting_result[fitting_index].arc_data;
                        const double arc_length = fitting_result[fitting_index].arc_data.length * SCALING_FACTOR;
                        const Vec2d center_offset = this->point_to_gcode(arc.center) - this->point_to_gcode(arc.start_point);
                        path_length += arc_length;
                        gcode += m_writer.extrude_arc_to_xy(
                            this->point_to_gcode(arc.end_point),
                            center_offset,
                            e_per_mm * arc_length,
                            arc.direction == ArcDirection::Arc_Dir_CCW,
                            GCodeWriter::full_gcode_comment ? description : "", path.is_force_no_extrusion());
                        break;
                    }
                    default:
                        // BBS: should never happen that a empty path_type has been stored
                        assert(0);
                        break;
                    }
                }
            }
        }
    } else {
        double last_set_speed = std::max((float)EXTRUDER_CONFIG(slow_down_min_speed), new_points[0].speed) * 60.0;

        gcode += m_writer.set_speed(last_set_speed, "", comment);
        Vec2d prev = this->point_to_gcode_quantized(new_points[0].p);
        bool pre_fan_enabled = false;
        bool cur_fan_enabled = false;
        if( m_enable_cooling_markers && enable_overhang_bridge_fan)
            pre_fan_enabled = check_overhang_fan(new_points[0].overlap);

        for (size_t i = 1; i < new_points.size(); i++) {
            const ProcessedPoint &processed_point = new_points[i];
            const ProcessedPoint &pre_processed_point = new_points[i-1];
            Vec2d p = this->point_to_gcode_quantized(processed_point.p);
            if (m_enable_cooling_markers) {
                if (enable_overhang_bridge_fan) {
                    cur_fan_enabled = check_overhang_fan(processed_point.overlap);
                    if (is_bridge(path.role()) ||
                        (is_perimeter(path.role()) &&
                         pre_fan_enabled && pre_fan_enabled)) {
                        if (!m_is_overhang_fan_on) {
                            gcode += ";_OVERHANG_FAN_START\n";
                            m_is_overhang_fan_on = true;
                        }
                    } else {
                        if (m_is_overhang_fan_on) {
                            m_is_overhang_fan_on = false;
                            gcode += ";_OVERHANG_FAN_END\n";
                        }
                    }
                    pre_fan_enabled = cur_fan_enabled;
                }
                if (supp_interface_fan_speed >= 0 && path.role() == erSupportMaterialInterface) {
                    if (!m_is_supp_interface_fan_on) {
                        gcode += ";_SUPP_INTERFACE_FAN_START\n";
                        m_is_supp_interface_fan_on = true;
                    }
                } else {
                    if (m_is_supp_interface_fan_on) {
                        gcode += ";_SUPP_INTERFACE_FAN_END\n";
                        m_is_supp_interface_fan_on = false;
                    }
                }
            }

            const double line_length = (p - prev).norm();
            double new_speed = std::max((float)EXTRUDER_CONFIG(slow_down_min_speed), pre_processed_point.speed) * 60.0;
            if (last_set_speed != new_speed) {
                gcode += m_writer.set_speed(new_speed, "", comment);
                last_set_speed = new_speed;
            }
            gcode +=
                m_writer.extrude_to_xy(p, e_per_mm * line_length, GCodeWriter::full_gcode_comment ? description : "");

            prev = p;

        }
    }
    if (m_enable_cooling_markers) {
            gcode += ";_EXTRUDE_END\n";
    }

    if (path.role() != ExtrusionRole::erGapFill) {
      m_last_notgapfill_extrusion_role = path.role();
    }

    this->set_last_pos(path.last_point());
    return gcode;
}

std::string encodeBase64(uint64_t value)
{
    //Always use big endian mode
    uint8_t src[8];
    for (size_t i = 0; i < 8; i++)
        src[i] = (value >> (8 * i)) & 0xff;

    std::string dest;
    dest.resize(boost::beast::detail::base64::encoded_size(sizeof(src)));
    dest.resize(boost::beast::detail::base64::encode(&dest[0], src, sizeof(src)));
    return dest;
}

std::string GCode::_encode_label_ids_to_base64(std::vector<size_t> ids)
{
    assert(m_label_objects_ids.size() < 64);

    uint64_t bitset = 0;
    for (size_t id : ids) {
        auto index = std::lower_bound(m_label_objects_ids.begin(), m_label_objects_ids.end(), id);
        if (index != m_label_objects_ids.end() && *index == id)
            bitset |= (1ull << (index - m_label_objects_ids.begin()));
        else
            throw Slic3r::LogicError("Unknown label object id!");
    }
    if (bitset == 0)
        throw Slic3r::LogicError("Label object id error!");

    return encodeBase64(bitset);
}

// This method accepts &point in print coordinates.
std::string GCode::travel_to(const Point &point, ExtrusionRole role, std::string comment)
{
    /*  Define the travel move as a line between current position and the taget point.
        This is expressed in print coordinates, so it will need to be translated by
        this->origin in order to get G-code coordinates.  */
    Polyline travel { this->last_pos(), point };

    // check whether a straight travel move would need retraction
    LiftType lift_type = LiftType::SpiralLift;
    bool needs_retraction = this->needs_retraction(travel, role, lift_type);
    // check whether wipe could be disabled without causing visible stringing
    bool could_be_wipe_disabled       = false;
    // Save state of use_external_mp_once for the case that will be needed to call twice m_avoid_crossing_perimeters.travel_to.
    const bool used_external_mp_once  = m_avoid_crossing_perimeters.used_external_mp_once();
    std::string gcode;

    // SoftFever
    if (this->on_first_layer()) {
        if (m_config.default_acceleration.value > 0 && m_config.initial_layer_acceleration.value > 0) {
            gcode += m_writer.set_travel_acceleration((unsigned int)floor(m_config.initial_layer_acceleration.value + 0.5));
        }
        if (m_config.default_jerk.value > 0 && m_config.initial_layer_jerk.value > 0) {
            gcode += m_writer.set_jerk_xy(m_config.initial_layer_jerk.value);
        }
    } else {
        if (m_config.default_acceleration.value > 0 && m_config.travel_acceleration.value > 0) {
            gcode += m_writer.set_travel_acceleration((unsigned int)floor(m_config.travel_acceleration.value + 0.5));
        }

        if (m_config.default_jerk.value > 0 && m_config.travel_jerk.value > 0) {
            gcode += m_writer.set_jerk_xy(m_config.travel_jerk.value);
        }
    }
    // if a retraction would be needed, try to use reduce_crossing_wall to plan a
    // multi-hop travel path inside the configuration space
    if (needs_retraction
        && m_config.reduce_crossing_wall
        && ! m_avoid_crossing_perimeters.disabled_once()
        //BBS: don't generate detour travel paths when current position is unclear
        && m_writer.is_current_position_clear()) {
        travel = m_avoid_crossing_perimeters.travel_to(*this, point, &could_be_wipe_disabled);
        // check again whether the new travel path still needs a retraction
        needs_retraction = this->needs_retraction(travel, role, lift_type);
        //if (needs_retraction && m_layer_index > 1) exit(0);
    }

    // Re-allow reduce_crossing_wall for the next travel moves
    m_avoid_crossing_perimeters.reset_once_modifiers();

    // generate G-code for the travel move
    if (needs_retraction) {
        if (m_config.reduce_crossing_wall && could_be_wipe_disabled)
            m_wipe.reset_path();

        Point last_post_before_retract = this->last_pos();
        gcode += this->retract(false, false, lift_type);
        // When "Wipe while retracting" is enabled, then extruder moves to another position, and travel from this position can cross perimeters.
        // Because of it, it is necessary to call avoid crossing perimeters again with new starting point after calling retraction()
        // FIXME Lukas H.: Try to predict if this second calling of avoid crossing perimeters will be needed or not. It could save computations.
        if (last_post_before_retract != this->last_pos() && m_config.reduce_crossing_wall) {
            // If in the previous call of m_avoid_crossing_perimeters.travel_to was use_external_mp_once set to true restore this value for next call.
            if (used_external_mp_once)
                m_avoid_crossing_perimeters.use_external_mp_once();
            travel = m_avoid_crossing_perimeters.travel_to(*this, point);
            // If state of use_external_mp_once was changed reset it to right value.
            if (used_external_mp_once)
                m_avoid_crossing_perimeters.reset_once_modifiers();
        }
    } else
        // Reset the wipe path when traveling, so one would not wipe along an old path.
        m_wipe.reset_path();

    // if needed, write the gcode_label_objects_end then gcode_label_objects_start
    m_writer.add_object_change_labels(gcode);

    // use G1 because we rely on paths being straight (G0 may make round paths)
    if (travel.size() >= 2) {
        for (size_t i = 1; i < travel.size(); ++ i) {
            // BBS. Process lazy layer change, but don't do lazy layer change when enable spiral vase
            Vec3d curr_pos = m_writer.get_position();
            if (i == 1 && !m_spiral_vase) {
                Vec2d dest2d = this->point_to_gcode(travel.points[i]);
                Vec3d dest3d(dest2d(0), dest2d(1), m_nominal_z);
                gcode += m_writer.travel_to_xyz(dest3d, comment+" travel_to_xyz");
            } else {
                gcode += m_writer.travel_to_xy(this->point_to_gcode(travel.points[i]), comment+" travel_to_xy");
            }
        }
        this->set_last_pos(travel.points.back());
    }
    return gcode;
}

//BBS
LiftType GCode::to_lift_type(ZHopType z_hop_types) {
    switch (z_hop_types)
    {
    case ZHopType::zhtNormal:
        return LiftType::NormalLift;
    case ZHopType::zhtSlope:
        return LiftType::LazyLift;
    case ZHopType::zhtSpiral:
        return LiftType::SpiralLift;
    default:
        // if no corresponding lift type, use normal lift
        return LiftType::NormalLift;
    }
};

bool GCode::needs_retraction(const Polyline &travel, ExtrusionRole role, LiftType& lift_type)
{
    if (travel.length() < scale_(EXTRUDER_CONFIG(retraction_minimum_travel))) {
        // skip retraction if the move is shorter than the configured threshold
        return false;
    }

    //BBS: input travel polyline must be in current plate coordinate system
    auto is_through_overhang = [this](const Polyline& travel) {
        BoundingBox travel_bbox = get_extents(travel);
        travel_bbox.inflated(1);
        travel_bbox.defined = true;

        const float protect_z_scaled = scale_(0.4);
        std::pair<float, float> z_range;
        z_range.second = m_layer ? m_layer->print_z : 0.f;
        z_range.first = std::max(0.f, z_range.second - protect_z_scaled);
        std::vector<LayerPtrs> layers_of_objects;
        std::vector<BoundingBox> boundingBox_for_objects;
        std::vector<Points> objects_instances_shift;
        std::vector<size_t> idx_of_object_sorted = m_curr_print->layers_sorted_for_object(z_range.first, z_range.second, layers_of_objects, boundingBox_for_objects, objects_instances_shift);

        std::vector<bool> is_layers_of_objects_sorted(layers_of_objects.size(), false);

        for (size_t idx : idx_of_object_sorted) {
            for (const Point & instance_shift : objects_instances_shift[idx]) {
                BoundingBox instance_bbox = boundingBox_for_objects[idx];
                if (!instance_bbox.defined)  //BBS: Don't need to check when bounding box of overhang area is empty(undefined)
                    continue;

                instance_bbox.offset(scale_(EPSILON));
                instance_bbox.translate(instance_shift.x(), instance_shift.y());
                if (!instance_bbox.overlap(travel_bbox))
                    continue;

                Polygons temp;
                temp.emplace_back(std::move(instance_bbox.polygon()));
                if (intersection_pl(travel, temp).empty())
                    continue;

                if (!is_layers_of_objects_sorted[idx]) {
                    std::sort(layers_of_objects[idx].begin(), layers_of_objects[idx].end(), [](auto left, auto right) { return left->loverhangs_bbox.area() > right->loverhangs_bbox.area();});
                    is_layers_of_objects_sorted[idx] = true;
                }

                for (const auto& layer : layers_of_objects[idx]) {
                    for (ExPolygon overhang : layer->loverhangs) {
                        overhang.translate(instance_shift);
                        BoundingBox bbox1 = get_extents(overhang);

                        if (!bbox1.overlap(travel_bbox))
                            continue;

                        if (intersection_pl(travel, overhang).empty())
                            continue;

                        return true;
                    }
                }
            }
        }
        return false;
    };

    float max_z_hop = 0.f;
    for (int i = 0; i < m_config.z_hop.size(); i++)
        max_z_hop = std::max(max_z_hop, (float)m_config.z_hop.get_at(i));
    float travel_len_thresh = max_z_hop / tan(GCodeWriter::slope_threshold);
    float accum_len = 0.f;
    Polyline clipped_travel;

    clipped_travel.append(Polyline(travel.points[0], travel.points[1]));
    if (clipped_travel.length() > travel_len_thresh)
        clipped_travel.points.back() = clipped_travel.points.front()+(clipped_travel.points.back() - clipped_travel.points.front()) * (travel_len_thresh / clipped_travel.length());
    //BBS: translate to current plate coordinate system
    clipped_travel.translate(Point::new_scale(double(m_origin.x() - m_writer.get_xy_offset().x()), double(m_origin.y() - m_writer.get_xy_offset().y())));

    //BBS: force to retract when leave from external perimeter for a long travel
    //Better way is judging whether the travel move direction is same with last extrusion move.
    if (is_perimeter(m_last_processor_extrusion_role) && m_last_processor_extrusion_role != erPerimeter) {
        if (ZHopType(EXTRUDER_CONFIG(z_hop_types)) == ZHopType::zhtAuto) {
            lift_type = is_through_overhang(clipped_travel) ? LiftType::SpiralLift : LiftType::LazyLift;
        }
        else {
            lift_type = to_lift_type(ZHopType(EXTRUDER_CONFIG(z_hop_types)));
        }
        return true;
    }

    if (role == erSupportMaterial || role == erSupportTransition) {
        const SupportLayer* support_layer = dynamic_cast<const SupportLayer*>(m_layer);
        //FIXME support_layer->support_islands.contains should use some search structure!
        if (support_layer != NULL)
            // skip retraction if this is a travel move inside a support material island
            //FIXME not retracting over a long path may cause oozing, which in turn may result in missing material
            // at the end of the extrusion path!
            for (const ExPolygon& support_island : support_layer->support_islands)
                if (support_island.contains(travel))
                    return false;
        //reduce the retractions in lightning infills for tree support
        if (support_layer != NULL && support_layer->support_type==stInnerTree)
            for (auto &area : support_layer->base_areas)
                if (area.contains(travel))
                    return false;
    }
    //BBS: need retract when long moving to print perimeter to avoid dropping of material
    if (!is_perimeter(role) && m_config.reduce_infill_retraction && m_layer != nullptr &&
        m_config.sparse_infill_density.value > 0 && m_retract_when_crossing_perimeters.travel_inside_internal_regions(*m_layer, travel))
        // Skip retraction if travel is contained in an internal slice *and*
        // internal infill is enabled (so that stringing is entirely not visible).
        //FIXME any_internal_region_slice_contains() is potentionally very slow, it shall test for the bounding boxes first.
        return false;

    // retract if reduce_infill_retraction is disabled or doesn't apply when role is perimeter
    if (ZHopType(EXTRUDER_CONFIG(z_hop_types)) == ZHopType::zhtAuto) {
        lift_type = is_through_overhang(clipped_travel) ? LiftType::SpiralLift : LiftType::LazyLift;
    }
    else {
        lift_type = to_lift_type(ZHopType(EXTRUDER_CONFIG(z_hop_types)));
    }
    return true;
}

std::string GCode::retract(bool toolchange, bool is_last_retraction, LiftType lift_type)
{
    std::string gcode;

    if (m_writer.extruder() == nullptr)
        return gcode;

    // wipe (if it's enabled for this extruder and we have a stored wipe path and no-zero wipe distance)
    if (EXTRUDER_CONFIG(wipe) && m_wipe.has_path() && scale_(EXTRUDER_CONFIG(wipe_distance)) > SCALED_EPSILON) {
        gcode += toolchange ? m_writer.retract_for_toolchange(true) : m_writer.retract(true);
        gcode += m_wipe.wipe(*this, toolchange, is_last_retraction);
    }

    /*  The parent class will decide whether we need to perform an actual retraction
        (the extruder might be already retracted fully or partially). We call these
        methods even if we performed wipe, since this will ensure the entire retraction
        length is honored in case wipe path was too short.  */
    gcode += toolchange ? m_writer.retract_for_toolchange() : m_writer.retract();

    gcode += m_writer.reset_e();

    // check if should + can lift (roughly from SuperSlicer)
    RetractLiftEnforceType retract_lift_type = RetractLiftEnforceType(EXTRUDER_CONFIG(retract_lift_enforce));

    bool needs_lift = toolchange
        || m_writer.extruder()->retraction_length() > 0
        || m_config.use_firmware_retraction;

    bool last_fill_extrusion_role_top_infill = (this->m_last_notgapfill_extrusion_role == ExtrusionRole::erTopSolidInfill || this->m_last_notgapfill_extrusion_role == ExtrusionRole::erIroning);

    // assume we can lift on retraction; conditions left explicit 
    bool can_lift = true;

    if (retract_lift_type == RetractLiftEnforceType::rletAllSurfaces) {
        can_lift = true;
    }
    else if (this->m_layer_index == 0 && (retract_lift_type == RetractLiftEnforceType::rletBottomOnly || retract_lift_type == RetractLiftEnforceType::rletTopAndBottom)) {
        can_lift = true;
    }
    else if (retract_lift_type == RetractLiftEnforceType::rletTopOnly || retract_lift_type == RetractLiftEnforceType::rletTopAndBottom) {
        can_lift = last_fill_extrusion_role_top_infill;
    }
    else {
        can_lift = false;
    }

    if (needs_lift && can_lift) {
        size_t extruder_id = m_writer.extruder()->id();
        gcode += m_writer.lift(!m_spiral_vase ? lift_type : LiftType::NormalLift);
    }

    return gcode;
}

std::string GCode::set_extruder(unsigned int extruder_id, double print_z)
{
    if (!m_writer.need_toolchange(extruder_id))
        return "";

    // if we are running a single-extruder setup, just set the extruder and return nothing
    if (!m_writer.multiple_extruders) {
        this->placeholder_parser().set("current_extruder", extruder_id);

        std::string gcode;
        // Append the filament start G-code.
        const std::string &filament_start_gcode = m_config.filament_start_gcode.get_at(extruder_id);
        if (! filament_start_gcode.empty()) {
            // Process the filament_start_gcode for the filament.
            gcode += this->placeholder_parser_process("filament_start_gcode", filament_start_gcode, extruder_id);
            check_add_eol(gcode);
        }
        if (m_config.enable_pressure_advance.get_at(extruder_id)) {
            gcode += m_writer.set_pressure_advance(m_config.pressure_advance.get_at(extruder_id));
        }

        gcode += m_writer.toolchange(extruder_id);
        return gcode;
    }

    // BBS. Should be placed before retract.
    m_toolchange_count++;

    // prepend retraction on the current extruder
    std::string gcode = this->retract(true, false);

    // Always reset the extrusion path, even if the tool change retract is set to zero.
    m_wipe.reset_path();

    if (m_writer.extruder() != nullptr) {
        // Process the custom filament_end_gcode. set_extruder() is only called if there is no wipe tower
        // so it should not be injected twice.
        unsigned int        old_extruder_id     = m_writer.extruder()->id();
        const std::string  &filament_end_gcode  = m_config.filament_end_gcode.get_at(old_extruder_id);
        if (! filament_end_gcode.empty()) {
            gcode += placeholder_parser_process("filament_end_gcode", filament_end_gcode, old_extruder_id);
            check_add_eol(gcode);
        }
    }


    // If ooze prevention is enabled, park current extruder in the nearest
    // standby point and set it to the standby temperature.
    if (m_ooze_prevention.enable && m_writer.extruder() != nullptr)
        gcode += m_ooze_prevention.pre_toolchange(*this);

    // BBS
    float new_retract_length = m_config.retraction_length.get_at(extruder_id);
    float new_retract_length_toolchange = m_config.retract_length_toolchange.get_at(extruder_id);
    int new_filament_temp = this->on_first_layer() ? m_config.nozzle_temperature_initial_layer.get_at(extruder_id): m_config.nozzle_temperature.get_at(extruder_id);
    // BBS: if print_z == 0 use first layer temperature
    if (abs(print_z) < EPSILON)
        new_filament_temp = m_config.nozzle_temperature_initial_layer.get_at(extruder_id);

    Vec3d nozzle_pos = m_writer.get_position();
    float old_retract_length, old_retract_length_toolchange, wipe_volume;
    int old_filament_temp, old_filament_e_feedrate;

    float filament_area = float((M_PI / 4.f) * pow(m_config.filament_diameter.get_at(extruder_id), 2));
    //BBS: add handling for filament change in start gcode
    int previous_extruder_id = -1;
    if (m_writer.extruder() != nullptr || m_start_gcode_filament != -1) {
        std::vector<float> flush_matrix(cast<float>(m_config.flush_volumes_matrix.values));
        const unsigned int number_of_extruders = (unsigned int)(sqrt(flush_matrix.size()) + EPSILON);
        if (m_writer.extruder() != nullptr)
            assert(m_writer.extruder()->id() < number_of_extruders);
        else
            assert(m_start_gcode_filament < number_of_extruders);

        previous_extruder_id = m_writer.extruder() != nullptr ? m_writer.extruder()->id() : m_start_gcode_filament;
        old_retract_length = m_config.retraction_length.get_at(previous_extruder_id);
        old_retract_length_toolchange = m_config.retract_length_toolchange.get_at(previous_extruder_id);
        old_filament_temp = this->on_first_layer()? m_config.nozzle_temperature_initial_layer.get_at(previous_extruder_id) : m_config.nozzle_temperature.get_at(previous_extruder_id);
        wipe_volume = flush_matrix[previous_extruder_id * number_of_extruders + extruder_id];
        wipe_volume *= m_config.flush_multiplier;
        old_filament_e_feedrate = (int)(60.0 * m_config.filament_max_volumetric_speed.get_at(previous_extruder_id) / filament_area);
        old_filament_e_feedrate = old_filament_e_feedrate == 0 ? 100 : old_filament_e_feedrate;
        //BBS: must clean m_start_gcode_filament
        m_start_gcode_filament = -1;
    } else {
        old_retract_length = 0.f;
        old_retract_length_toolchange = 0.f;
        old_filament_temp = 0;
        wipe_volume = 0.f;
        old_filament_e_feedrate = 200;
    }
    float wipe_length = wipe_volume / filament_area;
    int new_filament_e_feedrate = (int)(60.0 * m_config.filament_max_volumetric_speed.get_at(extruder_id) / filament_area);
    new_filament_e_feedrate = new_filament_e_feedrate == 0 ? 100 : new_filament_e_feedrate;

    DynamicConfig dyn_config;
    dyn_config.set_key_value("previous_extruder", new ConfigOptionInt(previous_extruder_id));
    dyn_config.set_key_value("next_extruder", new ConfigOptionInt((int)extruder_id));
    dyn_config.set_key_value("layer_num", new ConfigOptionInt(m_layer_index));
    dyn_config.set_key_value("layer_z", new ConfigOptionFloat(print_z));
    dyn_config.set_key_value("max_layer_z", new ConfigOptionFloat(m_max_layer_z));
    dyn_config.set_key_value("relative_e_axis", new ConfigOptionBool(m_config.use_relative_e_distances));
    dyn_config.set_key_value("toolchange_count", new ConfigOptionInt((int)m_toolchange_count));
    //BBS: fan speed is useless placeholer now, but we don't remove it to avoid
    //slicing error in old change_filament_gcode in old 3MF
    dyn_config.set_key_value("fan_speed", new ConfigOptionInt((int)0));
    dyn_config.set_key_value("old_retract_length", new ConfigOptionFloat(old_retract_length));
    dyn_config.set_key_value("new_retract_length", new ConfigOptionFloat(new_retract_length));
    dyn_config.set_key_value("old_retract_length_toolchange", new ConfigOptionFloat(old_retract_length_toolchange));
    dyn_config.set_key_value("new_retract_length_toolchange", new ConfigOptionFloat(new_retract_length_toolchange));
    dyn_config.set_key_value("old_filament_temp", new ConfigOptionInt(old_filament_temp));
    dyn_config.set_key_value("new_filament_temp", new ConfigOptionInt(new_filament_temp));
    dyn_config.set_key_value("x_after_toolchange", new ConfigOptionFloat(nozzle_pos(0)));
    dyn_config.set_key_value("y_after_toolchange", new ConfigOptionFloat(nozzle_pos(1)));
    dyn_config.set_key_value("z_after_toolchange", new ConfigOptionFloat(nozzle_pos(2)));
    dyn_config.set_key_value("first_flush_volume", new ConfigOptionFloat(wipe_length / 2.f));
    dyn_config.set_key_value("second_flush_volume", new ConfigOptionFloat(wipe_length / 2.f));
    dyn_config.set_key_value("old_filament_e_feedrate", new ConfigOptionInt(old_filament_e_feedrate));
    dyn_config.set_key_value("new_filament_e_feedrate", new ConfigOptionInt(new_filament_e_feedrate));
    dyn_config.set_key_value("travel_point_1_x", new ConfigOptionFloat(float(travel_point_1.x())));
    dyn_config.set_key_value("travel_point_1_y", new ConfigOptionFloat(float(travel_point_1.y())));
    dyn_config.set_key_value("travel_point_2_x", new ConfigOptionFloat(float(travel_point_2.x())));
    dyn_config.set_key_value("travel_point_2_y", new ConfigOptionFloat(float(travel_point_2.y())));
    dyn_config.set_key_value("travel_point_3_x", new ConfigOptionFloat(float(travel_point_3.x())));
    dyn_config.set_key_value("travel_point_3_y", new ConfigOptionFloat(float(travel_point_3.y())));

    int flush_count = std::min(g_max_flush_count, (int)std::round(wipe_volume / g_purge_volume_one_time));
    float flush_unit = wipe_length / flush_count;
    int flush_idx = 0;
    for (; flush_idx < flush_count; flush_idx++) {
        char key_value[64] = { 0 };
        snprintf(key_value, sizeof(key_value), "flush_length_%d", flush_idx + 1);
        dyn_config.set_key_value(key_value, new ConfigOptionFloat(flush_unit));
    }

    for (; flush_idx < g_max_flush_count; flush_idx++) {
        char key_value[64] = { 0 };
        snprintf(key_value, sizeof(key_value), "flush_length_%d", flush_idx + 1);
        dyn_config.set_key_value(key_value, new ConfigOptionFloat(0.f));
    }

    // Process the custom change_filament_gcode.
    const std::string& change_filament_gcode = m_config.change_filament_gcode.value;
    std::string toolchange_gcode_parsed;
    if (!change_filament_gcode.empty()) {
        toolchange_gcode_parsed = placeholder_parser_process("change_filament_gcode", change_filament_gcode, extruder_id, &dyn_config);
        check_add_eol(toolchange_gcode_parsed);
        gcode += toolchange_gcode_parsed;

        //BBS
        {
            //BBS: gcode writer doesn't know where the extruder is and whether fan speed is changed after inserting tool change gcode
            //Set this flag so that normal lift will be used the first time after tool change.
            gcode += ";_FORCE_RESUME_FAN_SPEED\n";
            m_writer.set_current_position_clear(false);
            //BBS: check whether custom gcode changes the z position. Update if changed
            double temp_z_after_tool_change;
            if (GCodeProcessor::get_last_z_from_gcode(toolchange_gcode_parsed, temp_z_after_tool_change)) {
                Vec3d pos = m_writer.get_position();
                pos(2) = temp_z_after_tool_change;
                m_writer.set_position(pos);
            }
        }
    }

    // BBS. Reset old extruder E-value.
    // Keep retract length because Custom GCode will guarantee retract length be the same as toolchange
    if (m_config.single_extruder_multi_material) {
        m_writer.reset_e();
    }

    // We inform the writer about what is happening, but we may not use the resulting gcode.
    std::string toolchange_command = m_writer.toolchange(extruder_id);
    if (! custom_gcode_changes_tool(toolchange_gcode_parsed, m_writer.toolchange_prefix(), extruder_id))
        gcode += toolchange_command;
    else {
        // user provided his own toolchange gcode, no need to do anything
    }

    // Set the temperature if the wipe tower didn't (not needed for non-single extruder MM)
    if (m_config.single_extruder_multi_material && !m_config.enable_prime_tower) {
        int temp = (m_layer_index <= 0 ? m_config.nozzle_temperature_initial_layer.get_at(extruder_id) :
                                         m_config.nozzle_temperature.get_at(extruder_id));

        gcode += m_writer.set_temperature(temp, false);
    }

    this->placeholder_parser().set("current_extruder", extruder_id);

    // Append the filament start G-code.
    const std::string &filament_start_gcode = m_config.filament_start_gcode.get_at(extruder_id);
    if (! filament_start_gcode.empty()) {
        // Process the filament_start_gcode for the new filament.
        gcode += this->placeholder_parser_process("filament_start_gcode", filament_start_gcode, extruder_id);
        check_add_eol(gcode);
    }
    // Set the new extruder to the operating temperature.
    if (m_ooze_prevention.enable)
        gcode += m_ooze_prevention.post_toolchange(*this);

    if (m_config.enable_pressure_advance.get_at(extruder_id)) {
        gcode += m_writer.set_pressure_advance(m_config.pressure_advance.get_at(extruder_id));
    }

    return gcode;
}

inline std::string polygon_to_string(const Polygon &polygon, Print *print, bool is_print_space = false) {
    std::ostringstream gcode;
    gcode << "[";
    for (const Point &p : polygon.points) {
        const auto v = is_print_space ? Vec2d(p.x(), p.y()) : print->translate_to_print_space(p);
        gcode << "[" << v.x() << "," << v.y() << "],";
    }
    const auto first_v = is_print_space ? Vec2d(polygon.points.front().x(), polygon.points.front().y())
                                        : print->translate_to_print_space(polygon.points.front());
    gcode << "[" << first_v.x() << "," << first_v.y() << "]";
    gcode << "]";
    return gcode.str();
}
// this function iterator PrintObject and assign a seqential id to each object.
// this id is used to generate unique object id for each object.
std::string GCode::set_object_info(Print *print) {
    std::ostringstream gcode;
    size_t object_id = 0;
    // Orca: check if we are in pa calib mode
    if (print->calib_mode() == CalibMode::Calib_PA_Line || print->calib_mode() == CalibMode::Calib_PA_Pattern) {
        BoundingBoxf bbox_bed(print->config().printable_area.values);
        bbox_bed.offset(-5.0);
        Polygon polygon_bed;
        polygon_bed.append(Point(bbox_bed.min.x(), bbox_bed.min.y()));
        polygon_bed.append(Point(bbox_bed.max.x(), bbox_bed.min.y()));
        polygon_bed.append(Point(bbox_bed.max.x(), bbox_bed.max.y()));
        polygon_bed.append(Point(bbox_bed.min.x(), bbox_bed.max.y()));
        gcode << "EXCLUDE_OBJECT_DEFINE NAME="
              << "Orca-PA-Calibration-Test"
              << " CENTER=" << 0 << "," << 0 << " POLYGON=" << polygon_to_string(polygon_bed, print, true) << "\n";
    } else {
        for (PrintObject *object : print->objects()) {
            object->set_id(object_id++);
            size_t inst_id = 0;
            for (PrintInstance &inst : object->instances()) {
                inst.id = inst_id++;
                if (this->config().exclude_object && print->config().gcode_flavor.value == gcfKlipper) {
                    auto bbox = inst.get_bounding_box();
                    auto center = print->translate_to_print_space(Vec2d(bbox.center().x(), bbox.center().y()));

                    gcode << "EXCLUDE_OBJECT_DEFINE NAME=" << get_instance_name(object, inst)
                          << " CENTER=" << center.x() << "," << center.y()
                          << " POLYGON=" << polygon_to_string(inst.get_convex_hull_2d(), print) << "\n";
                }
            }
        }
    }

    return gcode.str();
}

// convert a model-space scaled point into G-code coordinates
Vec2d GCode::point_to_gcode(const Point &point) const
{
    Vec2d extruder_offset = EXTRUDER_CONFIG(extruder_offset);
    return unscale(point) + m_origin - extruder_offset;
}

// convert a model-space scaled point into G-code coordinates
Point GCode::gcode_to_point(const Vec2d &point) const
{
    Vec2d extruder_offset = EXTRUDER_CONFIG(extruder_offset);
    return Point(
        scale_(point(0) - m_origin(0) + extruder_offset(0)),
        scale_(point(1) - m_origin(1) + extruder_offset(1)));
}

Vec2d GCode::point_to_gcode_quantized(const Point& point) const
{
    Vec2d p = this->point_to_gcode(point);
    return { GCodeFormatter::quantize_xyzf(p.x()), GCodeFormatter::quantize_xyzf(p.y()) };
}


// Goes through by_region std::vector and returns reference to a subvector of entities, that are to be printed
// during infill/perimeter wiping, or normally (depends on wiping_entities parameter)
// Fills in by_region_per_copy_cache and returns its reference.
const std::vector<GCode::ObjectByExtruder::Island::Region>& GCode::ObjectByExtruder::Island::by_region_per_copy(std::vector<Region> &by_region_per_copy_cache, unsigned int copy, unsigned int extruder, bool wiping_entities) const
{
    bool has_overrides = false;
    for (const auto& reg : by_region)
        if (! reg.infills_overrides.empty() || ! reg.perimeters_overrides.empty()) {
            has_overrides = true;
            break;
        }

    // Data is cleared, but the memory is not.
    by_region_per_copy_cache.clear();

    if (! has_overrides)
        // Simple case. No need to copy the regions.
        return wiping_entities ? by_region_per_copy_cache : this->by_region;

    // Complex case. Some of the extrusions of some object instances are to be printed first - those are the wiping extrusions.
    // Some of the extrusions of some object instances are printed later - those are the clean print extrusions.
    // Filter out the extrusions based on the infill_overrides / perimeter_overrides:

    for (const auto& reg : by_region) {
        by_region_per_copy_cache.emplace_back(); // creates a region in the newly created Island

        // Now we are going to iterate through perimeters and infills and pick ones that are supposed to be printed
        // References are used so that we don't have to repeat the same code
        for (int iter = 0; iter < 2; ++iter) {
            const ExtrusionEntitiesPtr&										entities    = (iter ? reg.infills : reg.perimeters);
            ExtrusionEntitiesPtr&   										target_eec  = (iter ? by_region_per_copy_cache.back().infills : by_region_per_copy_cache.back().perimeters);
            const std::vector<const WipingExtrusions::ExtruderPerCopy*>& 	overrides   = (iter ? reg.infills_overrides : reg.perimeters_overrides);

            // Now the most important thing - which extrusion should we print.
            // See function ToolOrdering::get_extruder_overrides for details about the negative numbers hack.
            if (wiping_entities) {
                // Apply overrides for this region.
                for (unsigned int i = 0; i < overrides.size(); ++ i) {
                    const WipingExtrusions::ExtruderPerCopy *this_override = overrides[i];
                    // This copy (aka object instance) should be printed with this extruder, which overrides the default one.
                    if (this_override != nullptr && (*this_override)[copy] == int(extruder))
                        target_eec.emplace_back(entities[i]);
                }
            } else {
                // Apply normal extrusions (non-overrides) for this region.
                unsigned int i = 0;
                for (; i < overrides.size(); ++ i) {
                    const WipingExtrusions::ExtruderPerCopy *this_override = overrides[i];
                    // This copy (aka object instance) should be printed with this extruder, which shall be equal to the default one.
                    if (this_override == nullptr || (*this_override)[copy] == -int(extruder)-1)
                        target_eec.emplace_back(entities[i]);
                }
                for (; i < entities.size(); ++ i)
                    target_eec.emplace_back(entities[i]);
            }
        }
    }
    return by_region_per_copy_cache;
}

// This function takes the eec and appends its entities to either perimeters or infills of this Region (depending on the first parameter)
// It also saves pointer to ExtruderPerCopy struct (for each entity), that holds information about which extruders should be used for which copy.
void GCode::ObjectByExtruder::Island::Region::append(const Type type, const ExtrusionEntityCollection* eec, const WipingExtrusions::ExtruderPerCopy* copies_extruder)
{
    // We are going to manipulate either perimeters or infills, exactly in the same way. Let's create pointers to the proper structure to not repeat ourselves:
    ExtrusionEntitiesPtr*									perimeters_or_infills;
    std::vector<const WipingExtrusions::ExtruderPerCopy*>* 	perimeters_or_infills_overrides;

    switch (type) {
    case PERIMETERS:
        perimeters_or_infills 			= &perimeters;
        perimeters_or_infills_overrides = &perimeters_overrides;
        break;
    case INFILL:
        perimeters_or_infills 			= &infills;
        perimeters_or_infills_overrides = &infills_overrides;
        break;
    default:
    	throw Slic3r::InvalidArgument("Unknown parameter!");
    }

    // First we append the entities, there are eec->entities.size() of them:
    size_t old_size = perimeters_or_infills->size();
    size_t new_size = old_size + (eec->can_sort() ? eec->entities.size() : 1);
    perimeters_or_infills->reserve(new_size);
    if (eec->can_sort()) {
        for (auto* ee : eec->entities)
            perimeters_or_infills->emplace_back(ee);
    } else
        perimeters_or_infills->emplace_back(const_cast<ExtrusionEntityCollection*>(eec));

    if (copies_extruder != nullptr) {
        // Don't reallocate overrides if not needed.
        // Missing overrides are implicitely considered non-overridden.
        perimeters_or_infills_overrides->reserve(new_size);
        perimeters_or_infills_overrides->resize(old_size, nullptr);
        perimeters_or_infills_overrides->resize(new_size, copies_extruder);
    }
}


// Index into std::vector<LayerToPrint>, which contains Object and Support layers for the current print_z, collected for
// a single object, or for possibly multiple objects with multiple instances.


} // namespace Slic3r<|MERGE_RESOLUTION|>--- conflicted
+++ resolved
@@ -1664,54 +1664,6 @@
 	    }
 	}
 
-<<<<<<< HEAD
-    //BBS: add plate id for thumbnail generate param
-    //Orca: Consolidate the number of parameters by passing reference to print and geting values inside the method
-	template<typename WriteToOutput, typename ThrowIfCanceledCallback>
-	static void export_thumbnails_to_file(ThumbnailsGeneratorCallback &thumbnail_cb, Print &print, WriteToOutput output, ThrowIfCanceledCallback throw_if_canceled)
-	{
-	    // Write thumbnails using base64 encoding
-	    if (thumbnail_cb != nullptr)
-	    {
-	        const size_t max_row_length = 78;
-            //BBS: add plate id for thumbnail generate param
-            ThumbnailsList thumbnails = thumbnail_cb(ThumbnailsParams{ print.full_print_config().option<ConfigOptionPoints>("thumbnails")->values, true, true, true, true, print.get_plate_index(), (float)print.config().thumbnails_zoom_modifier.getFloat()/100 });
-	        for (const ThumbnailData& data : thumbnails)
-	        {
-	            if (data.is_valid())
-	            {
-	                size_t png_size = 0;
-	                void* png_data = tdefl_write_image_to_png_file_in_memory_ex((const void*)data.pixels.data(), data.width, data.height, 4, &png_size, MZ_DEFAULT_LEVEL, 1);
-	                if (png_data != nullptr)
-	                {
-	                    std::string encoded;
-	                    encoded.resize(boost::beast::detail::base64::encoded_size(png_size));
-	                    encoded.resize(boost::beast::detail::base64::encode((void*)&encoded[0], (const void*)png_data, png_size));
-
-                        output("; THUMBNAIL_BLOCK_START\n");
-	                    output((boost::format("; thumbnail begin %dx%d %d\n") % data.width % data.height % encoded.size()).str().c_str());
-
-	                    unsigned int row_count = 0;
-	                    //BBS: optimize performance ,reduce too much memeory operation 
-	                    size_t current_index = 0;
-	                    while(current_index<encoded.size()){
-	                        output((boost::format("; %s\n") % encoded.substr(current_index, max_row_length)).str().c_str());
-	                        current_index+=std::min(max_row_length,encoded.size()-current_index);
-	                        ++row_count;
-	                    }
-	                    output("; thumbnail end\n");
-                        output("; THUMBNAIL_BLOCK_END\n\n");
-
-	                    mz_free(png_data);
-	                }
-	            }
-	            throw_if_canceled();
-	        }
-	    }
-	}
-
-=======
->>>>>>> d0ccc5ee
 	// Fill in print_statistics and return formatted string containing filament statistics to be inserted into G-code comment section.
     static std::string update_print_stats_and_format_filament_stats(
         const bool                   has_wipe_tower,
@@ -1928,8 +1880,7 @@
     const GCodeThumbnailsFormat m_gcode_thumbnail_format = print.full_print_config().opt_enum<GCodeThumbnailsFormat>("thumbnails_format");
     if (m_gcode_thumbnail_format == GCodeThumbnailsFormat::BTT_TFT)
         GCodeThumbnails::export_thumbnails_to_file(
-            thumbnail_cb, print.get_plate_index(), print.full_print_config().option<ConfigOptionPoints>("thumbnails")->values,
-            m_gcode_thumbnail_format,
+            thumbnail_cb, print, m_gcode_thumbnail_format,
             [&file](const char *sz) { file.write(sz); },
             [&print]() { print.throw_if_canceled(); });
 
@@ -1991,19 +1942,11 @@
             print.config().nozzle_temperature_initial_layer.get_at(0));
         file.write("; CONFIG_BLOCK_END\n\n");
       } else {
-<<<<<<< HEAD
-        DoExport::export_thumbnails_to_file(
-            thumbnail_cb, print,
-            [&file](const char *sz) { file.write(sz); },
-            [&print]() { print.throw_if_canceled(); });
-=======
         if (m_gcode_thumbnail_format != GCodeThumbnailsFormat::BTT_TFT)
           GCodeThumbnails::export_thumbnails_to_file(
-              thumbnail_cb, print.get_plate_index(), print.full_print_config().option<ConfigOptionPoints>("thumbnails")->values,
-              m_gcode_thumbnail_format,
+              thumbnail_cb, print, m_gcode_thumbnail_format,
               [&file](const char *sz) { file.write(sz); },
               [&print]() { print.throw_if_canceled(); });
->>>>>>> d0ccc5ee
       }
     }
 

--- conflicted
+++ resolved
@@ -265,18 +265,6 @@
 
     bool                         has_brim() const       { return this->config().brim_type != btNoBrim && this->config().brim_width.value > 0.; }
 
-<<<<<<< HEAD
-=======
-    size_t                       num_regions() const    { return this->region_volumes.size(); }
-    bool                         has_region(size_t i) const { return i < this->region_volumes.size() && ! this->region_volumes[i].empty(); }
-
-    // adds region_id, too, if necessary
-    void add_region_volume(unsigned int region_id, int volume_id, const t_layer_height_range &layer_range) {
-        if (region_id >= region_volumes.size())
-			region_volumes.resize(region_id + 1);
-        region_volumes[region_id].emplace_back(layer_range, volume_id);
-    }
->>>>>>> 46a14abb
     // This is the *total* layer count (including support layers)
     // this value is not supposed to be compared with Layer::id
     // since they have different semantics.
@@ -558,12 +546,6 @@
             [object_id](const PrintObject *obj) { return obj->id() == object_id; });
         return (it == m_objects.end()) ? nullptr : *it;
     }
-<<<<<<< HEAD
-//    ConstPrintRegionPtrsAdaptor regions() const { return ConstPrintRegionPtrsAdaptor(&m_regions); }
-=======
-    ConstPrintRegionPtrsAdaptor regions() const { return ConstPrintRegionPtrsAdaptor(&m_regions); }
-    size_t                      num_regions() const { return m_regions.size(); }
->>>>>>> 46a14abb
     // How many of PrintObject::copies() over all print objects are there?
     // If zero, then the print is empty and the print shall not be executed.
     unsigned int                num_object_instances() const;

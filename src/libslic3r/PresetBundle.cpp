--- conflicted
+++ resolved
@@ -1883,11 +1883,8 @@
     const std::vector<std::string> previous_presets = this->filament_presets;
     ConfigOptionStrings *filament_color_opt = project_config.option<ConfigOptionStrings>("filament_colour");
     const std::vector<std::string> previous_colors = filament_color_opt ? filament_color_opt->values : std::vector<std::string>{};
-<<<<<<< HEAD
     ConfigOptionInts *spoolman_ids_opt = project_config.option<ConfigOptionInts>("spoolman_spool_id");
     const std::vector<int> previous_spool_ids = spoolman_ids_opt ? spoolman_ids_opt->values : std::vector<int>{};
-=======
->>>>>>> 1ea2df23
     const std::vector<std::vector<std::string>> previous_multi = ams_multi_color_filment;
 
     size_t lane_count = std::max({previous_presets.size(), previous_colors.size(), previous_multi.size()});
@@ -1907,11 +1904,8 @@
         ams_multi_color_filment.clear();
         if (filament_color_opt)
             filament_color_opt->values.clear();
-<<<<<<< HEAD
         if (spoolman_ids_opt)
             spoolman_ids_opt->values.clear();
-=======
->>>>>>> 1ea2df23
         return 0;
     }
 
@@ -1919,11 +1913,8 @@
     filament_presets.resize(lane_count);
     std::vector<std::string> filament_colors = previous_colors;
     filament_colors.resize(lane_count);
-<<<<<<< HEAD
     std::vector<int> lane_spool_ids = previous_spool_ids;
     lane_spool_ids.resize(lane_count, 0);
-=======
->>>>>>> 1ea2df23
     std::vector<std::vector<std::string>> lane_multi_colors = previous_multi;
     lane_multi_colors.resize(lane_count);
 
@@ -1931,7 +1922,6 @@
     for (auto &entry : filament_ams_list) {
         const int lane_key = entry.first;
         if (lane_key < 0)
-<<<<<<< HEAD
             continue;
 
         const size_t lane_index = static_cast<size_t>(lane_key);
@@ -1965,46 +1955,10 @@
         if (filament_id.empty())
             continue;
 
-=======
-            continue;
-
-        const size_t lane_index = static_cast<size_t>(lane_key);
-        if (lane_index >= lane_count)
-            continue;
-
-        const auto tray_name = entry.second.opt_string("tray_name", 0u);
-        if (tray_name == "Ext")
-            continue;
-
-        lane_configs[lane_index] = &entry.second;
-    }
-
-    for (size_t lane_index = 0; lane_index < lane_count; ++lane_index) {
-        const DynamicPrintConfig *lane_cfg = lane_configs[lane_index];
-        if (!lane_cfg)
-            continue;
-
-        const std::string filament_color = lane_cfg->opt_string("filament_colour", 0u);
-        if (filament_color_opt && !filament_color.empty())
-            filament_colors[lane_index] = filament_color;
-
-        if (const auto *multi_color_opt = lane_cfg->opt<ConfigOptionStrings>("filament_multi_colors"))
-            lane_multi_colors[lane_index] = multi_color_opt->values;
-
-        std::string filament_id = lane_cfg->opt_string("filament_id", 0u);
-        if (filament_id.empty())
-            continue;
-
->>>>>>> 1ea2df23
         const bool filament_changed = !lane_cfg->has("filament_changed") || lane_cfg->opt_bool("filament_changed");
         if (!filament_changed)
             continue;
 
-<<<<<<< HEAD
-=======
-        const int spoolman_spool_id = lane_cfg->opt_int("spoolman_spool_id", 0u);
-
->>>>>>> 1ea2df23
         auto find_preset = [&](bool user_only, bool by_spool_id) {
             return std::find_if(filaments.begin(), filaments.end(), [&](auto &f) {
                 if (!f.is_compatible)
@@ -2069,11 +2023,8 @@
         filament_color_opt->resize(filament_presets.size());
         filament_color_opt->values = filament_colors;
     }
-<<<<<<< HEAD
     if (spoolman_ids_opt)
         spoolman_ids_opt->values = lane_spool_ids;
-=======
->>>>>>> 1ea2df23
     ams_multi_color_filment = std::move(lane_multi_colors);
     update_multi_material_filament_presets();
     return this->filament_presets.size();

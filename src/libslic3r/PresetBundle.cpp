#include <cassert>

#include "PresetBundle.hpp"
#include "PrintConfig.hpp"
#include "libslic3r.h"
#include "Utils.hpp"
#include "Model.hpp"
#include "format.hpp"
#include "libslic3r_version.h"

#include <algorithm>
#include <set>
#include <fstream>
#include <unordered_set>
#include <boost/filesystem.hpp>
#include <boost/algorithm/clamp.hpp>
#include <boost/algorithm/string/predicate.hpp>
#include <boost/range/adaptor/transformed.hpp>
#include <boost/nowide/cstdio.hpp>
#include <boost/nowide/fstream.hpp>
#include <boost/property_tree/ini_parser.hpp>
#include <boost/property_tree/ptree.hpp>
#include <boost/locale.hpp>
#include <boost/log/trivial.hpp>
#include <miniz/miniz.h>
#include <slic3r/Utils/Spoolman.hpp>

// Store the print/filament/printer presets into a "presets" subdirectory of the Slic3rPE config dir.
// This breaks compatibility with the upstream Slic3r if the --datadir is used to switch between the two versions.
//#define SLIC3R_PROFILE_USE_PRESETS_SUBDIR

namespace Slic3r {

static std::vector<std::string> s_project_options {
    "flush_volumes_vector",
    "flush_volumes_matrix",
    // BBS
    "filament_colour",
    "wipe_tower_x",
    "wipe_tower_y",
    "wipe_tower_rotation_angle",
    "curr_bed_type",
    "flush_multiplier",
};

//Orca: add custom as default
const char *PresetBundle::ORCA_DEFAULT_BUNDLE = "Custom";
const char *PresetBundle::ORCA_DEFAULT_PRINTER_MODEL = "MyKlipper 0.4 nozzle";
const char *PresetBundle::ORCA_DEFAULT_PRINTER_VARIANT = "0.4";
const char *PresetBundle::ORCA_DEFAULT_FILAMENT = "Generic PLA @System";
const char *PresetBundle::ORCA_FILAMENT_LIBRARY = "OrcaFilamentLibrary";

PresetBundle::PresetBundle()
    : prints(Preset::TYPE_PRINT, Preset::print_options(), static_cast<const PrintRegionConfig &>(FullPrintConfig::defaults()))
    , filaments(Preset::TYPE_FILAMENT, Preset::filament_options(), static_cast<const PrintRegionConfig &>(FullPrintConfig::defaults()), "Default Filament")
    , sla_materials(Preset::TYPE_SLA_MATERIAL, Preset::sla_material_options(), static_cast<const SLAMaterialConfig &>(SLAFullPrintConfig::defaults()))
    , sla_prints(Preset::TYPE_SLA_PRINT, Preset::sla_print_options(), static_cast<const SLAPrintObjectConfig &>(SLAFullPrintConfig::defaults()))
    , printers(Preset::TYPE_PRINTER, Preset::printer_options(), static_cast<const PrintRegionConfig &>(FullPrintConfig::defaults()), "Default Printer")
    , physical_printers(PhysicalPrinter::printer_options())
{
    // The following keys are handled by the UI, they do not have a counterpart in any StaticPrintConfig derived classes,
    // therefore they need to be handled differently. As they have no counterpart in StaticPrintConfig, they are not being
    // initialized based on PrintConfigDef(), but to empty values (zeros, empty vectors, empty strings).
    //
    // "compatible_printers", "compatible_printers_condition", "inherits",
    // "print_settings_id", "filament_settings_id", "printer_settings_id", "printer_settings_id"
    // "printer_model", "printer_variant", "default_print_profile", "default_filament_profile"

    // Create the ID config keys, as they are not part of the Static print config classes.
    this->prints.default_preset().config.optptr("print_settings_id", true);
    this->prints.default_preset().compatible_printers_condition();
    this->prints.default_preset().inherits();

    this->filaments.default_preset().config.option<ConfigOptionStrings>("filament_settings_id", true)->values = {""};
    this->filaments.default_preset().compatible_printers_condition();
    this->filaments.default_preset().inherits();
    // Set all the nullable values to nils.
    this->filaments.default_preset().config.null_nullables();

    this->sla_materials.default_preset().config.optptr("sla_material_settings_id", true);
    this->sla_materials.default_preset().compatible_printers_condition();
    this->sla_materials.default_preset().inherits();

    this->sla_prints.default_preset().config.optptr("sla_print_settings_id", true);
    this->sla_prints.default_preset().config.opt_string("filename_format", true) = "[input_filename_base].sl1";
    this->sla_prints.default_preset().compatible_printers_condition();
    this->sla_prints.default_preset().inherits();

    //this->printers.add_default_preset(Preset::sla_printer_options(), static_cast<const SLAMaterialConfig &>(SLAFullPrintConfig::defaults()), "- default SLA -");
    //this->printers.preset(1).printer_technology_ref() = ptSLA;
    for (size_t i = 0; i < 1; ++i) {
        // The following ugly switch is to avoid printers.preset(0) to return the edited instance, as the 0th default is the current one.
        Preset &preset = this->printers.default_preset(i);
        for (const char *key : {"printer_settings_id", "printer_model", "printer_variant", "thumbnails"}) preset.config.optptr(key, true);
        //if (i == 0) {
            preset.config.optptr("default_print_profile", true);
            preset.config.option<ConfigOptionStrings>("default_filament_profile", true);
        //} else {
        //    preset.config.optptr("default_sla_print_profile", true);
        //    preset.config.optptr("default_sla_material_profile", true);
        //}
        // default_sla_material_profile
        preset.inherits();
    }

    // Re-activate the default presets, so their "edited" preset copies will be updated with the additional configuration values above.
    this->prints.select_preset(0);
    this->sla_prints.select_preset(0);
    this->filaments.select_preset(0);
    this->sla_materials.select_preset(0);
    this->printers.select_preset(0);

    this->project_config.apply_only(FullPrintConfig::defaults(), s_project_options);
}

PresetBundle::PresetBundle(const PresetBundle &rhs)
{
    *this = rhs;
}

PresetBundle& PresetBundle::operator=(const PresetBundle &rhs)
{
    prints              = rhs.prints;
    sla_prints          = rhs.sla_prints;
    filaments           = rhs.filaments;
    sla_materials       = rhs.sla_materials;
    printers            = rhs.printers;
    physical_printers   = rhs.physical_printers;

    filament_presets    = rhs.filament_presets;
    project_config      = rhs.project_config;
    vendors             = rhs.vendors;
    obsolete_presets    = rhs.obsolete_presets;
    m_errors    = rhs.m_errors;

    // Adjust Preset::vendor pointers to point to the copied vendors map.
    prints       .update_vendor_ptrs_after_copy(this->vendors);
    sla_prints   .update_vendor_ptrs_after_copy(this->vendors);
    filaments    .update_vendor_ptrs_after_copy(this->vendors);
    sla_materials.update_vendor_ptrs_after_copy(this->vendors);
    printers     .update_vendor_ptrs_after_copy(this->vendors);

    return *this;
}

void PresetBundle::reset(bool delete_files)
{
    // Clear the existing presets, delete their respective files.
    this->vendors.clear();
    this->prints       .reset(delete_files);
    this->sla_prints   .reset(delete_files);
    this->filaments    .reset(delete_files);
    this->sla_materials.reset(delete_files);
    this->printers     .reset(delete_files);
    // BBS: filament_presets is load from project config, not handled here
    //this->filament_presets.clear();
    if (this->filament_presets.empty())
        this->filament_presets.emplace_back(this->filaments.get_selected_preset_name());
    this->obsolete_presets.prints.clear();
    this->obsolete_presets.sla_prints.clear();
    this->obsolete_presets.filaments.clear();
    this->obsolete_presets.sla_materials.clear();
    this->obsolete_presets.printers.clear();
}

void PresetBundle::setup_directories()
{
    boost::filesystem::path data_dir = boost::filesystem::path(Slic3r::data_dir());
    //BBS: change directoties by design
    std::initializer_list<boost::filesystem::path> paths = {
        data_dir,
        data_dir / "ota",
		data_dir / PRESET_SYSTEM_DIR,
        data_dir / PRESET_USER_DIR,
        // Store the print/filament/printer presets at the same location as the upstream Slic3r.
        //data_dir / PRESET_SYSTEM_DIR / PRESET_PRINT_NAME,
        //data_dir / PRESET_SYSTEM_DIR / PRESET_FILAMENT_NAME,
        //data_dir / PRESET_SYSTEM_DIR / PRESET_PRINTER_NAME
    };
    for (const boost::filesystem::path &path : paths) {
		boost::filesystem::path subdir = path;
        subdir.make_preferred();
        if (! boost::filesystem::is_directory(subdir) &&
            ! boost::filesystem::create_directory(subdir)) {
            if (boost::filesystem::is_directory(subdir)) {
                BOOST_LOG_TRIVIAL(warning) << boost::format("creating directory %1% failed, maybe created by other instance, go on!")%subdir.string();
            }
            else
                throw Slic3r::RuntimeError(std::string("Unable to create directory ") + subdir.string());
        }
    }
}

// recursively copy all files and dirs in from_dir to to_dir
static void copy_dir(const boost::filesystem::path& from_dir, const boost::filesystem::path& to_dir)
{
    if(!boost::filesystem::is_directory(from_dir))
        return;
    // i assume to_dir.parent surely exists
    if (!boost::filesystem::is_directory(to_dir))
        boost::filesystem::create_directory(to_dir);
    for (auto& dir_entry : boost::filesystem::directory_iterator(from_dir)) {
        if (!boost::filesystem::is_directory(dir_entry.path())) {
            std::string em;
            CopyFileResult cfr = copy_file(dir_entry.path().string(), (to_dir / dir_entry.path().filename()).string(), em, false);
            if (cfr != SUCCESS) {
                BOOST_LOG_TRIVIAL(error) << "Error when copying files from " << from_dir << " to " << to_dir << ": " << em;
            }
        } else {
            copy_dir(dir_entry.path(), to_dir / dir_entry.path().filename());
        }
    }
}

void PresetBundle::copy_files(const std::string& from)
{
    boost::filesystem::path data_dir = boost::filesystem::path(Slic3r::data_dir());
    // list of searched paths based on current directory system in setup_directories()
    // do not copy cache and snapshots
    boost::filesystem::path from_data_dir = boost::filesystem::path(from);
    //BBS: change directoties by design
    std::initializer_list<boost::filesystem::path> from_dirs= {
        //from_data_dir / "vendor",
        // Store the print/filament/printer presets at the same location as the upstream Slic3r.
        from_data_dir / PRESET_PRINT_NAME,
        from_data_dir / PRESET_FILAMENT_NAME,
        from_data_dir / PRESET_PRINTER_NAME
    };
    // copy recursively all files
    //BBS: change directoties by design
    for (const boost::filesystem::path& from_dir : from_dirs) {
        copy_dir(from_dir, data_dir /"old"/from_dir.filename());
    }
}

PresetsConfigSubstitutions PresetBundle::load_presets(AppConfig &config, ForwardCompatibilitySubstitutionRule substitution_rule,
                                                      const PresetPreferences& preferred_selection/* = PresetPreferences()*/)
{
    // First load the vendor specific system presets.
    PresetsConfigSubstitutions substitutions;
    std::string errors_cummulative;

    //BBS: add config related logs
    BOOST_LOG_TRIVIAL(info) << __FUNCTION__ << boost::format(" enter, substitution_rule %1%, preferred printer_model_id %2%")%substitution_rule%preferred_selection.printer_model_id;
    //BBS: change system config to json
    std::tie(substitutions, errors_cummulative) = this->load_system_presets_from_json(substitution_rule);

    // BBS load preset from user's folder, load system default if
    // BBS: change directories by design
    std::string dir_user_presets = config.get("preset_folder");
    if (dir_user_presets.empty()) {
        load_user_presets(DEFAULT_USER_FOLDER_NAME, substitution_rule);
    } else {
        load_user_presets(dir_user_presets, substitution_rule);
    }

    this->update_multi_material_filament_presets();
    this->update_compatible(PresetSelectCompatibleType::Never);

    this->load_selections(config, preferred_selection);

    set_calibrate_printer("");

    //BBS: add config related logs
    BOOST_LOG_TRIVIAL(info) << __FUNCTION__ << boost::format(" finished, returned substitutions %1%")%substitutions.size();
    return substitutions;
}

//BBS: add function to generate differed preset for save
//the pointer should be freed by the caller
Preset* PresetBundle::get_preset_differed_for_save(Preset& preset)
{
    PresetCollection* preset_collection;

    switch(preset.type) {
        case Preset::TYPE_PRINT:
            preset_collection = &(this->prints);
            break;
        case Preset::TYPE_PRINTER:
            preset_collection = &(this->printers);
            break;
        case Preset::TYPE_FILAMENT:
            preset_collection = &(this->filaments);
            break;
        default:
            BOOST_LOG_TRIVIAL(info) << __FUNCTION__ << boost::format(" invalid type %1%, return directly")%preset.type;
            return nullptr;
    }

    return preset_collection->get_preset_differed_for_save(preset);
}

int PresetBundle::get_differed_values_to_update(Preset& preset, std::map<std::string, std::string>& key_values)
{
    PresetCollection* preset_collection;

    switch(preset.type) {
        case Preset::TYPE_PRINT:
            preset_collection = &(this->prints);
            break;
        case Preset::TYPE_PRINTER:
            preset_collection = &(this->printers);
            break;
        case Preset::TYPE_FILAMENT:
            preset_collection = &(this->filaments);
            break;
        default:
            BOOST_LOG_TRIVIAL(info) << __FUNCTION__ << boost::format(" invalid type %1%, return directly")%preset.type;
            return -1;
    }

    return preset_collection->get_differed_values_to_update(preset, key_values);
}

//BBS: get vendor's current version
Semver PresetBundle::get_vendor_profile_version(std::string vendor_name)
{
    Semver result_ver;

    auto vendor_profile = vendors.find(vendor_name);
    if (vendor_profile != vendors.end()) {
        result_ver = vendor_profile->second.config_version;
    }

    return result_ver;
}

VendorType PresetBundle::get_current_vendor_type()
{
    auto        t      = VendorType::Unknown;
    auto        config = &printers.get_edited_preset().config;
    std::string vendor_name;
    for (auto vendor_profile : vendors) {
        for (auto vendor_model : vendor_profile.second.models)
            if (vendor_model.name == config->opt_string("printer_model")) {
                vendor_name = vendor_profile.first;
                break;
            }
    }
    if (!vendor_name.empty())
    {
        if(vendor_name.compare("BBL") == 0)
            t = VendorType::Marlin_BBL;
    }
    return t;
}

bool PresetBundle::use_bbl_network()
{
    const auto cfg             = printers.get_edited_preset().config;
    const bool use_bbl_network = is_bbl_vendor() && !cfg.opt_bool("bbl_use_printhost");
    return use_bbl_network;
}

bool PresetBundle::use_bbl_device_tab() {
    if (!is_bbl_vendor()) {
        return false;
    }

    if (use_bbl_network()) {
        return true;
    }

    const auto cfg = printers.get_edited_preset().config;
    // Use bbl device tab if printhost webui url is not set 
    return cfg.opt_string("print_host_webui").empty();
}

bool PresetBundle::backup_user_folder() const
{
    const std::string backup_folderpath = data_dir() + "/" + (boost::format("user_backup-v%1%") % SoftFever_VERSION).str();

    // Check if backup file already exists
    if (boost::filesystem::exists(boost::filesystem::path(backup_folderpath)))
        return false;

    BOOST_LOG_TRIVIAL(info) << "Backing up user folder to: " << backup_folderpath;
    try {
        // Copy the user folder to the backup folder
        boost::filesystem::copy(data_dir() + "/" + PRESET_USER_DIR, backup_folderpath, boost::filesystem::copy_options::recursive);
        BOOST_LOG_TRIVIAL(info) << "User folder backup completed successfully";
        return true;
    } catch (const std::exception& ex) {
        BOOST_LOG_TRIVIAL(error) << "Exception during user folder backup: " << ex.what();
        // Try to clean up partially copied backup folder
        if (boost::filesystem::exists(boost::filesystem::path(backup_folderpath)))
            boost::filesystem::remove_all(boost::filesystem::path(backup_folderpath));
        return false;
    }
}

//BBS: load project embedded presets
PresetsConfigSubstitutions PresetBundle::load_project_embedded_presets(std::vector<Preset*> project_presets, ForwardCompatibilitySubstitutionRule substitution_rule)
{
    // First load the vendor specific system presets.
    PresetsConfigSubstitutions substitutions;
    std::string errors_cummulative;

    BOOST_LOG_TRIVIAL(debug) << __FUNCTION__ << boost::format(" enter, substitution_rule %1%, preset toltal count %2%")%substitution_rule% project_presets.size();
    try {
        this->prints.load_project_embedded_presets(project_presets, PRESET_PRINT_NAME, substitutions, substitution_rule);
    } catch (const std::runtime_error &err) {
        errors_cummulative += err.what();
    }
    try {
        this->filaments.load_project_embedded_presets(project_presets, PRESET_FILAMENT_NAME, substitutions, substitution_rule);
    } catch (const std::runtime_error &err) {
        errors_cummulative += err.what();
    }
    try {
        this->printers.load_project_embedded_presets(project_presets, PRESET_PRINTER_NAME, substitutions, substitution_rule);
    } catch (const std::runtime_error &err) {
        errors_cummulative += err.what();
    }

    //this->update_multi_material_filament_presets();
    //this->update_compatible(PresetSelectCompatibleType::Never);
    if (! errors_cummulative.empty())
        throw Slic3r::RuntimeError(errors_cummulative);

    //this->load_selections(config, "");

    BOOST_LOG_TRIVIAL(debug) << __FUNCTION__ << boost::format(" finished, returned substitutions %1%")%substitutions.size();
    return substitutions;
}

//BBS: get current project embedded presets
std::vector<Preset*> PresetBundle::get_current_project_embedded_presets()
{
    std::vector<Preset*> project_presets;

    project_presets = this->prints.get_project_embedded_presets();

    auto filament_presets = this->filaments.get_project_embedded_presets();
    if (!filament_presets.empty())
        std::copy(filament_presets.begin(), filament_presets.end(), std::back_inserter(project_presets));
    auto printer_presets = this->printers.get_project_embedded_presets();
    if (!printer_presets.empty())
        std::copy(printer_presets.begin(), printer_presets.end(), std::back_inserter(project_presets));

    BOOST_LOG_TRIVIAL(debug) << __FUNCTION__ << boost::format(" finished, returned project_presets count %1%")%project_presets.size();
    return project_presets;
}

//BBS: reset project embedded presets
void PresetBundle::reset_project_embedded_presets()
{
    std::string prefer_printer;
    Preset& current_printer = this->printers.get_selected_preset();
    ConfigOption* inherits = current_printer.config.option("inherits");
    if (inherits) {
        prefer_printer = dynamic_cast<ConfigOptionString *>(inherits)->value;
    }
    //first printer, then filament, then print
    bool printer_reselect = this->printers.reset_project_embedded_presets();
    bool filament_reselect = this->filaments.reset_project_embedded_presets();
    bool print_reselect = this->prints.reset_project_embedded_presets();

    if (printer_reselect) {
        if (!prefer_printer.empty())
           this->printers.select_preset_by_name(prefer_printer, true);
        else
           this->printers.select_preset(this->printers.first_visible_idx());

        //this->update_multi_material_filament_presets();
        this->update_compatible(PresetSelectCompatibleType::Never);
    }
    else if (filament_reselect || print_reselect) {
        //Preset& current_printer = this->printers.get_selected_preset();
        /*if (filament_reselect) {
            const std::vector<std::string> &prefered_filament_profiles = current_printer.config.option<ConfigOptionStrings>("default_filament_profile")->values;
            const std::string prefered_filament_profile = prefered_filament_profiles.empty() ? std::string() : prefered_filament_profiles.front();
            if (!prefered_filament_profile.empty())
               this->filaments.select_preset_by_name(prefered_filament_profile, true);
            else
               this->filaments.select_preset(this->filaments.first_visible_idx());
        }

        if (print_reselect) {
        }*/
        this->update_compatible(PresetSelectCompatibleType::Never);
    }

    //this->update_multi_material_filament_presets();

    //update filament_presets
    for (size_t i = 0; i < filament_presets.size(); ++ i)
    {
        Preset* selected_filament = this->filaments.find_preset(filament_presets[i], false);
        if (!selected_filament) {
            //it should be the project embedded presets
            Preset& current_printer = this->printers.get_selected_preset();
            const std::vector<std::string> &prefered_filament_profiles = current_printer.config.option<ConfigOptionStrings>("default_filament_profile")->values;
            const std::string prefered_filament_profile = prefered_filament_profiles.empty() ? std::string() : prefered_filament_profiles.front();
            if (!prefered_filament_profile.empty())
                filament_presets[i] = prefered_filament_profile;
            else
            filament_presets[i] = this->filaments.first_visible().name;
        }
    }
}

//BBS: get bed texture for printer model
std::string PresetBundle::get_texture_for_printer_model(std::string model_name)
{
    std::string texture_name, vendor_name, out;

    for (auto vendor_profile: this->vendors)
    {
        for (auto vendor_model: vendor_profile.second.models)
        {
            if (vendor_model.name == model_name || vendor_model.id == model_name)
            {
                texture_name = vendor_model.bed_texture;
                vendor_name = vendor_profile.first;
                break;
            }
        }
    }

    if (!texture_name.empty())
    {
        out = Slic3r::data_dir() + "/vendor/" + vendor_name + "/" + texture_name;
        if (!boost::filesystem::exists(boost::filesystem::path(out)))
            out = Slic3r::resources_dir() + "/profiles/" + vendor_name + "/" + texture_name;
    }

    return out;
}

//BBS: get stl model for printer model
std::string PresetBundle::get_stl_model_for_printer_model(std::string model_name)
{
    std::string stl_name, vendor_name, out;

    for (auto vendor_profile: this->vendors)
    {
        for (auto vendor_model: vendor_profile.second.models)
        {
            if (vendor_model.name == model_name)
            {
                stl_name = vendor_model.bed_model;
                vendor_name = vendor_profile.first;
                break;
            }
        }
    }

    if (!stl_name.empty())
    {
        out = Slic3r::data_dir() + "/vendor/" + vendor_name + "/" + stl_name;
        if (!boost::filesystem::exists(boost::filesystem::path(out)))
            out = Slic3r::resources_dir() + "/profiles/" + vendor_name + "/" + stl_name;
    }

    return out;
}

std::string PresetBundle::get_hotend_model_for_printer_model(std::string model_name)
{
    std::string hotend_stl, vendor_name, out;

    for (auto vendor_profile: this->vendors)
    {
        for (auto vendor_model: vendor_profile.second.models)
        {
            if (vendor_model.name == model_name)
            {
                hotend_stl = vendor_model.hotend_model;
                vendor_name = vendor_profile.first;
                break;
            }
        }
    }

    if (!hotend_stl.empty())
    {
        out = Slic3r::data_dir() + "/vendor/" + vendor_name + "/" + hotend_stl;
        if (!boost::filesystem::exists(boost::filesystem::path(out)))
            out = Slic3r::resources_dir() + "/profiles/" + vendor_name + "/" + hotend_stl;
    }

    if (out.empty() ||!boost::filesystem::exists(boost::filesystem::path(out)))
        out = Slic3r::resources_dir() + "/profiles/hotend.stl";

    return out;
}

PresetsConfigSubstitutions PresetBundle::load_user_presets(std::string user, ForwardCompatibilitySubstitutionRule substitution_rule)
{
    BOOST_LOG_TRIVIAL(info) << __FUNCTION__ << __LINE__ << " entry and user is: " << user;
    PresetsConfigSubstitutions substitutions;
    std::string errors_cummulative;

    fs::path user_folder(data_dir() + "/" + PRESET_USER_DIR);
    if (!fs::exists(user_folder)) fs::create_directory(user_folder);

    std::string dir_user_presets = data_dir() + "/" + PRESET_USER_DIR + "/" + user;
    fs::path    folder(user_folder / user);
    if (!fs::exists(folder)) fs::create_directory(folder);

    // BBS do not load sla_print
    // BBS: change directoties by design
    try {
        std::string print_selected_preset_name = prints.get_selected_preset().name;
        this->prints.load_presets(dir_user_presets, PRESET_PRINT_NAME, substitutions, substitution_rule);
        prints.select_preset_by_name(print_selected_preset_name, false);
    } catch (const std::runtime_error &err) {
        errors_cummulative += err.what();
    }
    try {
        std::string filament_selected_preset_name = filaments.get_selected_preset().name;
        this->filaments.load_presets(dir_user_presets, PRESET_FILAMENT_NAME, substitutions, substitution_rule);
        filaments.select_preset_by_name(filament_selected_preset_name, false);
    } catch (const std::runtime_error &err) {
        errors_cummulative += err.what();
    }
    try {
        std::string printer_selected_preset_name = printers.get_selected_preset().name;
        this->printers.load_presets(dir_user_presets, PRESET_PRINTER_NAME, substitutions, substitution_rule);
        printers.select_preset_by_name(printer_selected_preset_name, false);
    } catch (const std::runtime_error &err) {
        errors_cummulative += err.what();
    }
    if (!errors_cummulative.empty()) throw Slic3r::RuntimeError(errors_cummulative);
    this->update_multi_material_filament_presets();
    this->update_compatible(PresetSelectCompatibleType::Never);

    set_calibrate_printer("");

    return PresetsConfigSubstitutions();
}

PresetsConfigSubstitutions PresetBundle::load_user_presets(AppConfig &                                                config,
                                                           std::map<std::string, std::map<std::string, std::string>> &my_presets,
                                                           ForwardCompatibilitySubstitutionRule                       substitution_rule)
{
    // First load the vendor specific system presets.
    PresetsConfigSubstitutions substitutions;
    std::string errors_cummulative;
    bool process_added = false, filament_added = false, machine_added = false;

    BOOST_LOG_TRIVIAL(info) << __FUNCTION__ << boost::format(" enter, substitution_rule %1%, preset toltal count %2%")%substitution_rule%my_presets.size();
    BOOST_LOG_TRIVIAL(info) << __FUNCTION__ << boost::format(" print's selected_idx %1%, selected_name %2%") %prints.get_selected_idx() %prints.get_selected_preset_name();
    BOOST_LOG_TRIVIAL(info) << __FUNCTION__ << boost::format(" filament's selected_idx %1%, selected_name %2%") %filaments.get_selected_idx() %filaments.get_selected_preset_name();
    BOOST_LOG_TRIVIAL(info) << __FUNCTION__ << boost::format(" printers's selected_idx %1%, selected_name %2%") %printers.get_selected_idx() %printers.get_selected_preset_name();

    // Sync removing
    remove_users_preset(config, &my_presets);

    std::map<std::string, std::map<std::string, std::string>>::iterator it;
    for (int pass = 0; pass < 2; ++pass)
    for (it = my_presets.begin(); it != my_presets.end(); it++) {
        std::string name = it->first;
        std::map<std::string, std::string>& value_map = it->second;
        // Load user root presets at first pass
        std::map<std::string, std::string>::iterator inherits_iter = value_map.find(BBL_JSON_KEY_INHERITS);
        if ((pass == 1) == (inherits_iter == value_map.end() || inherits_iter->second.empty()))
            continue;
        BOOST_LOG_TRIVIAL(info) << __FUNCTION__ << " start load from cloud: " << name;
        //get the type first
        std::map<std::string, std::string>::iterator type_iter = value_map.find(BBL_JSON_KEY_TYPE);
        if (type_iter == value_map.end()) {
            BOOST_LOG_TRIVIAL(warning) << __FUNCTION__ << boost::format(" can not find type for setting %1%")%name;
            continue;
        }
        try {
            PresetCollection *preset_collection = nullptr;
            if (type_iter->second == PRESET_IOT_PRINT_TYPE) {
                preset_collection = &(this->prints);
                process_added |= preset_collection->load_user_preset(name, value_map, substitutions, substitution_rule);
            }
            else if (type_iter->second == PRESET_IOT_FILAMENT_TYPE) {
                preset_collection = &(this->filaments);
                filament_added |= preset_collection->load_user_preset(name, value_map, substitutions, substitution_rule);
            }
            else if (type_iter->second == PRESET_IOT_PRINTER_TYPE) {
                preset_collection = &(this->printers);
                machine_added |= preset_collection->load_user_preset(name, value_map, substitutions, substitution_rule);
            }
            else {
                BOOST_LOG_TRIVIAL(warning) << __FUNCTION__ << boost::format("invalid type %1% for setting %2%") %type_iter->second %name;
                continue;
            }
        }
        catch (const std::runtime_error& err) {
            errors_cummulative += err.what();
        }
    }
    /*if (process_added) {
        this->prints.update_after_user_presets_loaded();
    }
    if (filament_added) {
        this->filaments.update_after_user_presets_loaded();
    }
    if (machine_added) {
        this->printers.update_after_user_presets_loaded();
    }*/

    this->update_multi_material_filament_presets();
    this->update_compatible(PresetSelectCompatibleType::Never);
    //this->load_selections(config, PresetPreferences());

    set_calibrate_printer("");

    if (! errors_cummulative.empty())
        throw Slic3r::RuntimeError(errors_cummulative);

    BOOST_LOG_TRIVIAL(debug) << __FUNCTION__ << boost::format(" finished, process_added %1%, filament_added %2%, machine_added %3%")%process_added %filament_added %machine_added;
    return substitutions;
}

PresetsConfigSubstitutions PresetBundle::import_presets(std::vector<std::string> &              files,
                                                        std::function<int(std::string const &)> override_confirm,
                                                        ForwardCompatibilitySubstitutionRule    rule)
{
    BOOST_LOG_TRIVIAL(info) << __FUNCTION__ << " entry";
    PresetsConfigSubstitutions substitutions;
    int overwrite = 0;
    std::vector<std::string>   result;
    for (auto &file : files) {
        if (Slic3r::is_json_file(file)) {
            import_json_presets(substitutions, file, override_confirm, rule, overwrite, result);
        }
        // Determine if it is a preset bundle
        if (boost::iends_with(file, ".orca_printer") || boost::iends_with(file, ".orca_filament") || boost::iends_with(file, ".zip")) {
            boost::system::error_code ec;
            // create user folder
            fs::path user_folder(data_dir() + "/" + PRESET_USER_DIR);
            if (!fs::exists(user_folder)) fs::create_directory(user_folder, ec);
            if (ec) BOOST_LOG_TRIVIAL(error) << __FUNCTION__ << " create directory failed: " << ec.message();
            // create default folder
            fs::path default_folder(user_folder / DEFAULT_USER_FOLDER_NAME);
            if (!fs::exists(default_folder)) fs::create_directory(default_folder, ec);
            if (ec) BOOST_LOG_TRIVIAL(error) << __FUNCTION__ << " create directory failed: " << ec.message();
            //create temp folder
            //std::string user_default_temp_dir = data_dir() + "/" + PRESET_USER_DIR + "/" + DEFAULT_USER_FOLDER_NAME + "/" + "temp";
            fs::path temp_folder(default_folder / "temp");
            std::string user_default_temp_dir = temp_folder.make_preferred().string();
            if (fs::exists(temp_folder)) fs::remove_all(temp_folder);
            fs::create_directory(temp_folder, ec);
            if (ec) BOOST_LOG_TRIVIAL(error) << __FUNCTION__ << " create directory failed: " << ec.message();

            file = boost::filesystem::path(file).make_preferred().string();
            mz_zip_archive zip_archive;
            mz_zip_zero_struct(&zip_archive);
            mz_bool status;

            /*if (!open_zip_reader(&zip_archive, file)) {
                BOOST_LOG_TRIVIAL(info) << "Failed to initialize reader ZIP archive";
                return substitutions;
            } else {
                BOOST_LOG_TRIVIAL(info) << "Success to initialize reader ZIP archive";
            }*/

            FILE *zipFile = boost::nowide::fopen(file.c_str(), "rb");
            status        = mz_zip_reader_init_cfile(&zip_archive, zipFile, 0, MZ_ZIP_FLAG_CASE_SENSITIVE | MZ_ZIP_FLAG_IGNORE_PATH);
            if (MZ_FALSE == status) {
                BOOST_LOG_TRIVIAL(info) << __FUNCTION__ << " Failed to initialize reader ZIP archive";
                return substitutions;
            } else {
                BOOST_LOG_TRIVIAL(info) << __FUNCTION__ << " Success to initialize reader ZIP archive";
            }

            // Extract Files
            int num_files = mz_zip_reader_get_num_files(&zip_archive);
            for (int i = 0; i < num_files; i++) {
                mz_zip_archive_file_stat file_stat;
                status = mz_zip_reader_file_stat(&zip_archive, i, &file_stat);
                if (status) {
                    std::string file_name = file_stat.m_filename;
                    BOOST_LOG_TRIVIAL(info) << __FUNCTION__ << " Form zip file: " << file << ". Read file name: " << file_stat.m_filename;
                    size_t index = file_name.find_last_of('/');
                    if (std::string::npos != index) {
                        file_name = file_name.substr(index + 1);
                    }
                    if (BUNDLE_STRUCTURE_JSON_NAME == file_name) continue;
                    // create target file path
                    std::string target_file_path = boost::filesystem::path(temp_folder / file_name).make_preferred().string();

                    status = mz_zip_reader_extract_to_file(&zip_archive, i, encode_path(target_file_path.c_str()).c_str(), MZ_ZIP_FLAG_CASE_SENSITIVE);
                    // target file is opened
                    if (MZ_FALSE == status) {
                        BOOST_LOG_TRIVIAL(info) << __FUNCTION__ << " Failed to open target file: " << target_file_path;
                    } else {
                        bool is_success = import_json_presets(substitutions, target_file_path, override_confirm, rule, overwrite, result);
                        BOOST_LOG_TRIVIAL(info) << __FUNCTION__ << " import target file: " << target_file_path << " import result" << is_success;
                    }
                }
            }
            fclose(zipFile);
            if (fs::exists(temp_folder)) fs::remove_all(temp_folder, ec);
            if (ec) BOOST_LOG_TRIVIAL(error) << __FUNCTION__ << " remove directory failed: " << ec.message();
        }
    }
    files = result;
    return substitutions;
}

bool PresetBundle::import_json_presets(PresetsConfigSubstitutions &            substitutions,
                                       std::string &                           file,
                                       std::function<int(std::string const &)> override_confirm,
                                       ForwardCompatibilitySubstitutionRule    rule,
                                       int &                                   overwrite,
                                       std::vector<std::string> &              result)
{
    try {
        DynamicPrintConfig config;
        // BBS: change to json format
        // ConfigSubstitutions config_substitutions = config.load_from_ini(preset.file, substitution_rule);
        std::map<std::string, std::string> key_values;
        std::string                        reason;
        ConfigSubstitutions                config_substitutions = config.load_from_json(file, rule, key_values, reason);
        std::string                        name                 = key_values[BBL_JSON_KEY_NAME];
        std::string                        version_str          = key_values[BBL_JSON_KEY_VERSION];
        boost::optional<Semver>            version              = Semver::parse(version_str);
        if (!version) return false;

        PresetCollection *collection = nullptr;
        if (config.has("printer_settings_id"))
            collection = &printers;
        else if (config.has("print_settings_id"))
            collection = &prints;
        else if (config.has("filament_settings_id"))
            collection = &filaments;
        if (collection == nullptr) {
            BOOST_LOG_TRIVIAL(warning) << __FUNCTION__ << " Preset type is unknown, not loading: " << name;
            return false;
        }
        if (overwrite == 0) overwrite = 1;
        if (auto p = collection->find_preset(name, false)) {
            if (p->is_default || p->is_system) {
                BOOST_LOG_TRIVIAL(warning) << __FUNCTION__ << " Preset already present and is system preset, not loading: " << name;
                return false;
            }
            if (overwrite != 2 && overwrite != 3) overwrite = override_confirm(name); //3: yes to all  2: no to all
        }
        if (overwrite == 0 || overwrite == 2) {
            BOOST_LOG_TRIVIAL(warning) << __FUNCTION__ << " Preset already present, not loading: " << name;
            return false;
        }

        DynamicPrintConfig new_config;
        Preset *           inherit_preset  = nullptr;
        ConfigOption *     inherits_config = config.option(BBL_JSON_KEY_INHERITS);
        std::string        inherits_value;
        if (inherits_config) {
            ConfigOptionString *option_str = dynamic_cast<ConfigOptionString *>(inherits_config);
            inherits_value                 = option_str->value;
            inherit_preset                 = collection->find_preset(inherits_value, false, true);
        }
        if (inherit_preset) {
            new_config = inherit_preset->config;
        } else {
            // We support custom root preset now
            auto inherits_config2 = dynamic_cast<ConfigOptionString *>(inherits_config);
            if (inherits_config2 && !inherits_config2->value.empty()) {
                // we should skip this preset here
                BOOST_LOG_TRIVIAL(warning) << __FUNCTION__ << boost::format(", can not find inherit preset for user preset %1%, just skip") % name;
                return false;
            }
            // Find a default preset for the config. The PrintPresetCollection provides different default preset based on the "printer_technology" field.
            const Preset &default_preset = collection->default_preset_for(config);
            new_config                   = default_preset.config;
        }
        new_config.apply(std::move(config));

        Preset &preset     = collection->load_preset(collection->path_from_name(name, inherit_preset == nullptr), name, std::move(new_config), false);
        if (key_values.find(BBL_JSON_KEY_FILAMENT_ID) != key_values.end())
            preset.filament_id = key_values[BBL_JSON_KEY_FILAMENT_ID];
        preset.is_external = true;
        preset.version     = *version;
        inherit_preset     = collection->find_preset(inherits_value, false, true); // pointer maybe wrong after insert, redo find
        if (inherit_preset) preset.base_id = inherit_preset->setting_id;
        BOOST_LOG_TRIVIAL(info) << __FUNCTION__ << " " << __LINE__ << preset.name << " have filament_id: " << preset.filament_id << " and base_id: " << preset.base_id;
        Preset::normalize(preset.config);
        // Report configuration fields, which are misplaced into a wrong group.
        const Preset &default_preset = collection->default_preset_for(new_config);
        std::string   incorrect_keys = Preset::remove_invalid_keys(preset.config, default_preset.config);
        if (!incorrect_keys.empty()) {
            ++m_errors;
            BOOST_LOG_TRIVIAL(error) << "Error in a preset file: The preset \"" << preset.file
                                     << "\" contains the following incorrect keys: " << incorrect_keys << ", which were removed";
        }
        if (!config_substitutions.empty())
            substitutions.push_back({name, collection->type(), PresetConfigSubstitutions::Source::UserFile, file, std::move(config_substitutions)});

        preset.save(inherit_preset ? &inherit_preset->config : nullptr);
        result.push_back(file);
    } catch (const std::ifstream::failure &err) {
        ++m_errors;
        BOOST_LOG_TRIVIAL(error) << boost::format("The config cannot be loaded: %1%. Reason: %2%") % file % err.what();
    } catch (const std::runtime_error &err) {
        ++m_errors;
        BOOST_LOG_TRIVIAL(error) << boost::format("Failed importing config file: %1%. Reason: %2%") % file % err.what();
    }
    return true;
}

//BBS save user preset to user_id preset folder
void PresetBundle::save_user_presets(AppConfig& config, std::vector<std::string>& need_to_delete_list)
{
    std::string user_sub_folder = DEFAULT_USER_FOLDER_NAME;
    if (!config.get("preset_folder").empty())
        user_sub_folder = config.get("preset_folder");
    //BBS: change directory by design
    const std::string dir_user_presets = data_dir() + "/" + PRESET_USER_DIR + "/"+ user_sub_folder;

    BOOST_LOG_TRIVIAL(debug) << __FUNCTION__ << boost::format(" enter, save to %1%")%dir_user_presets;

    fs::path user_folder(data_dir() + "/" + PRESET_USER_DIR);
    if (!fs::exists(user_folder))
        fs::create_directory(user_folder);

    fs::path folder(dir_user_presets);
    if (!fs::exists(folder))
        fs::create_directory(folder);

    this->prints.save_user_presets(dir_user_presets, PRESET_PRINT_NAME, need_to_delete_list);
    this->filaments.save_user_presets(dir_user_presets, PRESET_FILAMENT_NAME, need_to_delete_list);
    this->printers.save_user_presets(dir_user_presets, PRESET_PRINTER_NAME, need_to_delete_list);
    BOOST_LOG_TRIVIAL(debug) << __FUNCTION__ << boost::format(" finished");
}

//BBS: save user preset to user_id preset folder
void PresetBundle::update_user_presets_directory(const std::string preset_folder)
{
    //BBS: change directory by design
    const std::string dir_user_presets = data_dir() + "/" + PRESET_USER_DIR + "/"+ preset_folder;

    BOOST_LOG_TRIVIAL(debug) << __FUNCTION__ << boost::format(" enter, update directory to %1%")%dir_user_presets;

    fs::path user_folder(data_dir() + "/" + PRESET_USER_DIR);
    if (!fs::exists(user_folder))
        fs::create_directory(user_folder);

    fs::path folder(dir_user_presets);
    if (!fs::exists(folder))
        fs::create_directory(folder);

    this->prints.update_user_presets_directory(dir_user_presets, PRESET_PRINT_NAME);
    this->filaments.update_user_presets_directory(dir_user_presets, PRESET_FILAMENT_NAME);
    this->printers.update_user_presets_directory(dir_user_presets, PRESET_PRINTER_NAME);
    BOOST_LOG_TRIVIAL(debug) << __FUNCTION__ << boost::format(" finished");
}

void PresetBundle::remove_user_presets_directory(const std::string preset_folder)
{
    const std::string dir_user_presets = data_dir() + "/" + PRESET_USER_DIR + "/" + preset_folder;

    if (preset_folder.empty()) {
        BOOST_LOG_TRIVIAL(debug) << __FUNCTION__ << boost::format(": preset_folder is empty, no need to remove directory : %1%") % dir_user_presets;
        return;
    }
    BOOST_LOG_TRIVIAL(debug) << __FUNCTION__ << boost::format(" enter, delete directory : %1%") % dir_user_presets;
    fs::path folder(dir_user_presets);
    if (fs::exists(folder)) {
        fs::remove_all(folder);
    }
}

void PresetBundle::update_system_preset_setting_ids(std::map<std::string, std::map<std::string, std::string>>& system_presets)
{
    for (auto iterator: system_presets)
    {
        std::string name = iterator.first;
        std::map<std::string, std::string>& value_map = iterator.second;
        //get the type first
        std::map<std::string, std::string>::iterator type_iter = value_map.find(BBL_JSON_KEY_TYPE);
        if (type_iter == value_map.end()) {
            BOOST_LOG_TRIVIAL(warning) << __FUNCTION__ << boost::format(" can not find type for setting %1%")%name;
            continue;
        }
        PresetCollection *preset_collection = nullptr;
        if (type_iter->second == PRESET_IOT_PRINTER_TYPE) {
            preset_collection = &(this->printers);
        }
        else if (type_iter->second == PRESET_IOT_PRINTER_TYPE) {
            preset_collection = &(this->printers);
        }
        else if (type_iter->second == PRESET_IOT_PRINTER_TYPE) {
            preset_collection = &(this->printers);
        }
        else {
            BOOST_LOG_TRIVIAL(warning) << __FUNCTION__ << boost::format("invalid type %1% for setting %2%") %type_iter->second %name;
            continue;
        }
        std::string setting_id;
        if (value_map.count(BBL_JSON_KEY_SETTING_ID) > 0)
            setting_id = value_map[BBL_JSON_KEY_SETTING_ID];
        else {
            BOOST_LOG_TRIVIAL(warning) << __FUNCTION__ << boost::format(" can not find setting_id for setting %1%")%name;
            continue;
        }
        Preset* preset = preset_collection->find_preset(name, false, true);
        if (preset) {
            if (!preset->setting_id.empty() && (preset->setting_id.compare(setting_id) != 0)) {
                ++m_errors;
                BOOST_LOG_TRIVIAL(error) << boost::format("name %1%, local setting_id %2% is different with remote id %3%")
                    %preset->name %preset->setting_id %setting_id;
            }
            else if (preset->setting_id.empty())
                preset->setting_id = setting_id;
        }
        else {
            BOOST_LOG_TRIVIAL(warning) << __FUNCTION__ << boost::format("can not find setting %1% in system presets, type %2%") %name %type_iter->second;
            continue;
        }
    }
    return;
}

//BBS: validate printers from previous project
static std::set<std::string> gcodes_key_set =  {"filament_end_gcode", "filament_start_gcode", "change_filament_gcode", "layer_change_gcode", "machine_end_gcode", "machine_pause_gcode", "machine_start_gcode",
            "template_custom_gcode", "printing_by_object_gcode", "before_layer_change_gcode", "time_lapse_gcode"};
int PresetBundle::validate_presets(const std::string &file_name, DynamicPrintConfig& config, std::set<std::string>& different_gcodes)
{
    bool    validated = false;
    std::vector<std::string> inherits_values                        = config.option<ConfigOptionStrings>("inherits_group", true)->values;
    std::vector<std::string> filament_preset_name                   = config.option<ConfigOptionStrings>("filament_settings_id", true)->values;
    std::string printer_preset                                      = config.option<ConfigOptionString>("printer_settings_id", true)->value;
    bool has_different_settings_to_system                           = config.option("different_settings_to_system")?true:false;
    std::vector<std::string> different_values;
    int     ret = VALIDATE_PRESETS_SUCCESS;

    if (has_different_settings_to_system)
        different_values = config.option<ConfigOptionStrings>("different_settings_to_system", true)->values;

    //PrinterTechnology printer_technology = Preset::printer_technology(config);
    size_t filament_count = config.option<ConfigOptionFloats>("filament_diameter")->values.size();
    inherits_values.resize(filament_count + 2, std::string());
    different_values.resize(filament_count + 2, std::string());
    filament_preset_name.resize(filament_count, std::string());

    std::string printer_inherits = inherits_values[filament_count + 1];

    validated = this->printers.validate_preset(printer_preset, printer_inherits);
    if (!validated) {
        BOOST_LOG_TRIVIAL(warning) << __FUNCTION__ << boost::format(":file_name %1%, found the printer preset not inherit from system") % file_name;
        different_gcodes.emplace(printer_preset);
        ret = VALIDATE_PRESETS_PRINTER_NOT_FOUND;
    }
    for(unsigned int index = 0; index < filament_count; index ++)
    {
        std::string filament_preset = filament_preset_name[index];
        std::string filament_inherits = inherits_values[index+1];

        validated = this->filaments.validate_preset(filament_preset, filament_inherits);
        if (!validated) {
            BOOST_LOG_TRIVIAL(warning) << __FUNCTION__ << boost::format(":file_name %1%, found the filament %2% preset not inherit from system") % file_name %(index+1);
            different_gcodes.emplace(filament_preset);
            ret = VALIDATE_PRESETS_FILAMENTS_NOT_FOUND;
        }
    }

    //self defined presets, return directly
    if (ret)
    {
        BOOST_LOG_TRIVIAL(warning) << __FUNCTION__ << boost::format(":file_name %1%, found self defined presets, count %2%") %file_name %different_gcodes.size();
        return ret;
    }

    for(unsigned int index = 1; index < filament_count; index ++)
    {
        std::string different_settingss = different_values[index];

        std::vector<std::string> different_keys;

        Slic3r::unescape_strings_cstyle(different_settingss, different_keys);

        for (unsigned int j = 0; j < different_keys.size(); j++) {
            if (gcodes_key_set.find(different_keys[j]) != gcodes_key_set.end()) {
                different_gcodes.emplace(different_keys[j]);
                BOOST_LOG_TRIVIAL(warning) << __FUNCTION__ << boost::format(":preset index %1%, different key %2%") %index %different_keys[j];
            }
        }
    }

    if (!different_gcodes.empty())
    {
        BOOST_LOG_TRIVIAL(warning) << __FUNCTION__ << boost::format(":file_name %1%, found different gcodes count %2%") %file_name %different_gcodes.size();
        return VALIDATE_PRESETS_MODIFIED_GCODES;
    }

    BOOST_LOG_TRIVIAL(info) << __FUNCTION__ << boost::format(":file_name %1%, validate presets success!") % file_name;

    return VALIDATE_PRESETS_SUCCESS;
}

void PresetBundle::remove_users_preset(AppConfig &config, std::map<std::string, std::map<std::string, std::string>> *my_presets)
{
    auto check_removed = [my_presets, this](Preset &preset) -> bool {
        if (my_presets == nullptr) return true;
        if (my_presets->find(preset.name) != my_presets->end()) return false;
        if (!preset.sync_info.empty()) return false; // syncing, not remove
        if (preset.setting_id.empty()) return false; // no id, not remove
        // Saved preset is removed by another session
        if (preset.is_dirty) {
            preset.setting_id.clear();
            return false;
        }
        preset.remove_files();
        return true;
    };
    std::string preset_folder_user_id = config.get("preset_folder");
    std::string printer_selected_preset_name = printers.get_selected_preset().name;
    bool need_reset_printer_preset = false;
    for (auto it = printers.begin(); it != printers.end();) {
        if (it->is_user() && it->user_id.compare(preset_folder_user_id) == 0 && check_removed(*it)) {
            BOOST_LOG_TRIVIAL(debug) << __FUNCTION__ << boost::format(":printers erase %1%, type %2%， user_id %3%") % it->name % Preset::get_type_string(it->type) % it->user_id;
            if (it->name == printer_selected_preset_name)
                need_reset_printer_preset = true;
            it = printers.erase(it);
        }
        else {
            it++;
        }
    }

    if (need_reset_printer_preset) {
        std::string default_printer_model = ORCA_DEFAULT_PRINTER_MODEL;
        std::string default_printer_name;
        for (auto it = printers.begin(); it != printers.end(); it++) {
            if (it->config.has("printer_model")) {
                if (it->config.opt_string("printer_model") == default_printer_model) {
                    default_printer_name = it->name;
                    break;
                }
            }
        }
        printers.select_preset_by_name(default_printer_name, true);
    } else {
        printers.select_preset_by_name(printer_selected_preset_name, false);
    }

    std::string selected_print_name = prints.get_selected_preset().name;
    bool need_reset_print_preset = false;
    // remove preset if user_id is not current user
    for (auto it = prints.begin(); it != prints.end();) {
        if (it->is_user() && it->user_id.compare(preset_folder_user_id) == 0 && check_removed(*it)) {
            BOOST_LOG_TRIVIAL(debug) << __FUNCTION__ << boost::format(":prints erase %1%, type %2%， user_id %3%")%it->name %Preset::get_type_string(it->type) %it->user_id;
            if (it->name == selected_print_name)
                need_reset_print_preset = true;
            it = prints.erase(it);
        }
        else {
            it++;
        }
    }
    if (need_reset_print_preset && printers.get_selected_preset().config.has("default_print_profile")) {
        std::string default_print_profile_name = printers.get_selected_preset().config.opt_string("default_print_profile");
        prints.select_preset_by_name(default_print_profile_name, true);
    } else {
        prints.select_preset_by_name(selected_print_name, false);
    }

    std::string selected_filament_name = filaments.get_selected_preset().name;
    bool need_reset_filament_preset = false;
    for (auto it = filaments.begin(); it != filaments.end();) {
        if (it->is_user() && it->user_id.compare(preset_folder_user_id) == 0 && check_removed(*it)) {
            BOOST_LOG_TRIVIAL(debug) << __FUNCTION__ << boost::format(":filaments erase %1%, type %2%， user_id %3%")%it->name %Preset::get_type_string(it->type) %it->user_id;
            if (it->name == selected_filament_name)
                need_reset_filament_preset = true;
            it = filaments.erase(it);
        }
        else {
            it++;
        }
    }
    if (need_reset_filament_preset && printers.get_selected_preset().config.has("default_filament_profile")) {
        const std::vector<std::string>& prefered_filament_profiles = printers.get_selected_preset().config.option<ConfigOptionStrings>("default_filament_profile")->values;
        if (prefered_filament_profiles.size() > 0)
            filaments.select_preset_by_name(prefered_filament_profiles[0], true);
    } else {
        filaments.select_preset_by_name(selected_filament_name, false);
    }

    update_compatible(PresetSelectCompatibleType::Always);

    /* set selected preset */
    for (size_t i = 0; i < filament_presets.size(); ++i)
    {
        auto preset = this->filaments.find_preset(filament_presets[i]);
        if (preset == nullptr)
            filament_presets[i] = filaments.get_selected_preset_name();
    }
}


//BBS: add json related logic, load system presets from json
std::pair<PresetsConfigSubstitutions, std::string> PresetBundle::load_system_presets_from_json(ForwardCompatibilitySubstitutionRule compatibility_rule)
{
    //BBS: add config related logs
    BOOST_LOG_TRIVIAL(debug) << __FUNCTION__ << boost::format(" enter, compatibility_rule %1%")%compatibility_rule;
    if (compatibility_rule == ForwardCompatibilitySubstitutionRule::EnableSystemSilent)
        // Loading system presets, don't log substitutions.
        compatibility_rule = ForwardCompatibilitySubstitutionRule::EnableSilent;
    else if (compatibility_rule == ForwardCompatibilitySubstitutionRule::EnableSilentDisableSystem)
        // Loading system presets, throw on unknown option value.
        compatibility_rule = ForwardCompatibilitySubstitutionRule::Disable;

    // Here the vendor specific read only Config Bundles are stored.
    //BBS: change directory by design
    boost::filesystem::path     dir = (boost::filesystem::path(data_dir()) / PRESET_SYSTEM_DIR).make_preferred();
    if (validation_mode)
        dir = (boost::filesystem::path(data_dir())).make_preferred();

    PresetsConfigSubstitutions  substitutions;
    std::string                 errors_cummulative;
    bool                        first = true;
    std::vector<std::string> vendor_names;
    // store all vendor names in vendor_names
    for (auto& dir_entry : boost::filesystem::directory_iterator(dir)) {
        std::string vendor_file = dir_entry.path().string();
        if (!Slic3r::is_json_file(vendor_file))
            continue;

        std::string vendor_name = dir_entry.path().filename().string();

        // Remove the .json suffix.
        vendor_name.erase(vendor_name.size() - 5);
        vendor_names.push_back(vendor_name);
    }
    // Move ORCA_FILAMENT_LIBRARY to the beginning of the list
    for (size_t i = 0; i < vendor_names.size(); ++ i) {
        if (vendor_names[i] == ORCA_FILAMENT_LIBRARY) {
            std::swap(vendor_names[0], vendor_names[i]);
            break;
        }
    }

    for (auto &vendor_name : vendor_names)
    {
        if (validation_mode && !vendor_to_validate.empty() && vendor_name != vendor_to_validate && vendor_name != ORCA_FILAMENT_LIBRARY)
            continue;

        try {
            // Load the config bundle, flatten it.
            if (first) {
                // Reset this PresetBundle and load the first vendor config.
                append(substitutions, this->load_vendor_configs_from_json(dir.string(), vendor_name, PresetBundle::LoadSystem, compatibility_rule).first);
                first = false;
            } else {
                // Load the other vendor configs, merge them with this PresetBundle.
                // Report duplicate profiles.
                PresetBundle other;
                append(substitutions, other.load_vendor_configs_from_json(dir.string(), vendor_name, PresetBundle::LoadSystem, compatibility_rule, this).first);
                std::vector<std::string> duplicates = this->merge_presets(std::move(other));
                if (!duplicates.empty()) {
                    errors_cummulative += "Found duplicated settings in vendor " + vendor_name + "'s json file lists: ";
                    for (size_t i = 0; i < duplicates.size(); ++i) {
                        if (i > 0)
                            errors_cummulative += ", ";
                        errors_cummulative += duplicates[i];
                        ++m_errors;
                        BOOST_LOG_TRIVIAL(error) << "Found duplicated preset: " + duplicates[i] + " in vendor: " + vendor_name + ": ";
                    }
                }
            }
        } catch (const std::runtime_error &err) {
            if (validation_mode)
                throw err;
            else {
                errors_cummulative += err.what();
                errors_cummulative += "\n";
            }
        }
    }

    if (first) {
		// No config bundle loaded, reset.
		this->reset(false);
	}

	this->update_system_maps();
    //BBS: add config related logs
    BOOST_LOG_TRIVIAL(debug) << __FUNCTION__ << boost::format(" finished, errors_cummulative %1%")%errors_cummulative;
    return std::make_pair(std::move(substitutions), errors_cummulative);
}

std::pair<PresetsConfigSubstitutions, std::string> PresetBundle::load_system_models_from_json(ForwardCompatibilitySubstitutionRule compatibility_rule)
{
    BOOST_LOG_TRIVIAL(debug) << __FUNCTION__ << boost::format(" enter, compatibility_rule %1%") % compatibility_rule;
    if (compatibility_rule == ForwardCompatibilitySubstitutionRule::EnableSystemSilent)
        // Loading system presets, don't log substitutions.
        compatibility_rule = ForwardCompatibilitySubstitutionRule::EnableSilent;
    else if (compatibility_rule == ForwardCompatibilitySubstitutionRule::EnableSilentDisableSystem)
        // Loading system presets, throw on unknown option value.
        compatibility_rule = ForwardCompatibilitySubstitutionRule::Disable;

    // Here the vendor specific read only Config Bundles are stored.
    boost::filesystem::path    dir = (boost::filesystem::path(resources_dir()) / "profiles").make_preferred();
    PresetsConfigSubstitutions substitutions;
    std::string                errors_cummulative;
    for (auto &dir_entry : boost::filesystem::directory_iterator(dir)) {
        std::string vendor_file = dir_entry.path().string();
        if (Slic3r::is_json_file(vendor_file)) {
            std::string vendor_name = dir_entry.path().filename().string();
            // Remove the .json suffix.
            vendor_name.erase(vendor_name.size() - 5);
            try {
                // Load the config bundle, flatten it.
                append(substitutions, load_vendor_configs_from_json(dir.string(), vendor_name, PresetBundle::LoadVendorOnly, compatibility_rule).first);
            } catch (const std::runtime_error &err) {
                errors_cummulative += err.what();
                errors_cummulative += "\n";
            }
        }
    }

    BOOST_LOG_TRIVIAL(debug) << __FUNCTION__ << boost::format(" finished, errors_cummulative %1%") % errors_cummulative;
    return std::make_pair(std::move(substitutions), errors_cummulative);
}

std::pair<PresetsConfigSubstitutions, std::string> PresetBundle::load_system_filaments_json(ForwardCompatibilitySubstitutionRule compatibility_rule)
{
    BOOST_LOG_TRIVIAL(debug) << __FUNCTION__ << boost::format(" enter, compatibility_rule %1%") % compatibility_rule;
    if (compatibility_rule == ForwardCompatibilitySubstitutionRule::EnableSystemSilent)
        // Loading system presets, don't log substitutions.
        compatibility_rule = ForwardCompatibilitySubstitutionRule::EnableSilent;
    else if (compatibility_rule == ForwardCompatibilitySubstitutionRule::EnableSilentDisableSystem)
        // Loading system presets, throw on unknown option value.
        compatibility_rule = ForwardCompatibilitySubstitutionRule::Disable;

    // Here the vendor specific read only Config Bundles are stored.
    boost::filesystem::path    dir = (boost::filesystem::path(resources_dir()) / "profiles").make_preferred();
    PresetsConfigSubstitutions substitutions;
    std::string                errors_cummulative;
    bool                       first = true;
    for (auto &dir_entry : boost::filesystem::directory_iterator(dir)) {
        std::string vendor_file = dir_entry.path().string();
        if (Slic3r::is_json_file(vendor_file)) {
            std::string vendor_name = dir_entry.path().filename().string();
            // Remove the .json suffix.
            vendor_name.erase(vendor_name.size() - 5);
            try {
                if (first) {
                    // Reset this PresetBundle and load the first vendor config.
                    append(substitutions, this->load_vendor_configs_from_json(dir.string(), vendor_name, PresetBundle::LoadSystem | PresetBundle::LoadFilamentOnly, compatibility_rule).first);
                    first = false;
                } else {
                    // Load the other vendor configs, merge them with this PresetBundle.
                    // Report duplicate profiles.
                    PresetBundle other;
                    append(substitutions, other.load_vendor_configs_from_json(dir.string(), vendor_name, PresetBundle::LoadSystem | PresetBundle::LoadFilamentOnly, compatibility_rule).first);
                    std::vector<std::string> duplicates = this->merge_presets(std::move(other));
                    if (!duplicates.empty()) {
                        errors_cummulative += "Found duplicated settings in vendor " + vendor_name + "'s json file lists: ";
                        for (size_t i = 0; i < duplicates.size(); ++i) {
                            if (i > 0) errors_cummulative += ", ";
                            errors_cummulative += duplicates[i];
                        }
                    }
                }
            } catch (const std::runtime_error &err) {
                errors_cummulative += err.what();
                errors_cummulative += "\n";
            }
        }
    }

    BOOST_LOG_TRIVIAL(debug) << __FUNCTION__ << boost::format(" finished, errors_cummulative %1%") % errors_cummulative;
    return std::make_pair(std::move(substitutions), errors_cummulative);
}

VendorProfile PresetBundle::get_custom_vendor_models() const
{
    VendorProfile vendor;
    vendor.name = PRESET_CUSTOM_VENDOR;
    vendor.id   = PRESET_CUSTOM_VENDOR;
    for (auto &preset : printers.get_presets()) {
        if (preset.is_system) continue;
        if (printers.get_preset_base(preset) != &preset) continue;
        if (preset.is_default) continue;
        auto model = preset.config.opt_string("printer_model");
        auto variant = preset.config.opt_string("printer_variant");
        auto iter_model = std::find_if(vendor.models.begin(), vendor.models.end(), [model](VendorProfile::PrinterModel &m) {
            return m.name == model;
        });
        if (iter_model == vendor.models.end()) {
            iter_model = vendor.models.emplace(vendor.models.end(), VendorProfile::PrinterModel{});
            iter_model->id       = model;
            iter_model->name     = model;
            iter_model->variants = {VendorProfile::PrinterVariant(variant)};
        } else {
            iter_model->variants.push_back(VendorProfile::PrinterVariant(variant));
        }
    }
    return vendor;
}

// Merge one vendor's presets with the other vendor's presets, report duplicates.
std::vector<std::string> PresetBundle::merge_presets(PresetBundle &&other)
{
    this->vendors.insert(other.vendors.begin(), other.vendors.end());
    std::vector<std::string> duplicate_prints        = this->prints       .merge_presets(std::move(other.prints),        this->vendors);
    std::vector<std::string> duplicate_sla_prints    = this->sla_prints   .merge_presets(std::move(other.sla_prints),    this->vendors);
    std::vector<std::string> duplicate_filaments     = this->filaments    .merge_presets(std::move(other.filaments),     this->vendors);
    std::vector<std::string> duplicate_sla_materials = this->sla_materials.merge_presets(std::move(other.sla_materials), this->vendors);
    std::vector<std::string> duplicate_printers      = this->printers     .merge_presets(std::move(other.printers),      this->vendors);
	append(this->obsolete_presets.prints,        std::move(other.obsolete_presets.prints));
	append(this->obsolete_presets.sla_prints,    std::move(other.obsolete_presets.sla_prints));
	append(this->obsolete_presets.filaments,     std::move(other.obsolete_presets.filaments));
    append(this->obsolete_presets.sla_materials, std::move(other.obsolete_presets.sla_materials));
	append(this->obsolete_presets.printers,      std::move(other.obsolete_presets.printers));
	append(duplicate_prints, std::move(duplicate_sla_prints));
	append(duplicate_prints, std::move(duplicate_filaments));
    append(duplicate_prints, std::move(duplicate_sla_materials));
    append(duplicate_prints, std::move(duplicate_printers));
    m_errors += other.m_errors;
    return duplicate_prints;
}

void PresetBundle::update_system_maps()
{
    this->prints 	   .update_map_system_profile_renamed();
    this->sla_prints   .update_map_system_profile_renamed();
    this->filaments    .update_map_system_profile_renamed();
    this->sla_materials.update_map_system_profile_renamed();
    this->printers     .update_map_system_profile_renamed();

    this->prints       .update_map_alias_to_profile_name();
    this->sla_prints   .update_map_alias_to_profile_name();
    this->filaments    .update_map_alias_to_profile_name();
    this->sla_materials.update_map_alias_to_profile_name();

    this->filaments.update_library_profile_excluded_from();
}

static inline std::string remove_ini_suffix(const std::string &name)
{
    std::string out = name;
    if (boost::iends_with(out, ".ini"))
        out.erase(out.end() - 4, out.end());
    return out;
}

// Set the "enabled" flag for printer vendors, printer models and printer variants
// based on the user configuration.
// If the "vendor" section is missing, enable all models and variants of the particular vendor.
void PresetBundle::load_installed_printers(const AppConfig &config)
{
	this->update_system_maps();
    for (auto &preset : printers)
        preset.set_visible_from_appconfig(config);
}

const std::string& PresetBundle::get_preset_name_by_alias( const Preset::Type& preset_type, const std::string& alias) const
{
    // there are not aliases for Printers profiles
    if (preset_type == Preset::TYPE_PRINTER || preset_type == Preset::TYPE_INVALID)
        return alias;

    const PresetCollection& presets = preset_type == Preset::TYPE_PRINT     ? prints :
                                      preset_type == Preset::TYPE_SLA_PRINT ? sla_prints :
                                      preset_type == Preset::TYPE_FILAMENT  ? filaments :
                                      sla_materials;

    return presets.get_preset_name_by_alias(alias);
}

//BBS: get filament required hrc by filament type
const int PresetBundle::get_required_hrc_by_filament_type(const std::string& filament_type) const
{
    static std::unordered_map<std::string, int>filament_type_to_hrc;
    if (filament_type_to_hrc.empty()) {
        for (auto iter = filaments.m_presets.begin(); iter != filaments.m_presets.end(); iter++) {
            if (iter->vendor && iter->vendor->id == "BBL") {
                if (iter->config.has("filament_type") && iter->config.has("required_nozzle_HRC")) {
                    auto type = iter->config.opt_string("filament_type", 0);
                    auto hrc = iter->config.opt_int("required_nozzle_HRC", 0);
                    filament_type_to_hrc[type] = hrc;
                }
            }
        }
    }
    auto iter = filament_type_to_hrc.find(filament_type);
    if (iter != filament_type_to_hrc.end())
        return iter->second;
    else
        return 0;
}

//BBS: add project embedded preset logic
void PresetBundle::save_changes_for_preset(const std::string& new_name, Preset::Type type,
                                           const std::vector<std::string>& unselected_options, bool save_to_project)
{
    PresetCollection& presets = type == Preset::TYPE_PRINT          ? prints :
                                type == Preset::TYPE_SLA_PRINT      ? sla_prints :
                                type == Preset::TYPE_FILAMENT       ? filaments :
                                type == Preset::TYPE_SLA_MATERIAL   ? sla_materials : printers;

    // if we want to save just some from selected options
    if (!unselected_options.empty()) {
        // revert unselected options to the old values
        presets.get_edited_preset().config.apply_only(presets.get_selected_preset().config, unselected_options);
    }

    // Save the preset into Slic3r::data_dir / presets / section_name / preset_name.ini
    //BBS: add project embedded preset logic
    //presets.save_current_preset(new_name);
    presets.save_current_preset(new_name, false, save_to_project);
    // Mark the print & filament enabled if they are compatible with the currently selected preset.
    // If saving the preset changes compatibility with other presets, keep the now incompatible dependent presets selected, however with a "red flag" icon showing that they are no more compatible.
    update_compatible(PresetSelectCompatibleType::Never);

    if (type == Preset::TYPE_FILAMENT) {
        // synchronize the first filament presets.
        set_filament_preset(0, filaments.get_selected_preset_name());
    }
}

void PresetBundle::load_installed_filaments(AppConfig &config)
{
    //if (! config.has_section(AppConfig::SECTION_FILAMENTS)
    //    || config.get_section(AppConfig::SECTION_FILAMENTS).empty()) {
        // Compatibility with the PrusaSlicer 2.1.1 and older, where the filament profiles were not installable yet.
        // Find all filament profiles, which are compatible with installed printers, and act as if these filament profiles
        // were installed.
        std::unordered_set<const Preset*> compatible_filaments;
        for (const Preset &printer : printers)
            if (printer.is_visible && printer.printer_technology() == ptFFF && printer.vendor && (!printer.vendor->models.empty())) {
                bool add_default_materials = true;
                if (config.has_section(AppConfig::SECTION_FILAMENTS))
                {
                    const std::map<std::string, std::string>& installed_filament = config.get_section(AppConfig::SECTION_FILAMENTS);
                    for (auto filament_iter : installed_filament)
                    {
                        Preset* filament = filaments.find_preset(filament_iter.first, false, true);
                        if (filament && is_compatible_with_printer(PresetWithVendorProfile(*filament, filament->vendor), PresetWithVendorProfile(printer, printer.vendor)))
                        {

                            //already has compatible filament
                            add_default_materials = false;
                            break;
                        }
                    }
                }

                if (!add_default_materials)
                    continue;

                const VendorProfile::PrinterModel *printer_model = PresetUtils::system_printer_model(printer);
                if (!printer_model) {
                    BOOST_LOG_TRIVIAL(warning) << __FUNCTION__ << boost::format(": can not find printer_model for printer %1%")%printer.name;
                    continue;
                }
                for (auto default_filament: printer_model->default_materials)
                {
                    Preset* filament = filaments.find_preset(default_filament, false, true);
                    if (filament && filament->is_system)
                        compatible_filaments.insert(filament);
                }
                //const PresetWithVendorProfile printer_with_vendor_profile = printers.get_preset_with_vendor_profile(printer);
                //for (const Preset &filament : filaments)
                //  if (filament.is_system && is_compatible_with_printer(filaments.get_preset_with_vendor_profile(filament), printer_with_vendor_profile))
                //      compatible_filaments.insert(&filament);
            }
        // and mark these filaments as installed, therefore this code will not be executed at the next start of the application.
        for (const auto &filament: compatible_filaments)
            config.set(AppConfig::SECTION_FILAMENTS, filament->name, "true");
    //}

    for (auto &preset : filaments)
        preset.set_visible_from_appconfig(config);
}

void PresetBundle::load_installed_sla_materials(AppConfig &config)
{
    if (! config.has_section(AppConfig::SECTION_MATERIALS)) {
        std::unordered_set<const Preset*> comp_sla_materials;
		// Compatibility with the PrusaSlicer 2.1.1 and older, where the SLA material profiles were not installable yet.
		// Find all SLA material profiles, which are compatible with installed printers, and act as if these SLA material profiles
		// were installed.
        for (const Preset &printer : printers)
            if (printer.is_visible && printer.printer_technology() == ptSLA) {
				const PresetWithVendorProfile printer_with_vendor_profile = printers.get_preset_with_vendor_profile(printer);
				for (const Preset &material : sla_materials)
					if (material.is_system && is_compatible_with_printer(sla_materials.get_preset_with_vendor_profile(material), printer_with_vendor_profile))
						comp_sla_materials.insert(&material);
			}
		// and mark these SLA materials as installed, therefore this code will not be executed at the next start of the application.
		for (const auto &material: comp_sla_materials)
            config.set(AppConfig::SECTION_MATERIALS, material->name, "true");
    }

    for (auto &preset : sla_materials)
        preset.set_visible_from_appconfig(config);
}

void PresetBundle::update_selections(AppConfig &config)
{
    std::string initial_printer_profile_name    = printers.get_selected_preset_name();
    // Orca: load from orca_presets
    std::string initial_print_profile_name        = config.get_printer_setting(initial_printer_profile_name, PRESET_PRINT_NAME);
    std::string initial_filament_profile_name     = config.get_printer_setting(initial_printer_profile_name, PRESET_FILAMENT_NAME);

    // Selects the profiles, which were selected at the last application close.
    prints.select_preset_by_name_strict(initial_print_profile_name);
    filaments.select_preset_by_name_strict(initial_filament_profile_name);

    // Load the names of the other filament profiles selected for a multi-material printer.
    // Load it even if the current printer technology is SLA.
    // The possibly excessive filament names will be later removed with this->update_multi_material_filament_presets()
    // once the FFF technology gets selected.
    this->filament_presets = { filaments.get_selected_preset_name() };
    for (unsigned int i = 1; i < 1000; ++ i) {
        char name[64];
        sprintf(name, "filament_%02u", i);
        auto f_name = config.get_printer_setting(initial_printer_profile_name, name);
        if (f_name.empty())
            break;
        this->filament_presets.emplace_back(remove_ini_suffix(f_name));
    }
    std::vector<std::string> filament_colors;
    auto f_colors = config.get_printer_setting(initial_printer_profile_name, "filament_colors");
    if (!f_colors.empty()) {
        boost::algorithm::split(filament_colors, f_colors, boost::algorithm::is_any_of(","));
    }
    filament_colors.resize(filament_presets.size(), "#26A69A");
    project_config.option<ConfigOptionStrings>("filament_colour")->values = filament_colors;
    std::vector<std::string> matrix;
    if (config.has_printer_setting(initial_printer_profile_name, "flush_volumes_matrix")) {
        boost::algorithm::split(matrix, config.get_printer_setting(initial_printer_profile_name, "flush_volumes_matrix"), boost::algorithm::is_any_of("|"));
        auto flush_volumes_matrix = matrix | boost::adaptors::transformed(boost::lexical_cast<double, std::string>);
        project_config.option<ConfigOptionFloats>("flush_volumes_matrix")->values = std::vector<double>(flush_volumes_matrix.begin(), flush_volumes_matrix.end());
    }
    if (config.has_printer_setting(initial_printer_profile_name, "flush_volumes_vector")) {
        boost::algorithm::split(matrix, config.get_printer_setting(initial_printer_profile_name, "flush_volumes_vector"), boost::algorithm::is_any_of("|"));
        auto flush_volumes_vector = matrix | boost::adaptors::transformed(boost::lexical_cast<double, std::string>);
        project_config.option<ConfigOptionFloats>("flush_volumes_vector")->values = std::vector<double>(flush_volumes_vector.begin(), flush_volumes_vector.end());
    }
    if (config.has("app", "flush_multiplier")) {
        std::string str_flush_multiplier = config.get("app", "flush_multiplier");
        if (!str_flush_multiplier.empty())
            project_config.option<ConfigOptionFloat>("flush_multiplier")->set(new ConfigOptionFloat(std::stof(str_flush_multiplier)));
    }

    // Update visibility of presets based on their compatibility with the active printer.
    // Always try to select a compatible print and filament preset to the current printer preset,
    // as the application may have been closed with an active "external" preset, which does not
    // exist.
    this->update_compatible(PresetSelectCompatibleType::Always);
    this->update_multi_material_filament_presets();

    std::string first_visible_filament_name;
    for (auto & fp : filament_presets) {
        if (auto it = filaments.find_preset_internal(fp); it == filaments.end() || !it->is_visible || !it->is_compatible) {
            if (first_visible_filament_name.empty())
                first_visible_filament_name = filaments.first_compatible().name;
            fp = first_visible_filament_name;
        }
    }

}

// Load selections (current print, current filaments, current printer) from config.ini
// This is done on application start up or after updates are applied.
void PresetBundle::load_selections(AppConfig &config, const PresetPreferences& preferred_selection/* = PresetPreferences()*/)
{
    BOOST_LOG_TRIVIAL(debug) << __FUNCTION__ << boost::format(": enter, preferred printer_model_id %1%")%preferred_selection.printer_model_id;
	// Update visibility of presets based on application vendor / model / variant configuration.
	this->load_installed_printers(config);

    // Update visibility of filament and sla material presets
    this->load_installed_filaments(config);
    this->load_installed_sla_materials(config);

    // Parse the initial print / filament / printer profile names.
    // std::string initial_sla_print_profile_name    = remove_ini_suffix(config.get("presets", PRESET_SLA_PRINT_NAME));
    // std::string initial_sla_material_profile_name = remove_ini_suffix(config.get("presets", PRESET_SLA_MATERIALS_NAME));
	std::string initial_printer_profile_name      = remove_ini_suffix(config.get("presets", PRESET_PRINTER_NAME));

    // Activate print / filament / printer profiles from either the config,
    // or from the preferred_model_id suggestion passed in by ConfigWizard.
    // If the printer profile enumerated by the config are not visible, select an alternate preset.
    // Do not select alternate profiles for the print / filament profiles as those presets
    // will be selected by the following call of this->update_compatible(PresetSelectCompatibleType::Always).

    const Preset *initial_printer = printers.find_preset(initial_printer_profile_name);
    // If executed due to a Config Wizard update, preferred_printer contains the first newly installed printer, otherwise nullptr.
    const Preset *preferred_printer = printers.find_system_preset_by_model_and_variant(preferred_selection.printer_model_id, preferred_selection.printer_variant);
    printers.select_preset_by_name(preferred_printer ? preferred_printer->name : initial_printer_profile_name, true);
    CNumericLocalesSetter locales_setter;

    // Orca: load from orca_presets
    // const auto os_presets = config.get_machine_settings(initial_printer_profile_name);
    std::string initial_print_profile_name        = config.get_printer_setting(initial_printer_profile_name, PRESET_PRINT_NAME);
    std::string initial_filament_profile_name     = config.get_printer_setting(initial_printer_profile_name, PRESET_FILAMENT_NAME);

    //BBS: set default print/filament profiles to BBL's default setting
    if (preferred_printer)
    {
        const std::string& prefered_print_profile = preferred_printer->config.opt_string("default_print_profile");
        if ((!initial_print_profile_name.compare("Default Setting")) && (prefered_print_profile.size() > 0))
            initial_print_profile_name = prefered_print_profile;

        const std::vector<std::string>& prefered_filament_profiles = preferred_printer->config.option<ConfigOptionStrings>("default_filament_profile")->values;
        if ((!initial_filament_profile_name.compare("Default Filament")) && (prefered_filament_profiles.size() > 0))
            initial_filament_profile_name = prefered_filament_profiles[0];
    }

    // Selects the profile, leaves it to -1 if the initial profile name is empty or if it was not found.
    prints.select_preset_by_name_strict(initial_print_profile_name);
    filaments.select_preset_by_name_strict(initial_filament_profile_name);
	// sla_prints.select_preset_by_name_strict(initial_sla_print_profile_name);
    // sla_materials.select_preset_by_name_strict(initial_sla_material_profile_name);

    // Load the names of the other filament profiles selected for a multi-material printer.
    // Load it even if the current printer technology is SLA.
    // The possibly excessive filament names will be later removed with this->update_multi_material_filament_presets()
    // once the FFF technology gets selected.
    this->filament_presets = { filaments.get_selected_preset_name() };
    for (unsigned int i = 1; i < 1000; ++ i) {
        char name[64];
        sprintf(name, "filament_%02u", i);
        auto f_name = config.get_printer_setting(initial_printer_profile_name, name);
        if (f_name.empty())
            break;
        this->filament_presets.emplace_back(remove_ini_suffix(f_name));
    }
    std::vector<std::string> filament_colors;
    auto f_colors = config.get_printer_setting(initial_printer_profile_name, "filament_colors");
    if (!f_colors.empty()) {
        boost::algorithm::split(filament_colors, f_colors, boost::algorithm::is_any_of(","));
    }
    filament_colors.resize(filament_presets.size(), "#26A69A");
    project_config.option<ConfigOptionStrings>("filament_colour")->values = filament_colors;
    std::vector<std::string> matrix;
    if (config.has_printer_setting(initial_printer_profile_name, "flush_volumes_matrix")) {
        boost::algorithm::split(matrix, config.get_printer_setting(initial_printer_profile_name, "flush_volumes_matrix"), boost::algorithm::is_any_of("|"));
        auto flush_volumes_matrix = matrix | boost::adaptors::transformed(boost::lexical_cast<double, std::string>);
        project_config.option<ConfigOptionFloats>("flush_volumes_matrix")->values = std::vector<double>(flush_volumes_matrix.begin(), flush_volumes_matrix.end());
    }
    if (config.has_printer_setting(initial_printer_profile_name, "flush_volumes_vector")) {
        boost::algorithm::split(matrix, config.get_printer_setting(initial_printer_profile_name, "flush_volumes_vector"), boost::algorithm::is_any_of("|"));
        auto flush_volumes_vector = matrix | boost::adaptors::transformed(boost::lexical_cast<double, std::string>);
        project_config.option<ConfigOptionFloats>("flush_volumes_vector")->values = std::vector<double>(flush_volumes_vector.begin(), flush_volumes_vector.end());
    }
    if (config.has("app", "flush_multiplier")) {
        std::string str_flush_multiplier = config.get("app", "flush_multiplier");
        if (!str_flush_multiplier.empty())
            project_config.option<ConfigOptionFloat>("flush_multiplier")->set(new ConfigOptionFloat(std::stof(str_flush_multiplier)));
    }

    // Update visibility of presets based on their compatibility with the active printer.
    // Always try to select a compatible print and filament preset to the current printer preset,
    // as the application may have been closed with an active "external" preset, which does not
    // exist.
    this->update_compatible(PresetSelectCompatibleType::Always);
    this->update_multi_material_filament_presets();

    if (initial_printer != nullptr && (preferred_printer == nullptr || initial_printer == preferred_printer)) {
        // Don't run the following code, as we want to activate default filament / SLA material profiles when installing and selecting a new printer.
        // Only run this code if just a filament / SLA material was installed by Config Wizard for an active Printer.
        auto printer_technology = printers.get_selected_preset().printer_technology();
        if (printer_technology == ptFFF && ! preferred_selection.filament.empty()) {
            std::string preferred_preset_name = get_preset_name_by_alias(Preset::Type::TYPE_FILAMENT, preferred_selection.filament);
            if (auto it = filaments.find_preset_internal(preferred_preset_name);
                it != filaments.end() && (it->name == preferred_preset_name ) && it->is_visible && it->is_compatible) {
                filaments.select_preset_by_name_strict(preferred_preset_name);
                this->filament_presets.front() = filaments.get_selected_preset_name();
            }
        } else if (printer_technology == ptSLA && ! preferred_selection.sla_material.empty()) {
            std::string preferred_preset_name = get_preset_name_by_alias(Preset::Type::TYPE_SLA_MATERIAL, preferred_selection.sla_material);
            if (auto it = sla_materials.find_preset_internal(preferred_preset_name);
                it != sla_materials.end() && it->is_visible && it->is_compatible)
                sla_materials.select_preset_by_name_strict(preferred_preset_name);
        }
    }

    std::string first_visible_filament_name;
    for (auto & fp : filament_presets) {
        if (auto it = filaments.find_preset_internal(fp); it == filaments.end() || !it->is_visible || !it->is_compatible) {
            if (first_visible_filament_name.empty())
                first_visible_filament_name = filaments.first_compatible().name;
            fp = first_visible_filament_name;
        }
    }

    // Parse the initial physical printer name.
    std::string initial_physical_printer_name = remove_ini_suffix(config.get("presets", "physical_printer"));

    // Activate physical printer from the config
    if (!initial_physical_printer_name.empty())
        physical_printers.select_printer(initial_physical_printer_name);

    BOOST_LOG_TRIVIAL(debug) << __FUNCTION__ << boost::format(": finished, preferred printer_model_id %1%")%preferred_selection.printer_model_id;
}

// Export selections (current print, current filaments, current printer) into config.ini
//BBS: change directories by design
void PresetBundle::export_selections(AppConfig &config)
{
	assert(this->printers.get_edited_preset().printer_technology() != ptFFF || filament_presets.size() >= 1);
	//assert(this->printers.get_edited_preset().printer_technology() != ptFFF || filament_presets.size() > 1 || filaments.get_selected_preset_name() == filament_presets.front());
    config.clear_section("presets");
    auto printer_name = printers.get_selected_preset_name();
    config.set("presets", PRESET_PRINTER_NAME, printer_name);

    config.clear_printer_settings(printer_name);
    config.set_printer_setting(printer_name, PRESET_PRINTER_NAME, printer_name);
    config.set_printer_setting(printer_name, PRESET_PRINT_NAME, prints.get_selected_preset_name());
    config.set_printer_setting(printer_name, PRESET_FILAMENT_NAME,     filament_presets.front());
    config.set_printer_setting(printer_name, "curr_bed_type", config.get("curr_bed_type"));
    for (unsigned i = 1; i < filament_presets.size(); ++i) {
        char name[64];
        assert(!filament_presets[i].empty());
        sprintf(name, "filament_%02u", i);
        config.set_printer_setting(printer_name, name, filament_presets[i]);
    }
    CNumericLocalesSetter locales_setter;
    std::string           filament_colors = boost::algorithm::join(project_config.option<ConfigOptionStrings>("filament_colour")->values, ",");
    config.set_printer_setting(printer_name, "filament_colors", filament_colors);
    std::string flush_volumes_matrix = boost::algorithm::join(project_config.option<ConfigOptionFloats>("flush_volumes_matrix")->values |
                                                             boost::adaptors::transformed(static_cast<std::string (*)(double)>(std::to_string)),
                                                         "|");
    config.set_printer_setting(printer_name, "flush_volumes_matrix", flush_volumes_matrix);
    std::string flush_volumes_vector = boost::algorithm::join(project_config.option<ConfigOptionFloats>("flush_volumes_vector")->values |
                                                             boost::adaptors::transformed(static_cast<std::string (*)(double)>(std::to_string)),
                                                         "|");
    config.set_printer_setting(printer_name, "flush_volumes_vector", flush_volumes_vector);


    auto flush_multi_opt = project_config.option<ConfigOptionFloat>("flush_multiplier");
    config.set("flush_multiplier", std::to_string(flush_multi_opt ? flush_multi_opt->getFloat() : 1.0f));
    // BBS
    //config.set("presets", "sla_print",    sla_prints.get_selected_preset_name());
    //config.set("presets", "sla_material", sla_materials.get_selected_preset_name());
    //config.set("presets", "physical_printer", physical_printers.get_selected_full_printer_name());
    //BBS: add config related log
    BOOST_LOG_TRIVIAL(debug) << __FUNCTION__ << boost::format(": printer %1%, print %2%, filaments[0] %3% ")%printers.get_selected_preset_name() % prints.get_selected_preset_name() %filament_presets[0];
}

// BBS
void PresetBundle::set_num_filaments(unsigned int n, std::vector<std::string> new_colors) {
    int old_filament_count = this->filament_presets.size();
    if (n > old_filament_count && old_filament_count != 0)
        filament_presets.resize(n, filament_presets.back());
    else {
        filament_presets.resize(n);
    }
    ConfigOptionStrings* filament_color = project_config.option<ConfigOptionStrings>("filament_colour");
    filament_color->resize(n);
    ams_multi_color_filment.resize(n);
    // BBS set new filament color to new_color
    if (old_filament_count < n) {
        if (!new_colors.empty()) {
            for (int i = old_filament_count; i < n; i++) {
                filament_color->values[i] = new_colors[i - old_filament_count];
            }
        }
    }
    update_multi_material_filament_presets();
}
void PresetBundle::set_num_filaments(unsigned int n, std::string new_color)
{
    int old_filament_count = this->filament_presets.size();
    if (n > old_filament_count && old_filament_count != 0)
        filament_presets.resize(n, filament_presets.back());
    else {
        filament_presets.resize(n);
    }

    ConfigOptionStrings* filament_color = project_config.option<ConfigOptionStrings>("filament_colour");
    filament_color->resize(n);
    ams_multi_color_filment.resize(n);

    //BBS set new filament color to new_color
    if (old_filament_count < n) {
        if (!new_color.empty()) {
            for (int i = old_filament_count; i < n; i++) {
                filament_color->values[i] = new_color;
            }
        }
    }

    update_multi_material_filament_presets();
}

unsigned int PresetBundle::sync_ams_list(unsigned int &unknowns)
{
    std::vector<std::string> filament_presets;
    std::vector<std::string> filament_colors;
    ams_multi_color_filment.clear();
    for (auto &entry : filament_ams_list) {
        auto & ams = entry.second;
        auto filament_id = ams.opt_string("filament_id", 0u);
        auto filament_color = ams.opt_string("filament_colour", 0u);
        auto filament_changed = !ams.has("filament_changed") || ams.opt_bool("filament_changed");
        auto filament_multi_color = ams.opt<ConfigOptionStrings>("filament_multi_colors")->values;
        if (filament_id.empty()) continue;
        if (!filament_changed && this->filament_presets.size() > filament_presets.size()) {
            filament_presets.push_back(this->filament_presets[filament_presets.size()]);
            filament_colors.push_back(filament_color);
            ams_multi_color_filment.push_back(filament_multi_color);
            continue;
        }
<<<<<<< HEAD
        const int spoolman_spool_id = ams.opt_int("spoolman_spool_id", 0u);

        auto find_preset = [&](bool user_only, bool by_spool_id) {
=======
        auto find_preset_by_id = [&](bool user_only) {
>>>>>>> 3c657ffe
            return std::find_if(filaments.begin(), filaments.end(), [&](auto &f) {
                if (!f.is_compatible)
                    return false;
                if (user_only && !f.is_user())
                    return false;
<<<<<<< HEAD
                if (by_spool_id)
                    return spoolman_spool_id > 0 &&
                           f.config.opt_int("spoolman_spool_id", 0) == spoolman_spool_id;
=======
>>>>>>> 3c657ffe
                return f.filament_id == filament_id;
            });
        };

<<<<<<< HEAD
        auto iter = filaments.end();
        if (spoolman_spool_id > 0) {
            iter = find_preset(true, true);
            if (iter == filaments.end())
                iter = find_preset(false, true);
        }
        if (iter == filaments.end()) {
            iter = find_preset(true, false);
            if (iter == filaments.end())
                iter = find_preset(false, false);
        }
=======
        auto iter = find_preset_by_id(true);
        if (iter == filaments.end())
            iter = find_preset_by_id(false);
>>>>>>> 3c657ffe
        if (iter == filaments.end()) {
            BOOST_LOG_TRIVIAL(warning) << __FUNCTION__ << boost::format(": filament_id %1% not found or system or compatible") % filament_id;
            auto filament_type = ams.opt_string("filament_type", 0u);
            if (!filament_type.empty()) {
                filament_type = "Generic " + filament_type;
                iter = std::find_if(filaments.begin(), filaments.end(), [&filament_type](auto &f) {
                    return f.is_compatible && f.is_system
                        && boost::algorithm::starts_with(f.name, filament_type);
                });
            }
            if (iter == filaments.end()) {
                // Prefer old selection
                if (filament_presets.size() < this->filament_presets.size()) {
                    filament_presets.push_back(this->filament_presets[filament_presets.size()]);
                    filament_colors.push_back(filament_color);
                    ++unknowns;
                    continue;
                }
                iter = std::find_if(filaments.begin(), filaments.end(), [&filament_type](auto &f) {
                        return f.is_compatible && f.is_system;
                });
                if (iter == filaments.end())
                    continue;
            }
            ++unknowns;
            filament_id = iter->filament_id;
        }
        filament_presets.push_back(iter->name);
        filament_colors.push_back(filament_color);
        ams_multi_color_filment.push_back(filament_multi_color);
    }
    if (filament_presets.empty())
        return 0;
    this->filament_presets = filament_presets;
    ConfigOptionStrings *filament_color = project_config.option<ConfigOptionStrings>("filament_colour");
    filament_color->resize(filament_presets.size());
    filament_color->values = filament_colors;
    update_multi_material_filament_presets();
    return filament_presets.size();
}

void PresetBundle::set_calibrate_printer(std::string name)
{
    if (name.empty()) {
        calibrate_filaments.clear();
        return;
    }
    if (!name.empty())
        calibrate_printer = printers.find_preset(name);
    const Preset &                printer_preset = calibrate_printer ? *calibrate_printer : printers.get_edited_preset();
    const PresetWithVendorProfile active_printer = printers.get_preset_with_vendor_profile(printer_preset);
    DynamicPrintConfig            config;
    config.set_key_value("printer_preset", new ConfigOptionString(active_printer.preset.name));
    const ConfigOption *opt = active_printer.preset.config.option("nozzle_diameter");
    if (opt) config.set_key_value("num_extruders", new ConfigOptionInt((int) static_cast<const ConfigOptionFloats *>(opt)->values.size()));
    calibrate_filaments.clear();
    for (size_t i = filaments.num_default_presets(); i < filaments.size(); ++i) {
        const Preset &                preset                          = filaments.m_presets[i];
        const PresetWithVendorProfile this_preset_with_vendor_profile = filaments.get_preset_with_vendor_profile(preset);
        bool                          is_compatible                   = is_compatible_with_printer(this_preset_with_vendor_profile, active_printer, &config);
        if (is_compatible) calibrate_filaments.insert(&preset);
    }
}

std::set<std::string> PresetBundle::get_printer_names_by_printer_type_and_nozzle(const std::string &printer_type, std::string nozzle_diameter_str)
{
    std::set<std::string> printer_names;
    if ("0.0" == nozzle_diameter_str || nozzle_diameter_str.empty()) {
        nozzle_diameter_str = "0.4";
    }
    std::ostringstream    stream;

    for (auto printer_it = this->printers.begin(); printer_it != this->printers.end(); printer_it++) {
        if (!printer_it->is_system) continue;

        ConfigOption *      printer_model_opt = printer_it->config.option("printer_model");
        ConfigOptionString *printer_model_str = dynamic_cast<ConfigOptionString *>(printer_model_opt);
        if (!printer_model_str) continue;

        // use printer_model as printer type
        if (printer_model_str->value != printer_type) continue;

        if (printer_it->name.find(nozzle_diameter_str) != std::string::npos) printer_names.insert(printer_it->name);
    }

    assert(printer_names.size() == 1);

    for (auto& printer_name : printer_names) {
        BOOST_LOG_TRIVIAL(info) << __FUNCTION__ << " " << __LINE__ << " printer name: " << printer_name;
    }

    return printer_names;
}

bool PresetBundle::check_filament_temp_equation_by_printer_type_and_nozzle_for_mas_tray(
    const std::string &printer_type, std::string& nozzle_diameter_str, std::string &setting_id, std::string &tag_uid, std::string &nozzle_temp_min, std::string &nozzle_temp_max, std::string& preset_setting_id)
{
    bool is_equation = true;

    std::map<std::string, std::vector<Preset const *>> filament_list = filaments.get_filament_presets();
    std::set<std::string> printer_names       = get_printer_names_by_printer_type_and_nozzle(printer_type, nozzle_diameter_str);

    for (const Preset *preset : filament_list.find(setting_id)->second) {
        if (tag_uid == "0" || (tag_uid.size() == 16 && tag_uid.substr(12, 2) == "01")) continue;
        if (preset && !preset->is_user()) continue;
        ConfigOption *       printer_opt  = const_cast<Preset *>(preset)->config.option("compatible_printers");
        ConfigOptionStrings *printer_strs = dynamic_cast<ConfigOptionStrings *>(printer_opt);
        bool                 compared = false;
        for (const std::string &printer_str : printer_strs->values) {
            if (printer_names.find(printer_str) != printer_names.end()) {
                BOOST_LOG_TRIVIAL(info) << __FUNCTION__ << " " << __LINE__ << "nozzle temp matching: preset name: " << preset->name << " printer name: " << printer_str;
                // Compare only once
                if (!compared) {
                    compared                        = true;
                    bool          min_temp_equation = false, max_temp_equation = false;
                    int           min_nozzle_temp = std::stoi(nozzle_temp_min);
                    int           max_nozzle_temp = std::stoi(nozzle_temp_max);
                    ConfigOption *opt_min         = const_cast<Preset *>(preset)->config.option("nozzle_temperature_range_low");
                    if (opt_min) {
                        ConfigOptionInts *opt_min_ints = dynamic_cast<ConfigOptionInts *>(opt_min);
                        min_nozzle_temp                = opt_min_ints->get_at(0);
                        if (std::to_string(min_nozzle_temp) == nozzle_temp_min)
                            min_temp_equation = true;
                        else {
                            BOOST_LOG_TRIVIAL(info) << "tray min temp: " << nozzle_temp_min << " preset min temp: " << min_nozzle_temp;
                            nozzle_temp_min = std::to_string(min_nozzle_temp);
                        }
                    }
                    ConfigOption *opt_max = const_cast<Preset *>(preset)->config.option("nozzle_temperature_range_high");
                    if (opt_max) {
                        ConfigOptionInts *opt_max_ints = dynamic_cast<ConfigOptionInts *>(opt_max);
                        max_nozzle_temp                = opt_max_ints->get_at(0);
                        if (std::to_string(max_nozzle_temp) == nozzle_temp_max)
                            max_temp_equation = true;
                        else {
                            BOOST_LOG_TRIVIAL(info) << "tray max temp: " << nozzle_temp_max << " preset min temp: " << max_nozzle_temp;
                            nozzle_temp_max = std::to_string(max_nozzle_temp);
                        }
                    }
                    if (min_temp_equation && max_temp_equation) {
                        BOOST_LOG_TRIVIAL(info) << __FUNCTION__ << " " << __LINE__ << "Determine if the temperature has changed: no changed";
                    } else {
                        BOOST_LOG_TRIVIAL(info) << __FUNCTION__ << " " << __LINE__ << "Determine if the temperature has changed: has changed";
                        preset_setting_id = preset->setting_id;
                        is_equation = false;
                    }
                } else {
                    assert(false);
                }
            }
        }
    }
    return is_equation;
}

//BBS: check whether this is the only edited filament
bool PresetBundle::is_the_only_edited_filament(unsigned int filament_index)
{
    int n = this->filament_presets.size();
    if (filament_index >= n)
        return false;

    std::string name = this->filament_presets[filament_index];
    Preset& edited_preset = this->filaments.get_edited_preset();
    if (edited_preset.name != name)
        return false;

    int index = 0;
    while (index < n)
    {
        if (index == filament_index) {
            index ++;
            continue;
        }
        std::string filament_preset = this->filament_presets[index];
        if (edited_preset.name == filament_preset)
            return false;
        else
            index ++;
    }
    return true;
}

DynamicPrintConfig PresetBundle::full_config() const
{
    return (this->printers.get_edited_preset().printer_technology() == ptFFF) ?
        this->full_fff_config() :
        this->full_sla_config();
}

DynamicPrintConfig PresetBundle::full_config_secure() const
{
    DynamicPrintConfig config = this->full_config();
    //FIXME legacy, the keys should not be there after conversion to a Physical Printer profile.
    config.erase("print_host");
    config.erase("print_host_webui");
    config.erase("printhost_apikey");
    config.erase("printhost_cafile");    
    config.erase("printhost_user");    
    config.erase("printhost_password");    
    config.erase("printhost_port");
    return config;
}

const std::set<std::string> ignore_settings_list ={
    "inherits",
    "print_settings_id", "filament_settings_id", "printer_settings_id"
};

DynamicPrintConfig PresetBundle::full_fff_config() const
{
    DynamicPrintConfig out;
    out.apply(FullPrintConfig::defaults());
    out.apply(this->prints.get_edited_preset().config);
    // Add the default filament preset to have the "filament_preset_id" defined.
	out.apply(this->filaments.default_preset().config);
	out.apply(this->printers.get_edited_preset().config);
    out.apply(this->project_config);

    // BBS
    size_t  num_filaments = this->filament_presets.size();
    auto* extruder_diameter = dynamic_cast<const ConfigOptionFloats*>(out.option("nozzle_diameter"));
    // Collect the "compatible_printers_condition" and "inherits" values over all presets (print, filaments, printers) into a single vector.
    std::vector<std::string> compatible_printers_condition;
    std::vector<std::string> compatible_prints_condition;
    std::vector<std::string> inherits;
    std::vector<std::string> filament_ids;
    std::vector<std::string> print_compatible_printers;
    //BBS: add logic for settings check between different system presets
    std::vector<std::string> different_settings;
    std::vector<double> filament_remaining_weight;
    std::vector<double> filament_remaining_length;
    std::string different_print_settings, different_printer_settings;
    compatible_printers_condition.emplace_back(this->prints.get_edited_preset().compatible_printers_condition());

    const ConfigOptionStrings* compatible_printers =  (const_cast<PresetBundle*>(this))->prints.get_edited_preset().config.option<ConfigOptionStrings>("compatible_printers", false);
    if (compatible_printers)
        print_compatible_printers = compatible_printers->values;
    //BBS: add logic for settings check between different system presets
    std::string print_inherits = this->prints.get_edited_preset().inherits();
    inherits                     .emplace_back(print_inherits);
    const Preset* print_parent_preset =  this->prints.get_selected_preset_parent();
    if (print_parent_preset) {
        std::vector<std::string> dirty_options = this->prints.dirty_options_without_option_list(&(this->prints.get_edited_preset()), print_parent_preset, ignore_settings_list, false);
        if (!dirty_options.empty()) {
            different_print_settings = Slic3r::escape_strings_cstyle(dirty_options);
        }
    }
    different_settings.emplace_back(different_print_settings);

    if (num_filaments <= 1) {
        out.apply(this->filaments.get_edited_preset().config);
        compatible_printers_condition.emplace_back(this->filaments.get_edited_preset().compatible_printers_condition());
        compatible_prints_condition  .emplace_back(this->filaments.get_edited_preset().compatible_prints_condition());
        filament_remaining_weight.emplace_back(this->filaments.get_edited_preset().spoolman_statistics->remaining_weight);
        filament_remaining_length.emplace_back(this->filaments.get_edited_preset().spoolman_statistics->remaining_length);
        //BBS: add logic for settings check between different system presets
        //std::string filament_inherits = this->filaments.get_edited_preset().inherits();
        std::string current_preset_name = this->filament_presets[0];
        const Preset* preset = this->filaments.find_preset(current_preset_name, true);
        std::string filament_inherits = preset->inherits();
        inherits                     .emplace_back(filament_inherits);
        filament_ids.emplace_back(this->filaments.get_edited_preset().filament_id);

        std::string different_filament_settings;
        const Preset* filament_parent_preset =  this->filaments.get_selected_preset_parent();
        if (filament_parent_preset) {
            std::vector<std::string> dirty_options = this->filaments.dirty_options_without_option_list(&(this->filaments.get_edited_preset()), filament_parent_preset, ignore_settings_list, false);
            if (!dirty_options.empty()) {
                different_filament_settings = Slic3r::escape_strings_cstyle(dirty_options);
            }
        }

        different_settings.emplace_back(different_filament_settings);
    } else {
        // Retrieve filament presets and build a single config object for them.
        // First collect the filament configurations based on the user selection of this->filament_presets.
        // Here this->filaments.find_preset() and this->filaments.first_visible() return the edited copy of the preset if active.
        std::vector<const DynamicPrintConfig*> filament_configs;
        std::vector<const Preset*> filament_presets;
        for (const std::string& filament_preset_name : this->filament_presets) {
            const Preset* preset = this->filaments.find_preset(filament_preset_name, true);
            filament_presets.emplace_back(preset);
            filament_configs.emplace_back(&(preset->config));
        }
        while (filament_configs.size() < num_filaments) {
            const Preset* preset = &this->filaments.first_visible();
            filament_presets.emplace_back(preset);
            filament_configs.emplace_back(&(preset->config));
        }
        for (int index = 0; index < num_filaments; index++) {
            const DynamicPrintConfig *cfg = filament_configs[index];
            const Preset *preset = filament_presets[index];
            // The compatible_prints/printers_condition() returns a reference to configuration key, which may not yet exist.
            DynamicPrintConfig &cfg_rw = *const_cast<DynamicPrintConfig*>(cfg);
            compatible_printers_condition.emplace_back(Preset::compatible_printers_condition(cfg_rw));
            compatible_prints_condition  .emplace_back(Preset::compatible_prints_condition(cfg_rw));
            filament_remaining_weight.emplace_back(preset->spoolman_statistics->remaining_weight);
            filament_remaining_length.emplace_back(preset->spoolman_statistics->remaining_length);

            //BBS: add logic for settings check between different system presets
            std::string filament_inherits = Preset::inherits(cfg_rw);
            inherits                     .emplace_back(filament_inherits);
            filament_ids.emplace_back(preset->filament_id);
            std::string different_filament_settings;

            const Preset* filament_parent_preset = nullptr;
            if (preset->is_system || preset->is_default) {
                bool is_selected = this->filaments.get_selected_preset_name() == preset->name;
                if (is_selected) {
                    //use the real preset
                    filament_parent_preset = const_cast<PresetBundle*>(this)->filaments.find_preset(preset->name, false, true);
                }
                else {
                    filament_parent_preset = preset;
                }
            }
            else if (!filament_inherits.empty())
                filament_parent_preset =  const_cast<PresetBundle*>(this)->filaments.find_preset(filament_inherits, false, true);

            if (filament_parent_preset) {
                std::vector<std::string> dirty_options = cfg_rw.diff(filament_parent_preset->config);
                if (!dirty_options.empty()) {
                    auto iter = dirty_options.begin();
                    while (iter != dirty_options.end()) {
                        if (ignore_settings_list.find(*iter) != ignore_settings_list.end()) {
                            iter = dirty_options.erase(iter);
                        }
                        else {
                            ++iter;
                        }
                    }
                    different_filament_settings = Slic3r::escape_strings_cstyle(dirty_options);
                }
            }

            different_settings.emplace_back(different_filament_settings);
        }

        // loop through options and apply them to the resulting config.
        for (const t_config_option_key &key : this->filaments.default_preset().config.keys()) {
			if (key == "compatible_prints" || key == "compatible_printers")
				continue;
            // Get a destination option.
            ConfigOption *opt_dst = out.option(key, false);
            if (opt_dst->is_scalar()) {
                // Get an option, do not create if it does not exist.
                const ConfigOption *opt_src = filament_configs.front()->option(key);
                if (opt_src != nullptr)
                    opt_dst->set(opt_src);
            } else {
                // BBS
                ConfigOptionVectorBase* opt_vec_dst = static_cast<ConfigOptionVectorBase*>(opt_dst);
                {
                    std::vector<const ConfigOption*> filament_opts(num_filaments, nullptr);
                    // Setting a vector value from all filament_configs.
                    for (size_t i = 0; i < filament_opts.size(); ++i)
                        filament_opts[i] = filament_configs[i]->option(key);
                    opt_vec_dst->set(filament_opts);
                }
            }
        }
    }

    //BBS: add logic for settings check between different system presets
    std::string printer_inherits = this->printers.get_edited_preset().inherits();
    // Don't store the "compatible_printers_condition" for the printer profile, there is none.
    inherits                     .emplace_back(printer_inherits);
    const Preset* printer_parent_preset =  this->printers.get_selected_preset_parent();
    if (printer_parent_preset) {
        std::vector<std::string> dirty_options = this->printers.dirty_options_without_option_list(&(this->printers.get_edited_preset()), printer_parent_preset, ignore_settings_list, false);
        if (!dirty_options.empty()) {
            different_printer_settings = Slic3r::escape_strings_cstyle(dirty_options);
        }
    }
    different_settings.emplace_back(different_printer_settings);

    // These value types clash between the print and filament profiles. They should be renamed.
    out.erase("compatible_prints");
    out.erase("compatible_prints_condition");
    out.erase("compatible_printers");
    out.erase("compatible_printers_condition");
    out.erase("inherits");
    //BBS: add logic for settings check between different system presets
    out.erase("different_settings_to_system");

    static const char* keys[] = {"support_filament", "support_interface_filament", "wipe_tower_filament"};
    for (size_t i = 0; i < sizeof(keys) / sizeof(keys[0]); ++ i) {
        std::string key = std::string(keys[i]);
        auto *opt = dynamic_cast<ConfigOptionInt*>(out.option(key, false));
        assert(opt != nullptr);
        opt->value = boost::algorithm::clamp<int>(opt->value, 0, int(num_filaments));
    }

    static const char* keys_1based[] = {"wall_filament", "sparse_infill_filament", "solid_infill_filament"};
    for (size_t i = 0; i < sizeof(keys_1based) / sizeof(keys_1based[0]); ++ i) {
        std::string key = std::string(keys_1based[i]);
        auto *opt = dynamic_cast<ConfigOptionInt*>(out.option(key, false));
        assert(opt != nullptr);
        if(opt->value < 1 || opt->value > int(num_filaments))
            opt->value = 1;
    }
    out.option<ConfigOptionString >("print_settings_id",    true)->value  = this->prints.get_selected_preset_name();
    out.option<ConfigOptionStrings>("filament_settings_id", true)->values = this->filament_presets;
    out.option<ConfigOptionString >("printer_settings_id",  true)->value  = this->printers.get_selected_preset_name();
    out.option<ConfigOptionStrings>("filament_ids", true)->values = filament_ids;
    out.option<ConfigOptionFloats>("filament_remaining_weight", true)->values = filament_remaining_weight;
    out.option<ConfigOptionFloats>("filament_remaining_length", true)->values = filament_remaining_length;

    // Serialize the collected "compatible_printers_condition" and "inherits" fields.
    // There will be 1 + num_exturders fields for "inherits" and 2 + num_extruders for "compatible_printers_condition" stored.
    // The vector will not be stored if all fields are empty strings.
    auto add_if_some_non_empty = [&out](std::vector<std::string> &&values, const std::string &key) {
        bool nonempty = false;
        for (const std::string &v : values)
            if (! v.empty()) {
                nonempty = true;
                break;
            }
        if (nonempty)
            out.set_key_value(key, new ConfigOptionStrings(std::move(values)));
    };
    add_if_some_non_empty(std::move(compatible_printers_condition), "compatible_machine_expression_group");
    add_if_some_non_empty(std::move(compatible_prints_condition),   "compatible_process_expression_group");
    add_if_some_non_empty(std::move(inherits),                      "inherits_group");
    //BBS: add logic for settings check between different system presets
    add_if_some_non_empty(std::move(different_settings),            "different_settings_to_system");
    add_if_some_non_empty(std::move(print_compatible_printers),     "print_compatible_printers");

	out.option<ConfigOptionEnumGeneric>("printer_technology", true)->value = ptFFF;
    return out;
}

DynamicPrintConfig PresetBundle::full_sla_config() const
{
    DynamicPrintConfig out;
    out.apply(SLAFullPrintConfig::defaults());
    out.apply(this->sla_prints.get_edited_preset().config);
    out.apply(this->sla_materials.get_edited_preset().config);
    out.apply(this->printers.get_edited_preset().config);
    // There are no project configuration values as of now, the project_config is reserved for FFF printers.
//    out.apply(this->project_config);

    // Collect the "compatible_printers_condition" and "inherits" values over all presets (sla_prints, sla_materials, printers) into a single vector.
    std::vector<std::string> compatible_printers_condition;
	std::vector<std::string> compatible_prints_condition;
    std::vector<std::string> inherits;
    compatible_printers_condition.emplace_back(this->sla_prints.get_edited_preset().compatible_printers_condition());
	inherits					 .emplace_back(this->sla_prints.get_edited_preset().inherits());
    compatible_printers_condition.emplace_back(this->sla_materials.get_edited_preset().compatible_printers_condition());
	compatible_prints_condition  .emplace_back(this->sla_materials.get_edited_preset().compatible_prints_condition());
    inherits                     .emplace_back(this->sla_materials.get_edited_preset().inherits());
    inherits                     .emplace_back(this->printers.get_edited_preset().inherits());

    // These two value types clash between the print and filament profiles. They should be renamed.
    out.erase("compatible_printers");
    out.erase("compatible_printers_condition");
    out.erase("inherits");

    out.option<ConfigOptionString >("sla_print_settings_id",    true)->value  = this->sla_prints.get_selected_preset_name();
    out.option<ConfigOptionString >("sla_material_settings_id", true)->value  = this->sla_materials.get_selected_preset_name();
    out.option<ConfigOptionString >("printer_settings_id",      true)->value  = this->printers.get_selected_preset_name();

    // Serialize the collected "compatible_printers_condition" and "inherits" fields.
    // There will be 1 + num_exturders fields for "inherits" and 2 + num_extruders for "compatible_printers_condition" stored.
    // The vector will not be stored if all fields are empty strings.
    auto add_if_some_non_empty = [&out](std::vector<std::string> &&values, const std::string &key) {
        bool nonempty = false;
        for (const std::string &v : values)
            if (! v.empty()) {
                nonempty = true;
                break;
            }
        if (nonempty)
            out.set_key_value(key, new ConfigOptionStrings(std::move(values)));
    };
    add_if_some_non_empty(std::move(compatible_printers_condition), "compatible_machine_expression_group");
    add_if_some_non_empty(std::move(compatible_prints_condition),   "compatible_process_expression_group");
    add_if_some_non_empty(std::move(inherits),                      "inherits_group");

	out.option<ConfigOptionEnumGeneric>("printer_technology", true)->value = ptSLA;
	return out;
}

// Load an external config file containing the print, filament and printer presets.
// Instead of a config file, a G-code may be loaded containing the full set of parameters.
// In the future the configuration will likely be read from an AMF file as well.
// If the file is loaded successfully, its print / filament / printer profiles will be activated.
ConfigSubstitutions PresetBundle::load_config_file(const std::string &path, ForwardCompatibilitySubstitutionRule compatibility_rule)
{
	if (is_gcode_file(path)) {
		DynamicPrintConfig config;
        //BBS: add config related logs
        BOOST_LOG_TRIVIAL(debug) << __FUNCTION__ << boost::format(" enter, gcodefile %1%, compatibility_rule %2%")%path %compatibility_rule;
		config.apply(FullPrintConfig::defaults());
        ConfigSubstitutions config_substitutions = config.load_from_gcode_file(path, compatibility_rule);
        Preset::normalize(config);
		load_config_file_config(path, true, std::move(config));
		return config_substitutions;
	}

    //BBS: add config related logs
    BOOST_LOG_TRIVIAL(debug) << __FUNCTION__ << boost::format(" can not load config file %1% not from gcode")%path ;
    throw Slic3r::RuntimeError(std::string("Unknown configuration file: ") + path);
    
    return ConfigSubstitutions{};
}

// Load a config file from a boost property_tree. This is a private method called from load_config_file.
// is_external == false on if called from ConfigWizard
void PresetBundle::load_config_file_config(const std::string &name_or_path, bool is_external, DynamicPrintConfig &&config, Semver file_version, bool selected, bool is_custom_defined)
{
    PrinterTechnology printer_technology = Preset::printer_technology(config);

    auto clear_compatible_printers = [](DynamicPrintConfig& config){
        ConfigOption *opt_compatible = config.optptr("compatible_printers");
        if (opt_compatible != nullptr) {
            assert(opt_compatible->type() == coStrings);
            if (opt_compatible->type() == coStrings)
                static_cast<ConfigOptionStrings*>(opt_compatible)->values.clear();
        }
    };
    clear_compatible_printers(config);

#if 0
    size_t num_extruders = (printer_technology == ptFFF) ?
        std::min(config.option<ConfigOptionFloats>("nozzle_diameter"  )->values.size(),
                 config.option<ConfigOptionFloats>("filament_diameter")->values.size()) :
		// 1 SLA material
        1;
#else
    // BBS: use filament_colour insteadof filament_settings_id, filament_settings_id sometimes is not generated
    size_t num_filaments = config.option<ConfigOptionStrings>("filament_colour")->size();
#endif

    //BBS: add config related logs
    BOOST_LOG_TRIVIAL(debug) << __FUNCTION__ << boost::format(": , name_or_path %1%, is_external %2%, num_filaments %3%") % name_or_path % is_external % num_filaments;
    // Make a copy of the "compatible_machine_expression_group" and "inherits_group" vectors, which
    // accumulate values over all presets (print, filaments, printers).
    // These values will be distributed into their particular presets when loading.
    std::vector<std::string> compatible_printers_condition_values   = std::move(config.option<ConfigOptionStrings>("compatible_machine_expression_group", true)->values);
    std::vector<std::string> compatible_prints_condition_values     = std::move(config.option<ConfigOptionStrings>("compatible_process_expression_group",   true)->values);
    std::vector<std::string> inherits_values                        = std::move(config.option<ConfigOptionStrings>("inherits_group", true)->values);
    std::vector<std::string> filament_ids                           = std::move(config.option<ConfigOptionStrings>("filament_ids", true)->values);
    std::vector<std::string> print_compatible_printers              = std::move(config.option<ConfigOptionStrings>("print_compatible_printers", true)->values);
    //BBS: add different settings check logic
    bool has_different_settings_to_system                           = config.option("different_settings_to_system")?true:false;
    std::vector<std::string> different_values                       = std::move(config.option<ConfigOptionStrings>("different_settings_to_system", true)->values);
    std::string &compatible_printers_condition  = Preset::compatible_printers_condition(config);
    std::string &compatible_prints_condition    = Preset::compatible_prints_condition(config);
    std::string &inherits                       = Preset::inherits(config);
    compatible_printers_condition_values.resize(num_filaments + 2, std::string());
    compatible_prints_condition_values.resize(num_filaments, std::string());
    inherits_values.resize(num_filaments + 2, std::string());
    different_values.resize(num_filaments + 2, std::string());
    filament_ids.resize(num_filaments, std::string());
    // The "default_filament_profile" will be later extracted into the printer profile.
	switch (printer_technology) {
	case ptFFF:
		config.option<ConfigOptionString>("default_print_profile", true);
        config.option<ConfigOptionStrings>("default_filament_profile", true);
		break;
	case ptSLA:
		config.option<ConfigOptionString>("default_sla_print_profile", true);
		config.option<ConfigOptionString>("default_sla_material_profile", true);
		break;
    default: break;
	}

    // 1) Create a name from the file name.
    // Keep the suffix (.ini, .gcode, .amf, .3mf etc) to differentiate it from the normal profiles.
    std::string name = is_external ? boost::filesystem::path(name_or_path).filename().string() : name_or_path;

    // 2) If the loading succeeded, split and load the config into print / filament / printer settings.
    // First load the print and printer presets.

	auto load_preset =
		[&config, &inherits, &inherits_values,
         &compatible_printers_condition, &compatible_printers_condition_values,
         &compatible_prints_condition, &compatible_prints_condition_values,
         is_external, &name, &name_or_path, file_version, selected, is_custom_defined]
		(PresetCollection &presets, size_t idx, const std::string &key, const std::set<std::string> &different_keys, std::string filament_id) {
		// Split the "compatible_printers_condition" and "inherits" values one by one from a single vector to the print & printer profiles.
		inherits = inherits_values[idx];
		compatible_printers_condition = compatible_printers_condition_values[idx];
        if (idx > 0 && idx - 1 < compatible_prints_condition_values.size())
            compatible_prints_condition = compatible_prints_condition_values[idx - 1];
        //BBS: add config related logs
        BOOST_LOG_TRIVIAL(debug) << __FUNCTION__ << boost::format(": , name %1%, is_external %2%, inherits %3%")%name %is_external %inherits;
		if (is_external)
			presets.load_external_preset(name_or_path, name, config.opt_string(key, true), config, different_keys, PresetCollection::LoadAndSelect::Always, file_version, filament_id);
		else
            presets.load_preset(presets.path_from_name(name, inherits.empty()), name, config, selected, file_version, is_custom_defined).save(nullptr);
	};

    switch (Preset::printer_technology(config)) {
    case ptFFF:
    {
        //BBS: add different settings logic
        BOOST_LOG_TRIVIAL(debug) << __FUNCTION__ << boost::format(": load print preset from print_settings_id");
        std::vector<std::string> print_different_keys_vector;
        std::string print_different_settings = different_values[0];
        Slic3r::unescape_strings_cstyle(print_different_settings, print_different_keys_vector);
        std::set<std::string> print_different_keys_set(print_different_keys_vector.begin(), print_different_keys_vector.end());
        //if (!has_different_settings_to_system) {
        //    print_different_keys_set.clear();
        //}
        //else
            print_different_keys_set.insert(ignore_settings_list.begin(), ignore_settings_list.end());
        if (!print_compatible_printers.empty()) {
            ConfigOptionStrings* compatible_printers = config.option<ConfigOptionStrings>("compatible_printers", true);
            compatible_printers->values = print_compatible_printers;
        }

        load_preset(this->prints, 0, "print_settings_id", print_different_keys_set, std::string());

        //clear compatible printers
        clear_compatible_printers(config);

        std::vector<std::string> printer_different_keys_vector;
        std::string printer_different_settings = different_values[num_filaments + 1];
        Slic3r::unescape_strings_cstyle(printer_different_settings, printer_different_keys_vector);
        std::set<std::string> printer_different_keys_set(printer_different_keys_vector.begin(), printer_different_keys_vector.end());
        //if (!has_different_settings_to_system) {
        //    printer_different_keys_set.clear();
        //}
        //else
            printer_different_keys_set.insert(ignore_settings_list.begin(), ignore_settings_list.end());
        //BBS: add config related logs
        BOOST_LOG_TRIVIAL(debug) << __FUNCTION__ << boost::format(": load printer preset from printer_settings_id");
        load_preset(this->printers, num_filaments + 1, "printer_settings_id", printer_different_keys_set, std::string());

        // 3) Now load the filaments. If there are multiple filament presets, split them and load them.
        auto old_filament_profile_names = config.option<ConfigOptionStrings>("filament_settings_id", true);
        old_filament_profile_names->values.resize(num_filaments, std::string());

        if (num_filaments <= 1) {
            // Split the "compatible_printers_condition" and "inherits" values from the cummulative vectors to separate filament presets.
            inherits                      = inherits_values[1];
            compatible_printers_condition = compatible_printers_condition_values[1];
			compatible_prints_condition   = compatible_prints_condition_values.front();
			Preset                *loaded = nullptr;

            //BBS: add different settings logic
            std::vector<std::string> filament_different_keys_vector;
            std::string filament_different_settings = different_values[1];
            Slic3r::unescape_strings_cstyle(filament_different_settings, filament_different_keys_vector);
            std::set<std::string> filament_different_keys_set(filament_different_keys_vector.begin(), filament_different_keys_vector.end());
            //if (!has_different_settings_to_system) {
            //    filament_different_keys_set.clear();
            //}
            //else
                filament_different_keys_set.insert(ignore_settings_list.begin(), ignore_settings_list.end());

            std::string filament_id = filament_ids[0];
            //BBS: add config related logs
            BOOST_LOG_TRIVIAL(debug) << __FUNCTION__ << boost::format(": load single filament preset from filament_settings_id");
            if (is_external)
                loaded = this->filaments.load_external_preset(name_or_path, name, old_filament_profile_names->values.front(), config, filament_different_keys_set, PresetCollection::LoadAndSelect::Always, file_version, filament_id).first;
            else {
                // called from Config Wizard.
				loaded= &this->filaments.load_preset(this->filaments.path_from_name(name, inherits.empty()), name, config, true, file_version, is_custom_defined);
				loaded->save(nullptr);
			}
            this->filament_presets.clear();
			this->filament_presets.emplace_back(loaded->name);
        } else {
            assert(is_external);
            // Split the filament presets, load each of them separately.
            std::vector<DynamicPrintConfig> configs(num_filaments, this->filaments.default_preset().config);
            // loop through options and scatter them into configs.
            for (const t_config_option_key &key : this->filaments.default_preset().config.keys()) {
                const ConfigOption *other_opt = config.option(key);
                if (other_opt == nullptr)
                    continue;
                if (other_opt->is_scalar()) {
                    for (size_t i = 0; i < configs.size(); ++ i)
                        configs[i].option(key, false)->set(other_opt);
                }
                else if (key != "compatible_printers" && key != "compatible_prints") {
                    for (size_t i = 0; i < configs.size(); ++i)
                        static_cast<ConfigOptionVectorBase*>(configs[i].option(key, false))->set_at(other_opt, 0, i);
                }
            }
            // Load the configs into this->filaments and make them active.
            this->filament_presets = std::vector<std::string>(configs.size());
            // To avoid incorrect selection of the first filament preset (means a value of Preset->m_idx_selected)
            // in a case when next added preset take a place of previosly selected preset,
            // we should add presets from last to first
            bool any_modified = false;
            //BBS: add config related logs
            BOOST_LOG_TRIVIAL(debug) << __FUNCTION__ << boost::format(": load multiple filament preset from filament_settings_id");
            for (int i = (int)configs.size()-1; i >= 0; i--) {
                DynamicPrintConfig &cfg = configs[i];
                // Split the "compatible_printers_condition" and "inherits" from the cummulative vectors to separate filament presets.
                cfg.opt_string("compatible_printers_condition", true) = compatible_printers_condition_values[i + 1];
                cfg.opt_string("compatible_prints_condition",   true) = compatible_prints_condition_values[i];
                cfg.opt_string("inherits", true)                      = inherits_values[i + 1];

                //BBS: add different settings logic
                std::vector<std::string> filament_different_keys_vector;
                std::string filament_different_settings = different_values[i+1];
                Slic3r::unescape_strings_cstyle(filament_different_settings, filament_different_keys_vector);
                std::set<std::string> filament_different_keys_set(filament_different_keys_vector.begin(), filament_different_keys_vector.end());
                //if (!has_different_settings_to_system) {
                //    filament_different_keys_set.clear();
                //}
                //else
                    filament_different_keys_set.insert(ignore_settings_list.begin(), ignore_settings_list.end());

                std::string filament_id = filament_ids[i];

                // Load all filament presets, but only select the first one in the preset dialog.
                auto [loaded, modified] = this->filaments.load_external_preset(name_or_path, name,
                    (i < int(old_filament_profile_names->values.size())) ? old_filament_profile_names->values[i] : "",
                    std::move(cfg),
                    filament_different_keys_set,
                    i == 0 ?
                        PresetCollection::LoadAndSelect::Always :
                    any_modified ?
                        PresetCollection::LoadAndSelect::Never :
                        PresetCollection::LoadAndSelect::OnlyIfModified,
                    file_version,
                    filament_id);
                any_modified |= modified;
                this->filament_presets[i] = loaded->name;
            }
        }

        // 4) Load the project config values (the per extruder wipe matrix etc).
        this->project_config.apply_only(config, s_project_options);

        break;
    }
    case ptSLA:
    {
        /*std::set<std::string> different_keys_set;
        load_preset(this->sla_prints, 0, "sla_print_settings_id", different_keys_set);
        load_preset(this->sla_materials, 1, "sla_material_settings_id", different_keys_set);
        load_preset(this->printers, 2, "printer_settings_id", different_keys_set);*/
        break;
    }
    default:
        break;
    }

	this->update_compatible(PresetSelectCompatibleType::Never);
    this->update_multi_material_filament_presets();

    //BBS
    //const std::string &physical_printer = config.option<ConfigOptionString>("physical_printer_settings_id", true)->value;
    const std::string physical_printer;
    if (this->printers.get_edited_preset().is_external || physical_printer.empty()) {
        this->physical_printers.unselect_printer();
    } else {
        // Activate the physical printer profile if possible.
        PhysicalPrinter *pp = this->physical_printers.find_printer(physical_printer, true);
        if (pp != nullptr && std::find(pp->preset_names.begin(), pp->preset_names.end(), this->printers.get_edited_preset().name) != pp->preset_names.end())
            this->physical_printers.select_printer(pp->name, this->printers.get_edited_preset().name);
        else
            this->physical_printers.unselect_printer();
    }
    //BBS: add config related logs
    BOOST_LOG_TRIVIAL(debug) << __FUNCTION__ << boost::format(": finished");
}

//BBS: Load a config bundle file from json
std::pair<PresetsConfigSubstitutions, size_t> PresetBundle::load_vendor_configs_from_json(
    const std::string &path, const std::string &vendor_name, LoadConfigBundleAttributes flags, ForwardCompatibilitySubstitutionRule compatibility_rule, const PresetBundle* base_bundle)
{
    // Enable substitutions for user config bundle, throw an exception when loading a system profile.
    ConfigSubstitutionContext  substitution_context { compatibility_rule };
    PresetsConfigSubstitutions substitutions;

    //BBS: add config related logs
    BOOST_LOG_TRIVIAL(info) << __FUNCTION__ << boost::format(" enter, path %1%, compatibility_rule %2%")%path.c_str()%compatibility_rule;
    if (flags.has(LoadConfigBundleAttribute::ResetUserProfile) || flags.has(LoadConfigBundleAttribute::LoadSystem))
        // Reset this bundle, delete user profile files if SaveImported.
        this->reset(flags.has(LoadConfigBundleAttribute::SaveImported));

    // 1) load the vroot json and construct the vendor profile
    VendorProfile vendor_profile(vendor_name);
    std::string root_file = path + "/" + vendor_name + ".json";
    std::vector<std::pair<std::string, std::string>> machine_model_subfiles;
    std::vector<std::pair<std::string, std::string>> process_subfiles;
    std::vector<std::pair<std::string, std::string>> filament_subfiles;
    std::vector<std::pair<std::string, std::string>> machine_subfiles;
    auto get_name_and_subpath = [this](json::iterator& it, std::vector<std::pair<std::string, std::string>>& subfile_map) {
        if (it.value().is_array()) {
            for (auto iter1 = it.value().begin(); iter1 != it.value().end(); iter1++) {
                if (iter1.value().is_object()) {
                    std::string name, subpath;
                    for (auto iter2 = iter1.value().begin(); iter2 != iter1.value().end(); iter2++) {
                        if (iter2.value().is_string()) {
                            if (boost::iequals(iter2.key(), BBL_JSON_KEY_NAME)) {
                                name = iter2.value();
                            } else if (boost::iequals(iter2.key(), BBL_JSON_KEY_SUB_PATH)) {
                                subpath = iter2.value();
                            }
                        }
                        else {
                            ++m_errors;
                            BOOST_LOG_TRIVIAL(error) << __FUNCTION__<< ": invalid value type for " << iter2.key();
                        }
                    }
                    if (!name.empty() && !subpath.empty())
                        subfile_map.push_back(std::make_pair(name, subpath));
                } else {
                    ++m_errors;
                    BOOST_LOG_TRIVIAL(error) << __FUNCTION__ << ": invalid type for " << iter1.key();
                }
            }
        } else {
            ++m_errors;
            BOOST_LOG_TRIVIAL(error) << __FUNCTION__ << ": invalid type for " << it.key();
        }
    };
    try {
        boost::nowide::ifstream ifs(root_file);
        json j;
        ifs >> j;
        //parse the json elements
        for (auto it = j.begin(); it != j.end(); it++) {
            if (boost::iequals(it.key(), BBL_JSON_KEY_VERSION)) {
                //get version
                std::string version_str = it.value();
                auto config_version = Semver::parse(version_str);
                if (! config_version) {
                    throw ConfigurationError((boost::format("vendor %1%'s config version: %2% invalid\nSuggest cleaning the directory %3% firstly")
                        % vendor_name % version_str % path).str());
                } else {
                    vendor_profile.config_version = std::move(*config_version);
                }
            }
            else if (boost::iequals(it.key(), BBL_JSON_KEY_URL)) {
                //get url
                vendor_profile.config_update_url = it.value();
            }
            else if (boost::iequals(it.key(), BBL_JSON_KEY_DESCRIPTION)) {
                //get description
                BOOST_LOG_TRIVIAL(info) << __FUNCTION__<< ": parse "<<root_file<<", got description:  " << it.value();
            }
            else if (boost::iequals(it.key(), BBL_JSON_KEY_NAME)) {
                //get name
                vendor_profile.name = it.value();
            }
            else if (boost::iequals(it.key(), BBL_JSON_KEY_MACHINE_MODEL_LIST)) {
                //get machine model list
                get_name_and_subpath(it, machine_model_subfiles);
            }
            else if (boost::iequals(it.key(), BBL_JSON_KEY_PROCESS_LIST)) {
                //get process list
                get_name_and_subpath(it, process_subfiles);
            }
            else if (boost::iequals(it.key(), BBL_JSON_KEY_FILAMENT_LIST)) {
                //get filament list
                get_name_and_subpath(it, filament_subfiles);
            }
            else if (boost::iequals(it.key(), BBL_JSON_KEY_MACHINE_LIST)) {
                //get machine list
                get_name_and_subpath(it, machine_subfiles);
            }
        }
    }
    catch(nlohmann::detail::parse_error &err) {
        BOOST_LOG_TRIVIAL(error) << __FUNCTION__<< ": parse "<<root_file<<" got a nlohmann::detail::parse_error, reason = " << err.what();
        throw ConfigurationError((boost::format("Failed loading configuration file %1%: %2%\nSuggest cleaning the directory %3% firstly")
                %root_file %err.what() % path).str());
        //goto __error_process;
    }

    if (flags.has(LoadConfigBundleAttribute::LoadFilamentOnly)) {
        machine_model_subfiles.clear();
        machine_subfiles.clear();
        process_subfiles.clear();
    }

    //2) paste the machine model
    for (auto& machine_model : machine_model_subfiles)
    {
        std::string subfile = path + "/" + vendor_name + "/" + machine_model.second;
        VendorProfile::PrinterModel model;
        model.id = machine_model.first;
        try {
            boost::nowide::ifstream ifs(subfile);
            json j;
            ifs >> j;
            //parse the json elements
            for (auto it = j.begin(); it != j.end(); it++) {
                if (boost::iequals(it.key(), BBL_JSON_KEY_VERSION)) {
                    //get version
                }
                else if (boost::iequals(it.key(), BBL_JSON_KEY_URL)) {
                    //get url
                }
                else if (boost::iequals(it.key(), BBL_JSON_KEY_NAME)) {
                    //get name
                    model.name = it.value();
                }
                else if (boost::iequals(it.key(), BBL_JSON_KEY_MODEL_ID)) {
                    //get model_id
                    model.model_id = it.value();
                }
                else if (boost::iequals(it.key(), BBL_JSON_KEY_NOZZLE_DIAMETER)) {
                    //get nozzle diameter
                    std::string nozzle_diameters = it.value();
                    std::vector<std::string> variants;
                    if (Slic3r::unescape_strings_cstyle(nozzle_diameters, variants)) {
                        for (const std::string &variant_name : variants) {
                            if (model.variant(variant_name) == nullptr)
                                model.variants.emplace_back(VendorProfile::PrinterVariant(variant_name));
                        }
                    } else {
                        ++m_errors;
                        BOOST_LOG_TRIVIAL(error)<< __FUNCTION__ << boost::format(": invalid nozzle_diameters %1% for Vendor %1%") % nozzle_diameters % vendor_name;
                    }
                }
                else if (boost::iequals(it.key(), BBL_JSON_KEY_PRINTER_TECH)) {
                    //get printer tech
                    if (boost::algorithm::starts_with(it.value(), "SL"))
                        model.technology = ptSLA;
                    else
                        model.technology = ptFFF;
                }
                else if (boost::iequals(it.key(), BBL_JSON_KEY_FAMILY)) {
                    //get family
                    model.family = it.value();
                }
                else if (boost::iequals(it.key(), BBL_JSON_KEY_BED_MODEL)) {
                    //get bed model
                    model.bed_model = it.value();
                }
                else if (boost::iequals(it.key(), BBL_JSON_KEY_BED_TEXTURE)) {
                    //get bed texture
                    model.bed_texture = it.value();
                }
                else if (boost::iequals(it.key(), BBL_JSON_KEY_HOTEND_MODEL)) {
                    model.hotend_model = it.value();
                }
                else if (boost::iequals(it.key(), BBL_JSON_KEY_DEFAULT_MATERIALS)) {
                    //get machine list
                    std::string default_materials_field = it.value();
                    if (Slic3r::unescape_strings_cstyle(default_materials_field, model.default_materials)) {
                    	Slic3r::sort_remove_duplicates(model.default_materials);
                        if (! model.default_materials.empty() && model.default_materials.front().empty())
                            // An empty material was inserted into the list of default materials. Remove it.
                            model.default_materials.erase(model.default_materials.begin());
                    } else {
                        ++m_errors;
                        BOOST_LOG_TRIVIAL(error) << __FUNCTION__ << boost::format(": invalid default_materials %1% for Vendor %1%") % default_materials_field % vendor_name;
                    }
                }
            }
        }
        catch(nlohmann::detail::parse_error &err) {
            BOOST_LOG_TRIVIAL(error) << __FUNCTION__<< ": parse "<< subfile <<" got a nlohmann::detail::parse_error, reason = " << err.what();
            throw ConfigurationError((boost::format("Failed loading configuration file %1%: %2%\nSuggest cleaning the directory %3% firstly")
                %subfile %err.what() % path).str());
        }

        if (! model.id.empty() && ! model.variants.empty())
            vendor_profile.models.push_back(std::move(model));
    }

    //insert the vendor profile
    this->vendors.emplace(vendor_name, vendor_profile);
    const VendorProfile* current_vendor_profile = &this->vendors[vendor_name];

    BOOST_LOG_TRIVIAL(debug) << __FUNCTION__ << boost::format(", loaded vendor profile, name %1%, id %2%, version %3%")%vendor_profile.name%vendor_profile.id%vendor_profile.config_version.to_string();

    if (flags.has(LoadConfigBundleAttribute::LoadVendorOnly))
        return std::make_pair(PresetsConfigSubstitutions{}, 0);

    // 3) paste the process/filament/print configs
    PresetCollection         *presets = nullptr;
    size_t                   presets_loaded = 0;

    auto parse_subfile = [this, path, vendor_name, presets_loaded, current_vendor_profile, base_bundle](
        ConfigSubstitutionContext& substitution_context,
        PresetsConfigSubstitutions& substitutions,
        LoadConfigBundleAttributes& flags,
        std::pair<std::string, std::string>& subfile_iter,
        std::map<std::string, DynamicPrintConfig>& config_maps,
        std::map<std::string, std::string>& filament_id_maps,
        PresetCollection* presets_collection,
        size_t& count, bool is_from_lib = false) -> std::string {

        std::string subfile = path + "/" + vendor_name + "/" + subfile_iter.second;
        // Load the print, filament or printer preset.
        std::string               preset_name;
        DynamicPrintConfig        config;
        std::string 			  alias_name, inherits, description, instantiation, setting_id, filament_id;
        std::vector<std::string>  renamed_from;
        const DynamicPrintConfig* default_config = nullptr;
        std::string               reason;
        try {
            std::map<std::string, std::string> key_values;
            substitution_context.substitutions.clear();

            //parse the json elements
            DynamicPrintConfig config_src;
            std::string _renamed_from_str;
            config_src.load_from_json(subfile, substitution_context, false, key_values, reason);
            if (!reason.empty()) {
                ++m_errors;
                BOOST_LOG_TRIVIAL(error) << __FUNCTION__<< ": load config file "<<subfile<<" Failed!";
                return reason;
            }
            preset_name = key_values[BBL_JSON_KEY_NAME];
            description     = key_values[BBL_JSON_KEY_DESCRIPTION];
            if(key_values.find(BBL_JSON_KEY_INSTANTIATION) == key_values.end())
            {
                BOOST_LOG_TRIVIAL(error) << __FUNCTION__ << ": Missing instantiation attribute for " << preset_name;
                ++m_errors;
            }
            instantiation   = key_values[BBL_JSON_KEY_INSTANTIATION];
            if(instantiation != "false" && instantiation != "true"){
                BOOST_LOG_TRIVIAL(error) << __FUNCTION__ << ": Missing instantiation attribute for " << preset_name;
                ++m_errors;
            }
            auto setting_it = key_values.find(BBL_JSON_KEY_SETTING_ID);
            if (setting_it != key_values.end())
                setting_id = setting_it->second;
            auto filament_it = key_values.find(BBL_JSON_KEY_FILAMENT_ID);
            if (filament_it != key_values.end())
                filament_id = filament_it->second;
            //check whether it inherits other preset or not
            auto it1 = key_values.find(BBL_JSON_KEY_INHERITS);
            if (it1 != key_values.end()) {
                inherits = it1->second;
                auto it2 = config_maps.find(inherits);
                default_config = nullptr;
                if (it2 != config_maps.end())
                    default_config = &(it2->second);
                if(default_config == nullptr && base_bundle != nullptr) {
                    auto base_it2 = base_bundle->m_config_maps.find(inherits);
                    if (base_it2 != base_bundle->m_config_maps.end())
                        default_config = &(base_it2->second);
                }
                if (default_config != nullptr) {
                    if (filament_id.empty() && (presets_collection->type() == Preset::TYPE_FILAMENT)) {
                        auto filament_id_map_iter = filament_id_maps.find(inherits);
                        if (filament_id_map_iter != filament_id_maps.end()) {
                            filament_id = filament_id_map_iter->second;
                        }
                        if (filament_id.empty() && base_bundle != nullptr) {
                            auto filament_id_map_iter = base_bundle->m_filament_id_maps.find(inherits);
                            if (filament_id_map_iter != base_bundle->m_filament_id_maps.end()) {
                                filament_id = filament_id_map_iter->second;
                            }
                        }
                    }
                }
                else {
                    ++m_errors;
                    BOOST_LOG_TRIVIAL(error) << __FUNCTION__ << ": can not find inherits " << inherits << " for " << preset_name;
                    // throw ConfigurationError(format("can not find inherits %1% for %2%", inherits, preset_name));
                    reason = "Can not find inherits: " + inherits;
                    return reason;
                }
            }
            else {
                if (presets_collection->type() == Preset::TYPE_PRINTER)
                    default_config = &presets_collection->default_preset_for(config_src).config;
                else
                    default_config = &presets_collection->default_preset().config;
            }
            config = *default_config;
            config.apply(config_src);
            if (instantiation == "false" && "Template" != vendor_name) {
                config_maps.emplace(preset_name, std::move(config));
                if ((presets_collection->type() == Preset::TYPE_FILAMENT) && (!filament_id.empty()))
                    filament_id_maps.emplace(preset_name, filament_id);
                return reason;
            }
            if (config.has("alias"))
                alias_name = (dynamic_cast<const ConfigOptionString *>(config.option("alias")))->value;

            if (key_values.find(ORCA_JSON_KEY_RENAMED_FROM) != key_values.end()) {
                if (!unescape_strings_cstyle(key_values[ORCA_JSON_KEY_RENAMED_FROM], renamed_from)) {
                    BOOST_LOG_TRIVIAL(error) << "Error in a Config \"" << path << "\": The preset \"" << preset_name
                                             << "\" contains invalid \"renamed_from\" key, which is being ignored.";
                }
            }
            Preset::normalize(config);
        }
        catch(nlohmann::detail::parse_error &err) {
            ++m_errors;
            BOOST_LOG_TRIVIAL(error) << __FUNCTION__<< ": parse "<< subfile <<" got a nlohmann::detail::parse_error, reason = " << err.what();
            reason = std::string("json parse error") + err.what();
            return reason;
        }

        // Report configuration fields, which are misplaced into a wrong group.
        std::string incorrect_keys = Preset::remove_invalid_keys(config, *default_config);
        if (!incorrect_keys.empty()) {
            ++m_errors;
            BOOST_LOG_TRIVIAL(error) << __FUNCTION__ << ": The config " << subfile << " contains incorrect keys: " << incorrect_keys
                                     << ", which were removed";
        }

        if (presets_collection->type() == Preset::TYPE_PRINTER) {
            // Filter out printer presets, which are not mentioned in the vendor profile.
            // These presets are considered not installed.
            auto printer_model   = config.opt_string("printer_model");
            if (printer_model.empty()) {
                ++m_errors;
                BOOST_LOG_TRIVIAL(error) << "Error in a Vendor Config Bundle \"" << path << "\": The printer preset \"" <<
                    preset_name << "\" defines no printer model, it will be ignored.";
                reason = std::string("can not find printer_model");
                return reason;
            }
            auto printer_variant = config.opt_string("printer_variant");
            if (printer_variant.empty()) {
                ++m_errors;
                BOOST_LOG_TRIVIAL(error) << "Error in a Vendor Config Bundle \"" << path << "\": The printer preset \"" <<
                    preset_name << "\" defines no printer variant, it will be ignored.";
                reason = std::string("can not find printer_variant");
                return reason;
            }
            auto it_model = std::find_if(current_vendor_profile->models.cbegin(), current_vendor_profile->models.cend(),
                [&](const VendorProfile::PrinterModel &m) { return m.id == printer_model; }
            );
            if (it_model == current_vendor_profile->models.end()) {
                ++m_errors;
                BOOST_LOG_TRIVIAL(error) << "Error in a Vendor Config Bundle \"" << path << "\": The printer preset \"" <<
                    preset_name << "\" defines invalid printer model \"" << printer_model << "\", it will be ignored.";
                reason = std::string("can not find printer model in vendor profile");
                return reason;
            }
            auto it_variant = it_model->variant(printer_variant);
            if (it_variant == nullptr) {
                ++m_errors;
                BOOST_LOG_TRIVIAL(error) << "Error in a Vendor Config Bundle \"" << path << "\": The printer preset \"" <<
                    preset_name << "\" defines invalid printer variant \"" << printer_variant << "\", it will be ignored.";
                reason = std::string("can not find printer_variant in vendor profile");
                return reason;
            }
        }
        const Preset *preset_existing = presets_collection->find_preset(preset_name, false);
        if (preset_existing != nullptr) {
            ++m_errors;
            BOOST_LOG_TRIVIAL(error) << "Error in a Vendor Config Bundle \"" << path << "\": The printer preset \"" <<
                preset_name << "\" has already been loaded from another Config Bundle.";
            reason = std::string("duplicated defines");
            return reason;
        }

        auto file_path = (boost::filesystem::path(data_dir())  /PRESET_SYSTEM_DIR/ vendor_name / subfile_iter.second).make_preferred();
        if(validation_mode)
            file_path = (boost::filesystem::path(data_dir()) / vendor_name / subfile_iter.second).make_preferred();

        // Load the preset into the list of presets, save it to disk.
        Preset &loaded = presets_collection->load_preset(file_path.string(), preset_name, std::move(config), false);
        if (flags.has(LoadConfigBundleAttribute::LoadSystem)) {
            loaded.is_system = true;
            loaded.vendor = current_vendor_profile;
            loaded.version = current_vendor_profile->config_version;
            loaded.description = description;
            loaded.setting_id = setting_id;
            loaded.filament_id = filament_id;
            loaded.m_from_orca_filament_lib = is_from_lib;
            BOOST_LOG_TRIVIAL(info) << __FUNCTION__ << " " << __LINE__ << loaded.name << " load filament_id: " << filament_id;
            if (presets_collection->type() == Preset::TYPE_FILAMENT) {
                if (filament_id.empty() && "Template" != vendor_name) {
                    ++m_errors;
                    BOOST_LOG_TRIVIAL(error) << __FUNCTION__<< ": can not find filament_id for " << preset_name;
                    //throw ConfigurationError(format("can not find inherits %1% for %2%", inherits, preset_name));
                    reason = "Can not find filament_id for " + preset_name;
                    return reason;
                }
                else {
                    filament_id_maps.emplace(preset_name, filament_id);
                }
            }
        }

        // Derive the profile logical name aka alias from the preset name if the alias was not stated explicitely.
        if (alias_name.empty()) {
            size_t end_pos = preset_name.find_first_of("@");
            if (end_pos != std::string::npos) {
                alias_name = preset_name.substr(0, end_pos);
                if (renamed_from.empty())
                    // Add the preset name with the '@' character removed into the "renamed_from" list.
                    renamed_from.emplace_back(alias_name + preset_name.substr(end_pos + 1));
                boost::trim_right(alias_name);
            }
        }
        if (alias_name.empty())
            loaded.alias = preset_name;
        else {
            loaded.alias = std::move(alias_name);
            filaments.set_printer_hold_alias(loaded.alias, loaded);
        }
        loaded.renamed_from = std::move(renamed_from);
        if (! substitution_context.empty())
            substitutions.push_back({
                preset_name, presets_collection->type(), PresetConfigSubstitutions::Source::ConfigBundle,
                std::string(), std::move(substitution_context.substitutions) });
        config_maps.emplace(preset_name, loaded.config);
        ++count;
        //BBS: add config related logs
        BOOST_LOG_TRIVIAL(debug) << __FUNCTION__ << boost::format(", got preset %1%, from %2%")%loaded.name %subfile;
        return reason;
    };

    std::map<std::string, DynamicPrintConfig> configs;
    std::map<std::string, std::string> filament_id_maps;
    //3.1) paste the process
    presets = &this->prints;
    configs.clear();
    filament_id_maps.clear();
    for (auto& subfile : process_subfiles)
    {
        std::string reason = parse_subfile(substitution_context, substitutions, flags, subfile, configs, filament_id_maps, presets, presets_loaded);
        if (!reason.empty()) {
            ++m_errors;
            //parse error
            std::string subfile_path = path + "/" + vendor_name + "/" + subfile.second;
            BOOST_LOG_TRIVIAL(error) << __FUNCTION__ << boost::format(", got error when parse process setting from %1%") % subfile_path;
            throw ConfigurationError((boost::format("Failed loading configuration file %1%\nSuggest cleaning the directory %2% firstly") % subfile_path % path).str());
        }
    }

    //3.2) paste the filaments
    presets = &this->filaments;
    configs.clear();
    filament_id_maps.clear();
    const auto is_orca_lib = vendor_name == ORCA_FILAMENT_LIBRARY;
    for (auto& subfile : filament_subfiles)
    {
        std::string reason = parse_subfile(substitution_context, substitutions, flags, subfile, configs, filament_id_maps, presets,
                                           presets_loaded, is_orca_lib);
        if (!reason.empty()) {
            ++m_errors;
            //parse error
            std::string subfile_path = path + "/" + vendor_name + "/" + subfile.second;
            BOOST_LOG_TRIVIAL(error) << __FUNCTION__ << boost::format(", got error when parse filament setting from %1%") % subfile_path;
            throw ConfigurationError((boost::format("Failed loading configuration file %1%\nSuggest cleaning the directory %2% firstly") % subfile_path % path).str());
        }
    }
    if (is_orca_lib) {
        m_config_maps      = configs;
        m_filament_id_maps = filament_id_maps;
    }

    //3.3) paste the printers
    presets = &this->printers;
    configs.clear();
    filament_id_maps.clear();
    for (auto& subfile : machine_subfiles)
    {
        std::string reason = parse_subfile(substitution_context, substitutions, flags, subfile, configs, filament_id_maps, presets, presets_loaded);
        if (!reason.empty()) {
            ++m_errors;
            //parse error
            std::string subfile_path = path + "/" + vendor_name + "/" + subfile.second;
            BOOST_LOG_TRIVIAL(error) << __FUNCTION__ << boost::format(", got error when parse printer setting from %1%") % subfile_path;
            throw ConfigurationError((boost::format("Failed loading configuration file %1%\nSuggest cleaning the directory %2% firstly") % subfile_path % path).str());
        }
    }

    //BBS: add config related logs
    BOOST_LOG_TRIVIAL(debug) << __FUNCTION__ << boost::format(", finished, presets_loaded %1%")%presets_loaded;
    return std::make_pair(std::move(substitutions), presets_loaded);
}

void PresetBundle::update_multi_material_filament_presets()
{
    if (printers.get_edited_preset().printer_technology() != ptFFF)
        return;

    // BBS
#if 0
    // Verify and select the filament presets.
    auto   *nozzle_diameter = static_cast<const ConfigOptionFloats*>(printers.get_edited_preset().config.option("nozzle_diameter"));
    size_t  num_extruders   = nozzle_diameter->values.size();
    // Verify validity of the current filament presets.
    for (size_t i = 0; i < std::min(this->filament_presets.size(), num_extruders); ++ i)
        this->filament_presets[i] = this->filaments.find_preset(this->filament_presets[i], true)->name;
    // Append the rest of filament presets.
    this->filament_presets.resize(num_extruders, this->filament_presets.empty() ? this->filaments.first_visible().name : this->filament_presets.back());
#else
    size_t num_filaments = this->filament_presets.size();
#endif

    // Now verify if flush_volumes_matrix has proper size (it is used to deduce number of extruders in wipe tower generator):
    std::vector<double> old_matrix = this->project_config.option<ConfigOptionFloats>("flush_volumes_matrix")->values;
    size_t old_number_of_filaments = size_t(sqrt(old_matrix.size())+EPSILON);
    if (num_filaments != old_number_of_filaments) {
        // First verify if purging volumes presets for each extruder matches number of extruders
        std::vector<double>& filaments = this->project_config.option<ConfigOptionFloats>("flush_volumes_vector")->values;
        while (filaments.size() < 2* num_filaments) {
            filaments.push_back(filaments.size()>1 ? filaments[0] : 140.);  // copy the values from the first extruder
            filaments.push_back(filaments.size()>1 ? filaments[1] : 140.);
        }
        while (filaments.size() > 2* num_filaments) {
            filaments.pop_back();
            filaments.pop_back();
        }

        std::vector<double> new_matrix;
        for (unsigned int i=0;i< num_filaments;++i)
            for (unsigned int j=0;j< num_filaments;++j) {
                // append the value for this pair from the old matrix (if it's there):
                if (i < old_number_of_filaments && j < old_number_of_filaments)
                    new_matrix.push_back(old_matrix[i* old_number_of_filaments + j]);
                else
                    new_matrix.push_back( i == j ? 0. : filaments[2 * i] + filaments[2 * j + 1]); // so it matches new extruder volumes
            }
		this->project_config.option<ConfigOptionFloats>("flush_volumes_matrix")->values = new_matrix;
    }
}

void PresetBundle::update_compatible(PresetSelectCompatibleType select_other_print_if_incompatible, PresetSelectCompatibleType select_other_filament_if_incompatible)
{
    const Preset					&printer_preset					    = this->printers.get_edited_preset();
	const PresetWithVendorProfile    printer_preset_with_vendor_profile = this->printers.get_preset_with_vendor_profile(printer_preset);

    class PreferedProfileMatch
    {
    public:
        PreferedProfileMatch(const std::string &prefered_alias, const std::string &prefered_name) :
            m_prefered_alias(prefered_alias), m_prefered_name(prefered_name) {}

        int operator()(const Preset &preset) const
        {
            return
                preset.is_default || preset.is_external ?
                    // Don't match any properties of the "-- default --" profile or the external profiles when switching printer profile.
                    0 :
                    ! m_prefered_alias.empty() && m_prefered_alias == preset.alias ?
                        // Matching an alias, always take this preset with priority.
                        std::numeric_limits<int>::max() :
                        // Otherwise take the prefered profile, or the first compatible.
                        preset.name == m_prefered_name;
        }

    private:
        const std::string  m_prefered_alias;
        const std::string &m_prefered_name;
    };

    // Matching by the layer height in addition.
    class PreferedPrintProfileMatch : public PreferedProfileMatch
    {
    public:
        PreferedPrintProfileMatch(const Preset *preset, const std::string &prefered_name) :
            PreferedProfileMatch(preset ? preset->alias : std::string(), prefered_name), m_prefered_layer_height(preset ? preset->config.opt_float("layer_height") : 0) {}

        int operator()(const Preset &preset) const
        {
            // Don't match any properties of the "-- default --" profile or the external profiles when switching printer profile.
            if (preset.is_default || preset.is_external)
                return 0;
            int match_quality = PreferedProfileMatch::operator()(preset);
            if (match_quality < std::numeric_limits<int>::max()) {
                match_quality += 1;
                if (m_prefered_layer_height > 0. && std::abs(preset.config.opt_float("layer_height") - m_prefered_layer_height) < 0.0005)
                    match_quality *= 10;
            }
            return match_quality;
        }

    private:
        const double m_prefered_layer_height;
    };

    // Matching by the layer height in addition.
    class PreferedFilamentProfileMatch : public PreferedProfileMatch
    {
    public:
        PreferedFilamentProfileMatch(const Preset *preset, const std::string &prefered_name) :
            PreferedProfileMatch(preset ? preset->alias : std::string(), prefered_name),
            m_prefered_filament_type(preset ? preset->config.opt_string("filament_type", 0) : std::string()) {}

        int operator()(const Preset &preset) const
        {
            // Don't match any properties of the "-- default --" profile or the external profiles when switching printer profile.
            if (preset.is_default || preset.is_external)
                return 0;
            int match_quality = PreferedProfileMatch::operator()(preset);
            if (match_quality < std::numeric_limits<int>::max()) {
                match_quality += 1;
                if (! m_prefered_filament_type.empty() && m_prefered_filament_type == preset.config.opt_string("filament_type", 0))
                    match_quality *= 10;
            }
            return match_quality;
        }

    private:
        const std::string m_prefered_filament_type;
    };

    // Matching by the layer height in addition.
    class PreferedFilamentsProfileMatch
    {
    public:
        PreferedFilamentsProfileMatch(const Preset *preset, const std::vector<std::string> &prefered_names) :
            m_prefered_alias(preset ? preset->alias : std::string()),
            m_prefered_filament_type(preset ? preset->config.opt_string("filament_type", 0) : std::string("PLA")), // BBS: default choose PLA
            m_prefered_names(prefered_names)
            {}

        int operator()(const Preset &preset) const
        {
            // Don't match any properties of the "-- default --" profile or the external profiles when switching printer profile.
            if (preset.is_default || preset.is_external)
                return 0;
            if (! m_prefered_alias.empty() && m_prefered_alias == preset.alias)
                // Matching an alias, always take this preset with priority.
                return std::numeric_limits<int>::max();
            int match_quality = (std::find(m_prefered_names.begin(), m_prefered_names.end(), preset.name) != m_prefered_names.end()) + 1;
            if (! m_prefered_filament_type.empty() && m_prefered_filament_type == preset.config.opt_string("filament_type", 0))
                match_quality *= 10;
            return match_quality;
        }

    private:
        const std::string               m_prefered_alias;
        const std::string               m_prefered_filament_type;
        const std::vector<std::string> &m_prefered_names;
    };

    BOOST_LOG_TRIVIAL(info) << boost::format("update_compatibility for all presets enter");
	switch (printer_preset.printer_technology()) {
    case ptFFF:
    {
		assert(printer_preset.config.has("default_print_profile"));
		assert(printer_preset.config.has("default_filament_profile"));
        const std::vector<std::string> &prefered_filament_profiles = printer_preset.config.option<ConfigOptionStrings>("default_filament_profile")->values;
        this->prints.update_compatible(printer_preset_with_vendor_profile, nullptr, select_other_print_if_incompatible,
            PreferedPrintProfileMatch(this->prints.get_selected_idx() == size_t(-1) ? nullptr : &this->prints.get_edited_preset(), printer_preset.config.opt_string("default_print_profile")));
        const PresetWithVendorProfile   print_preset_with_vendor_profile = this->prints.get_edited_preset_with_vendor_profile();
        // Remember whether the filament profiles were compatible before updating the filament compatibility.
        std::vector<char> 				filament_preset_was_compatible(this->filament_presets.size(), false);
        for (size_t idx = 0; idx < this->filament_presets.size(); ++ idx) {
            Preset *preset = this->filaments.find_preset(this->filament_presets[idx], false);
            filament_preset_was_compatible[idx] = preset != nullptr && preset->is_compatible;
        }
        // First select a first compatible profile for the preset editor.
        this->filaments.update_compatible(printer_preset_with_vendor_profile, &print_preset_with_vendor_profile, select_other_filament_if_incompatible,
            PreferedFilamentsProfileMatch(this->filaments.get_selected_idx() == size_t(-1) ? nullptr : &this->filaments.get_edited_preset(), prefered_filament_profiles));
        if (select_other_filament_if_incompatible != PresetSelectCompatibleType::Never) {
            // Verify validity of the current filament presets.
            const std::string prefered_filament_profile = prefered_filament_profiles.empty() ? std::string() : prefered_filament_profiles.front();
            if (this->filament_presets.size() == 1) {
                // The compatible profile should have been already selected for the preset editor. Just use it.
            	if (select_other_filament_if_incompatible == PresetSelectCompatibleType::Always || filament_preset_was_compatible.front())
                	this->filament_presets.front() = this->filaments.get_edited_preset().name;
            } else {
                for (size_t idx = 0; idx < this->filament_presets.size(); ++ idx) {
                    std::string &filament_name = this->filament_presets[idx];
                    Preset      *preset = this->filaments.find_preset(filament_name, false);
                    if (preset == nullptr || (! preset->is_compatible && (select_other_filament_if_incompatible == PresetSelectCompatibleType::Always || filament_preset_was_compatible[idx])))
                        // Pick a compatible profile. If there are prefered_filament_profiles, use them.
                        filament_name = this->filaments.first_compatible(
                            PreferedFilamentProfileMatch(preset,
                                (idx < prefered_filament_profiles.size()) ? prefered_filament_profiles[idx] : prefered_filament_profile)).name;
                }
            }
        }
		break;
    }
    case ptSLA:
    {
		assert(printer_preset.config.has("default_sla_print_profile"));
		assert(printer_preset.config.has("default_sla_material_profile"));
		this->sla_prints.update_compatible(printer_preset_with_vendor_profile, nullptr, select_other_print_if_incompatible,
            PreferedPrintProfileMatch(this->sla_prints.get_selected_idx() == size_t(-1) ? nullptr : &this->sla_prints.get_edited_preset(), printer_preset.config.opt_string("default_sla_print_profile")));
        const PresetWithVendorProfile sla_print_preset_with_vendor_profile = this->sla_prints.get_edited_preset_with_vendor_profile();
		this->sla_materials.update_compatible(printer_preset_with_vendor_profile, &sla_print_preset_with_vendor_profile, select_other_filament_if_incompatible,
            PreferedProfileMatch(this->sla_materials.get_selected_idx() == size_t(-1) ? std::string() : this->sla_materials.get_edited_preset().alias, printer_preset.config.opt_string("default_sla_material_profile")));
		break;
	}
    default: break;
    }

    BOOST_LOG_TRIVIAL(info) << boost::format("update_compatibility for all presets exit");
}


std::vector<std::string> PresetBundle::export_current_configs(const std::string &                     path,
                                                              std::function<int(std::string const &)> override_confirm,
                                                              bool                                    include_modify,
                                                              bool                                    export_system_settings)
{
    const Preset &print_preset    = include_modify ? prints.get_edited_preset() : prints.get_selected_preset();
    const Preset &printer_preset  = include_modify ? printers.get_edited_preset() : printers.get_selected_preset();
    std::set<Preset const *> presets { &print_preset, &printer_preset };
    for (auto &f : filament_presets) {
        auto filament_preset = filaments.find_preset(f, include_modify);
        if (filament_preset) presets.insert(filament_preset);
    }

    int overwrite = 0;
    std::vector<std::string> result;
    for (auto preset : presets) {
        if ((preset->is_system  && !export_system_settings) || preset->is_default)
            continue;
        std::string file = path + "/" + preset->name + ".json";
        if (overwrite == 0) overwrite = 1;
        if (boost::filesystem::exists(file) && overwrite < 2) {
            overwrite = override_confirm(preset->name);
            if (overwrite == 0 || overwrite == 2)
                continue;
        }
        preset->config.save_to_json(file, preset->name, "", preset->version.to_string());
        result.push_back(file);
    }
    return result;
}

// Set the filament preset name. As the name could come from the UI selection box,
// an optional "(modified)" suffix will be removed from the filament name.
void PresetBundle::set_filament_preset(size_t idx, const std::string &name)
{
    if (idx >= filament_presets.size()) {
        BOOST_LOG_TRIVIAL(warning) << boost::format("Warning: set_filament_preset out of range %1% - %2%") % idx % filament_presets.size();
        return;
    }
    filament_presets[idx] = Preset::remove_suffix_modified(name);
}

void PresetBundle::set_default_suppressed(bool default_suppressed)
{
    prints.set_default_suppressed(default_suppressed);
    filaments.set_default_suppressed(default_suppressed);
    sla_prints.set_default_suppressed(default_suppressed);
    sla_materials.set_default_suppressed(default_suppressed);
    printers.set_default_suppressed(default_suppressed);
}

bool PresetBundle::has_errors() const
{
    if (m_errors != 0 || printers.m_errors != 0 || filaments.m_errors != 0 || prints.m_errors != 0)
        return true;

    bool has_errors = false;
    // Orca: check if all filament presets have compatible_printers setting
    for (auto& preset : filaments) {
        if (!preset.is_system)
            continue;
        // It's per design that the Orca Filament Library can have the empty compatible_printers.
        if(preset.vendor->name == PresetBundle::ORCA_FILAMENT_LIBRARY)
            continue;
        auto* compatible_printers = dynamic_cast<const ConfigOptionStrings*>(preset.config.option("compatible_printers"));
        if (compatible_printers == nullptr || compatible_printers->values.empty()) {
            has_errors = true;
            BOOST_LOG_TRIVIAL(error) << "Filament preset \"" << preset.file << "\" is missing compatible_printers setting";
        }
    }

    return has_errors;
}

} // namespace Slic3r<|MERGE_RESOLUTION|>--- conflicted
+++ resolved
@@ -1896,29 +1896,26 @@
             ams_multi_color_filment.push_back(filament_multi_color);
             continue;
         }
-<<<<<<< HEAD
+
         const int spoolman_spool_id = ams.opt_int("spoolman_spool_id", 0u);
 
         auto find_preset = [&](bool user_only, bool by_spool_id) {
-=======
-        auto find_preset_by_id = [&](bool user_only) {
->>>>>>> 3c657ffe
+
             return std::find_if(filaments.begin(), filaments.end(), [&](auto &f) {
                 if (!f.is_compatible)
                     return false;
                 if (user_only && !f.is_user())
                     return false;
-<<<<<<< HEAD
+
                 if (by_spool_id)
                     return spoolman_spool_id > 0 &&
                            f.config.opt_int("spoolman_spool_id", 0) == spoolman_spool_id;
-=======
->>>>>>> 3c657ffe
+
                 return f.filament_id == filament_id;
             });
         };
 
-<<<<<<< HEAD
+
         auto iter = filaments.end();
         if (spoolman_spool_id > 0) {
             iter = find_preset(true, true);
@@ -1930,11 +1927,7 @@
             if (iter == filaments.end())
                 iter = find_preset(false, false);
         }
-=======
-        auto iter = find_preset_by_id(true);
-        if (iter == filaments.end())
-            iter = find_preset_by_id(false);
->>>>>>> 3c657ffe
+
         if (iter == filaments.end()) {
             BOOST_LOG_TRIVIAL(warning) << __FUNCTION__ << boost::format(": filament_id %1% not found or system or compatible") % filament_id;
             auto filament_type = ams.opt_string("filament_type", 0u);

--- conflicted
+++ resolved
@@ -1905,7 +1905,6 @@
         return 0;
     }
 
-<<<<<<< HEAD
     std::vector<std::string> filament_presets = previous_presets;
     std::vector<std::string> filament_colors  = previous_colors;
     std::vector<std::vector<std::string>> lane_multi_colors = previous_multi;
@@ -1913,20 +1912,6 @@
     filament_presets.resize(lane_count);
     filament_colors.resize(lane_count);
     lane_multi_colors.resize(lane_count);
-=======
-    std::vector<std::string> filament_presets(lane_count);
-    std::vector<std::string> filament_colors(lane_count);
-    std::vector<std::vector<std::string>> lane_multi_colors(lane_count);
-
-    for (size_t lane = 0; lane < lane_count; ++lane) {
-        if (lane < previous_presets.size())
-            filament_presets[lane] = previous_presets[lane];
-        if (lane < previous_colors.size())
-            filament_colors[lane] = previous_colors[lane];
-        if (lane < previous_multi.size())
-            lane_multi_colors[lane] = previous_multi[lane];
-    }
->>>>>>> 53017028
 
     for (auto &entry : filament_ams_list) {
         const int lane_key = entry.first;
@@ -1945,12 +1930,8 @@
         auto filament_id = ams.opt_string("filament_id", 0u);
         const auto filament_color = ams.opt_string("filament_colour", 0u);
         const bool filament_changed = !ams.has("filament_changed") || ams.opt_bool("filament_changed");
-<<<<<<< HEAD
         const auto *multi_color_opt = ams.opt<ConfigOptionStrings>("filament_multi_colors");
         auto        filament_multi_color = multi_color_opt ? multi_color_opt->values : std::vector<std::string>{};
-=======
-        const auto filament_multi_color = ams.opt<ConfigOptionStrings>("filament_multi_colors")->values;
->>>>>>> 53017028
 
         if (filament_color_opt && !filament_color.empty())
             filament_colors[lane_index] = filament_color;
@@ -1958,11 +1939,7 @@
         if (filament_id.empty())
             continue;
 
-<<<<<<< HEAD
         lane_multi_colors[lane_index] = std::move(filament_multi_color);
-=======
-        lane_multi_colors[lane_index] = filament_multi_color;
->>>>>>> 53017028
 
         if (!filament_changed) {
             // Keep previous preset selection for this lane when the filament did not change.

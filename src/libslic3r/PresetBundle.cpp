#include <cassert>

#include "PresetBundle.hpp"
#include "PrintConfig.hpp"
#include "libslic3r.h"
#include "Utils.hpp"
#include "Model.hpp"
#include "format.hpp"
#include "libslic3r_version.h"

#include <algorithm>
#include <set>
#include <fstream>
#include <unordered_set>
#include <boost/filesystem.hpp>
#include <boost/algorithm/clamp.hpp>
#include <boost/algorithm/string/predicate.hpp>
#include <boost/range/adaptor/transformed.hpp>
#include <boost/nowide/cstdio.hpp>
#include <boost/nowide/fstream.hpp>
#include <boost/property_tree/ini_parser.hpp>
#include <boost/property_tree/ptree.hpp>
#include <boost/locale.hpp>
#include <boost/log/trivial.hpp>
#include <miniz/miniz.h>
#include <slic3r/Utils/Spoolman.hpp>

// Store the print/filament/printer presets into a "presets" subdirectory of the Slic3rPE config dir.
// This breaks compatibility with the upstream Slic3r if the --datadir is used to switch between the two versions.
//#define SLIC3R_PROFILE_USE_PRESETS_SUBDIR

namespace Slic3r {

static std::vector<std::string> s_project_options {
    "flush_volumes_vector",
    "flush_volumes_matrix",
    // BBS
    "filament_colour",
    "wipe_tower_x",
    "wipe_tower_y",
    "wipe_tower_rotation_angle",
    "curr_bed_type",
    "flush_multiplier",
};

//Orca: add custom as default
const char *PresetBundle::ORCA_DEFAULT_BUNDLE = "Custom";
const char *PresetBundle::ORCA_DEFAULT_PRINTER_MODEL = "MyKlipper 0.4 nozzle";
const char *PresetBundle::ORCA_DEFAULT_PRINTER_VARIANT = "0.4";
const char *PresetBundle::ORCA_DEFAULT_FILAMENT = "Generic PLA @System";
const char *PresetBundle::ORCA_FILAMENT_LIBRARY = "OrcaFilamentLibrary";

PresetBundle::PresetBundle()
    : prints(Preset::TYPE_PRINT, Preset::print_options(), static_cast<const PrintRegionConfig &>(FullPrintConfig::defaults()))
    , filaments(Preset::TYPE_FILAMENT, Preset::filament_options(), static_cast<const PrintRegionConfig &>(FullPrintConfig::defaults()), "Default Filament")
    , sla_materials(Preset::TYPE_SLA_MATERIAL, Preset::sla_material_options(), static_cast<const SLAMaterialConfig &>(SLAFullPrintConfig::defaults()))
    , sla_prints(Preset::TYPE_SLA_PRINT, Preset::sla_print_options(), static_cast<const SLAPrintObjectConfig &>(SLAFullPrintConfig::defaults()))
    , printers(Preset::TYPE_PRINTER, Preset::printer_options(), static_cast<const PrintRegionConfig &>(FullPrintConfig::defaults()), "Default Printer")
    , physical_printers(PhysicalPrinter::printer_options())
{
    // The following keys are handled by the UI, they do not have a counterpart in any StaticPrintConfig derived classes,
    // therefore they need to be handled differently. As they have no counterpart in StaticPrintConfig, they are not being
    // initialized based on PrintConfigDef(), but to empty values (zeros, empty vectors, empty strings).
    //
    // "compatible_printers", "compatible_printers_condition", "inherits",
    // "print_settings_id", "filament_settings_id", "printer_settings_id", "printer_settings_id"
    // "printer_model", "printer_variant", "default_print_profile", "default_filament_profile"

    // Create the ID config keys, as they are not part of the Static print config classes.
    this->prints.default_preset().config.optptr("print_settings_id", true);
    this->prints.default_preset().compatible_printers_condition();
    this->prints.default_preset().inherits();

    this->filaments.default_preset().config.option<ConfigOptionStrings>("filament_settings_id", true)->values = {""};
    this->filaments.default_preset().compatible_printers_condition();
    this->filaments.default_preset().inherits();
    // Set all the nullable values to nils.
    this->filaments.default_preset().config.null_nullables();

    this->sla_materials.default_preset().config.optptr("sla_material_settings_id", true);
    this->sla_materials.default_preset().compatible_printers_condition();
    this->sla_materials.default_preset().inherits();

    this->sla_prints.default_preset().config.optptr("sla_print_settings_id", true);
    this->sla_prints.default_preset().config.opt_string("filename_format", true) = "[input_filename_base].sl1";
    this->sla_prints.default_preset().compatible_printers_condition();
    this->sla_prints.default_preset().inherits();

    //this->printers.add_default_preset(Preset::sla_printer_options(), static_cast<const SLAMaterialConfig &>(SLAFullPrintConfig::defaults()), "- default SLA -");
    //this->printers.preset(1).printer_technology_ref() = ptSLA;
    for (size_t i = 0; i < 1; ++i) {
        // The following ugly switch is to avoid printers.preset(0) to return the edited instance, as the 0th default is the current one.
        Preset &preset = this->printers.default_preset(i);
        for (const char *key : {"printer_settings_id", "printer_model", "printer_variant", "thumbnails"}) preset.config.optptr(key, true);
        //if (i == 0) {
            preset.config.optptr("default_print_profile", true);
            preset.config.option<ConfigOptionStrings>("default_filament_profile", true);
        //} else {
        //    preset.config.optptr("default_sla_print_profile", true);
        //    preset.config.optptr("default_sla_material_profile", true);
        //}
        // default_sla_material_profile
        preset.inherits();
    }

    // Re-activate the default presets, so their "edited" preset copies will be updated with the additional configuration values above.
    this->prints.select_preset(0);
    this->sla_prints.select_preset(0);
    this->filaments.select_preset(0);
    this->sla_materials.select_preset(0);
    this->printers.select_preset(0);

    this->project_config.apply_only(FullPrintConfig::defaults(), s_project_options);
}

PresetBundle::PresetBundle(const PresetBundle &rhs)
{
    *this = rhs;
}

PresetBundle& PresetBundle::operator=(const PresetBundle &rhs)
{
    prints              = rhs.prints;
    sla_prints          = rhs.sla_prints;
    filaments           = rhs.filaments;
    sla_materials       = rhs.sla_materials;
    printers            = rhs.printers;
    physical_printers   = rhs.physical_printers;

    filament_presets    = rhs.filament_presets;
    project_config      = rhs.project_config;
    vendors             = rhs.vendors;
    obsolete_presets    = rhs.obsolete_presets;
    m_errors    = rhs.m_errors;

    // Adjust Preset::vendor pointers to point to the copied vendors map.
    prints       .update_vendor_ptrs_after_copy(this->vendors);
    sla_prints   .update_vendor_ptrs_after_copy(this->vendors);
    filaments    .update_vendor_ptrs_after_copy(this->vendors);
    sla_materials.update_vendor_ptrs_after_copy(this->vendors);
    printers     .update_vendor_ptrs_after_copy(this->vendors);

    return *this;
}

void PresetBundle::reset(bool delete_files)
{
    // Clear the existing presets, delete their respective files.
    this->vendors.clear();
    this->prints       .reset(delete_files);
    this->sla_prints   .reset(delete_files);
    this->filaments    .reset(delete_files);
    this->sla_materials.reset(delete_files);
    this->printers     .reset(delete_files);
    // BBS: filament_presets is load from project config, not handled here
    //this->filament_presets.clear();
    if (this->filament_presets.empty())
        this->filament_presets.emplace_back(this->filaments.get_selected_preset_name());
    this->obsolete_presets.prints.clear();
    this->obsolete_presets.sla_prints.clear();
    this->obsolete_presets.filaments.clear();
    this->obsolete_presets.sla_materials.clear();
    this->obsolete_presets.printers.clear();
}

void PresetBundle::setup_directories()
{
    boost::filesystem::path data_dir = boost::filesystem::path(Slic3r::data_dir());
    //BBS: change directoties by design
    std::initializer_list<boost::filesystem::path> paths = {
        data_dir,
        data_dir / "ota",
		data_dir / PRESET_SYSTEM_DIR,
        data_dir / PRESET_USER_DIR,
        // Store the print/filament/printer presets at the same location as the upstream Slic3r.
        //data_dir / PRESET_SYSTEM_DIR / PRESET_PRINT_NAME,
        //data_dir / PRESET_SYSTEM_DIR / PRESET_FILAMENT_NAME,
        //data_dir / PRESET_SYSTEM_DIR / PRESET_PRINTER_NAME
    };
    for (const boost::filesystem::path &path : paths) {
		boost::filesystem::path subdir = path;
        subdir.make_preferred();
        if (! boost::filesystem::is_directory(subdir) &&
            ! boost::filesystem::create_directory(subdir)) {
            if (boost::filesystem::is_directory(subdir)) {
                BOOST_LOG_TRIVIAL(warning) << boost::format("creating directory %1% failed, maybe created by other instance, go on!")%subdir.string();
            }
            else
                throw Slic3r::RuntimeError(std::string("Unable to create directory ") + subdir.string());
        }
    }
}

// recursively copy all files and dirs in from_dir to to_dir
static void copy_dir(const boost::filesystem::path& from_dir, const boost::filesystem::path& to_dir)
{
    if(!boost::filesystem::is_directory(from_dir))
        return;
    // i assume to_dir.parent surely exists
    if (!boost::filesystem::is_directory(to_dir))
        boost::filesystem::create_directory(to_dir);
    for (auto& dir_entry : boost::filesystem::directory_iterator(from_dir)) {
        if (!boost::filesystem::is_directory(dir_entry.path())) {
            std::string em;
            CopyFileResult cfr = copy_file(dir_entry.path().string(), (to_dir / dir_entry.path().filename()).string(), em, false);
            if (cfr != SUCCESS) {
                BOOST_LOG_TRIVIAL(error) << "Error when copying files from " << from_dir << " to " << to_dir << ": " << em;
            }
        } else {
            copy_dir(dir_entry.path(), to_dir / dir_entry.path().filename());
        }
    }
}

void PresetBundle::copy_files(const std::string& from)
{
    boost::filesystem::path data_dir = boost::filesystem::path(Slic3r::data_dir());
    // list of searched paths based on current directory system in setup_directories()
    // do not copy cache and snapshots
    boost::filesystem::path from_data_dir = boost::filesystem::path(from);
    //BBS: change directoties by design
    std::initializer_list<boost::filesystem::path> from_dirs= {
        //from_data_dir / "vendor",
        // Store the print/filament/printer presets at the same location as the upstream Slic3r.
        from_data_dir / PRESET_PRINT_NAME,
        from_data_dir / PRESET_FILAMENT_NAME,
        from_data_dir / PRESET_PRINTER_NAME
    };
    // copy recursively all files
    //BBS: change directoties by design
    for (const boost::filesystem::path& from_dir : from_dirs) {
        copy_dir(from_dir, data_dir /"old"/from_dir.filename());
    }
}

PresetsConfigSubstitutions PresetBundle::load_presets(AppConfig &config, ForwardCompatibilitySubstitutionRule substitution_rule,
                                                      const PresetPreferences& preferred_selection/* = PresetPreferences()*/)
{
    // First load the vendor specific system presets.
    PresetsConfigSubstitutions substitutions;
    std::string errors_cummulative;

    //BBS: add config related logs
    BOOST_LOG_TRIVIAL(info) << __FUNCTION__ << boost::format(" enter, substitution_rule %1%, preferred printer_model_id %2%")%substitution_rule%preferred_selection.printer_model_id;
    //BBS: change system config to json
    std::tie(substitutions, errors_cummulative) = this->load_system_presets_from_json(substitution_rule);

    // BBS load preset from user's folder, load system default if
    // BBS: change directories by design
    std::string dir_user_presets = config.get("preset_folder");
    if (dir_user_presets.empty()) {
        load_user_presets(DEFAULT_USER_FOLDER_NAME, substitution_rule);
    } else {
        load_user_presets(dir_user_presets, substitution_rule);
    }

    this->update_multi_material_filament_presets();
    this->update_compatible(PresetSelectCompatibleType::Never);

    this->load_selections(config, preferred_selection);

    set_calibrate_printer("");

    //BBS: add config related logs
    BOOST_LOG_TRIVIAL(info) << __FUNCTION__ << boost::format(" finished, returned substitutions %1%")%substitutions.size();
    return substitutions;
}

//BBS: add function to generate differed preset for save
//the pointer should be freed by the caller
Preset* PresetBundle::get_preset_differed_for_save(Preset& preset)
{
    PresetCollection* preset_collection;

    switch(preset.type) {
        case Preset::TYPE_PRINT:
            preset_collection = &(this->prints);
            break;
        case Preset::TYPE_PRINTER:
            preset_collection = &(this->printers);
            break;
        case Preset::TYPE_FILAMENT:
            preset_collection = &(this->filaments);
            break;
        default:
            BOOST_LOG_TRIVIAL(info) << __FUNCTION__ << boost::format(" invalid type %1%, return directly")%preset.type;
            return nullptr;
    }

    return preset_collection->get_preset_differed_for_save(preset);
}

int PresetBundle::get_differed_values_to_update(Preset& preset, std::map<std::string, std::string>& key_values)
{
    PresetCollection* preset_collection;

    switch(preset.type) {
        case Preset::TYPE_PRINT:
            preset_collection = &(this->prints);
            break;
        case Preset::TYPE_PRINTER:
            preset_collection = &(this->printers);
            break;
        case Preset::TYPE_FILAMENT:
            preset_collection = &(this->filaments);
            break;
        default:
            BOOST_LOG_TRIVIAL(info) << __FUNCTION__ << boost::format(" invalid type %1%, return directly")%preset.type;
            return -1;
    }

    return preset_collection->get_differed_values_to_update(preset, key_values);
}

//BBS: get vendor's current version
Semver PresetBundle::get_vendor_profile_version(std::string vendor_name)
{
    Semver result_ver;

    auto vendor_profile = vendors.find(vendor_name);
    if (vendor_profile != vendors.end()) {
        result_ver = vendor_profile->second.config_version;
    }

    return result_ver;
}

VendorType PresetBundle::get_current_vendor_type()
{
    auto        t      = VendorType::Unknown;
    auto        config = &printers.get_edited_preset().config;
    std::string vendor_name;
    for (auto vendor_profile : vendors) {
        for (auto vendor_model : vendor_profile.second.models)
            if (vendor_model.name == config->opt_string("printer_model")) {
                vendor_name = vendor_profile.first;
                break;
            }
    }
    if (!vendor_name.empty())
    {
        if(vendor_name.compare("BBL") == 0)
            t = VendorType::Marlin_BBL;
    }
    return t;
}

bool PresetBundle::use_bbl_network()
{
    const auto cfg             = printers.get_edited_preset().config;
    const bool use_bbl_network = is_bbl_vendor() && !cfg.opt_bool("bbl_use_printhost");
    return use_bbl_network;
}

bool PresetBundle::use_bbl_device_tab() {
    if (!is_bbl_vendor()) {
        return false;
    }

    if (use_bbl_network()) {
        return true;
    }

    const auto cfg = printers.get_edited_preset().config;
    // Use bbl device tab if printhost webui url is not set 
    return cfg.opt_string("print_host_webui").empty();
}

bool PresetBundle::backup_user_folder() const
{
    const std::string backup_folderpath = data_dir() + "/" + (boost::format("user_backup-v%1%") % SoftFever_VERSION).str();

    // Check if backup file already exists
    if (boost::filesystem::exists(boost::filesystem::path(backup_folderpath)))
        return false;

    BOOST_LOG_TRIVIAL(info) << "Backing up user folder to: " << backup_folderpath;
    try {
        // Copy the user folder to the backup folder
        boost::filesystem::copy(data_dir() + "/" + PRESET_USER_DIR, backup_folderpath, boost::filesystem::copy_options::recursive);
        BOOST_LOG_TRIVIAL(info) << "User folder backup completed successfully";
        return true;
    } catch (const std::exception& ex) {
        BOOST_LOG_TRIVIAL(error) << "Exception during user folder backup: " << ex.what();
        // Try to clean up partially copied backup folder
        if (boost::filesystem::exists(boost::filesystem::path(backup_folderpath)))
            boost::filesystem::remove_all(boost::filesystem::path(backup_folderpath));
        return false;
    }
}

//BBS: load project embedded presets
PresetsConfigSubstitutions PresetBundle::load_project_embedded_presets(std::vector<Preset*> project_presets, ForwardCompatibilitySubstitutionRule substitution_rule)
{
    // First load the vendor specific system presets.
    PresetsConfigSubstitutions substitutions;
    std::string errors_cummulative;

    BOOST_LOG_TRIVIAL(debug) << __FUNCTION__ << boost::format(" enter, substitution_rule %1%, preset toltal count %2%")%substitution_rule% project_presets.size();
    try {
        this->prints.load_project_embedded_presets(project_presets, PRESET_PRINT_NAME, substitutions, substitution_rule);
    } catch (const std::runtime_error &err) {
        errors_cummulative += err.what();
    }
    try {
        this->filaments.load_project_embedded_presets(project_presets, PRESET_FILAMENT_NAME, substitutions, substitution_rule);
    } catch (const std::runtime_error &err) {
        errors_cummulative += err.what();
    }
    try {
        this->printers.load_project_embedded_presets(project_presets, PRESET_PRINTER_NAME, substitutions, substitution_rule);
    } catch (const std::runtime_error &err) {
        errors_cummulative += err.what();
    }

    //this->update_multi_material_filament_presets();
    //this->update_compatible(PresetSelectCompatibleType::Never);
    if (! errors_cummulative.empty())
        throw Slic3r::RuntimeError(errors_cummulative);

    //this->load_selections(config, "");

    BOOST_LOG_TRIVIAL(debug) << __FUNCTION__ << boost::format(" finished, returned substitutions %1%")%substitutions.size();
    return substitutions;
}

//BBS: get current project embedded presets
std::vector<Preset*> PresetBundle::get_current_project_embedded_presets()
{
    std::vector<Preset*> project_presets;

    project_presets = this->prints.get_project_embedded_presets();

    auto filament_presets = this->filaments.get_project_embedded_presets();
    if (!filament_presets.empty())
        std::copy(filament_presets.begin(), filament_presets.end(), std::back_inserter(project_presets));
    auto printer_presets = this->printers.get_project_embedded_presets();
    if (!printer_presets.empty())
        std::copy(printer_presets.begin(), printer_presets.end(), std::back_inserter(project_presets));

    BOOST_LOG_TRIVIAL(debug) << __FUNCTION__ << boost::format(" finished, returned project_presets count %1%")%project_presets.size();
    return project_presets;
}

//BBS: reset project embedded presets
void PresetBundle::reset_project_embedded_presets()
{
    std::string prefer_printer;
    Preset& current_printer = this->printers.get_selected_preset();
    ConfigOption* inherits = current_printer.config.option("inherits");
    if (inherits) {
        prefer_printer = dynamic_cast<ConfigOptionString *>(inherits)->value;
    }
    //first printer, then filament, then print
    bool printer_reselect = this->printers.reset_project_embedded_presets();
    bool filament_reselect = this->filaments.reset_project_embedded_presets();
    bool print_reselect = this->prints.reset_project_embedded_presets();

    if (printer_reselect) {
        if (!prefer_printer.empty())
           this->printers.select_preset_by_name(prefer_printer, true);
        else
           this->printers.select_preset(this->printers.first_visible_idx());

        //this->update_multi_material_filament_presets();
        this->update_compatible(PresetSelectCompatibleType::Never);
    }
    else if (filament_reselect || print_reselect) {
        //Preset& current_printer = this->printers.get_selected_preset();
        /*if (filament_reselect) {
            const std::vector<std::string> &prefered_filament_profiles = current_printer.config.option<ConfigOptionStrings>("default_filament_profile")->values;
            const std::string prefered_filament_profile = prefered_filament_profiles.empty() ? std::string() : prefered_filament_profiles.front();
            if (!prefered_filament_profile.empty())
               this->filaments.select_preset_by_name(prefered_filament_profile, true);
            else
               this->filaments.select_preset(this->filaments.first_visible_idx());
        }

        if (print_reselect) {
        }*/
        this->update_compatible(PresetSelectCompatibleType::Never);
    }

    //this->update_multi_material_filament_presets();

    //update filament_presets
    for (size_t i = 0; i < filament_presets.size(); ++ i)
    {
        Preset* selected_filament = this->filaments.find_preset(filament_presets[i], false);
        if (!selected_filament) {
            //it should be the project embedded presets
            Preset& current_printer = this->printers.get_selected_preset();
            const std::vector<std::string> &prefered_filament_profiles = current_printer.config.option<ConfigOptionStrings>("default_filament_profile")->values;
            const std::string prefered_filament_profile = prefered_filament_profiles.empty() ? std::string() : prefered_filament_profiles.front();
            if (!prefered_filament_profile.empty())
                filament_presets[i] = prefered_filament_profile;
            else
            filament_presets[i] = this->filaments.first_visible().name;
        }
    }
}

//BBS: get bed texture for printer model
std::string PresetBundle::get_texture_for_printer_model(std::string model_name)
{
    std::string texture_name, vendor_name, out;

    for (auto vendor_profile: this->vendors)
    {
        for (auto vendor_model: vendor_profile.second.models)
        {
            if (vendor_model.name == model_name || vendor_model.id == model_name)
            {
                texture_name = vendor_model.bed_texture;
                vendor_name = vendor_profile.first;
                break;
            }
        }
    }

    if (!texture_name.empty())
    {
        out = Slic3r::data_dir() + "/vendor/" + vendor_name + "/" + texture_name;
        if (!boost::filesystem::exists(boost::filesystem::path(out)))
            out = Slic3r::resources_dir() + "/profiles/" + vendor_name + "/" + texture_name;
    }

    return out;
}

//BBS: get stl model for printer model
std::string PresetBundle::get_stl_model_for_printer_model(std::string model_name)
{
    std::string stl_name, vendor_name, out;

    for (auto vendor_profile: this->vendors)
    {
        for (auto vendor_model: vendor_profile.second.models)
        {
            if (vendor_model.name == model_name)
            {
                stl_name = vendor_model.bed_model;
                vendor_name = vendor_profile.first;
                break;
            }
        }
    }

    if (!stl_name.empty())
    {
        out = Slic3r::data_dir() + "/vendor/" + vendor_name + "/" + stl_name;
        if (!boost::filesystem::exists(boost::filesystem::path(out)))
            out = Slic3r::resources_dir() + "/profiles/" + vendor_name + "/" + stl_name;
    }

    return out;
}

std::string PresetBundle::get_hotend_model_for_printer_model(std::string model_name)
{
    std::string hotend_stl, vendor_name, out;

    for (auto vendor_profile: this->vendors)
    {
        for (auto vendor_model: vendor_profile.second.models)
        {
            if (vendor_model.name == model_name)
            {
                hotend_stl = vendor_model.hotend_model;
                vendor_name = vendor_profile.first;
                break;
            }
        }
    }

    if (!hotend_stl.empty())
    {
        out = Slic3r::data_dir() + "/vendor/" + vendor_name + "/" + hotend_stl;
        if (!boost::filesystem::exists(boost::filesystem::path(out)))
            out = Slic3r::resources_dir() + "/profiles/" + vendor_name + "/" + hotend_stl;
    }

    if (out.empty() ||!boost::filesystem::exists(boost::filesystem::path(out)))
        out = Slic3r::resources_dir() + "/profiles/hotend.stl";

    return out;
}

PresetsConfigSubstitutions PresetBundle::load_user_presets(std::string user, ForwardCompatibilitySubstitutionRule substitution_rule)
{
    BOOST_LOG_TRIVIAL(info) << __FUNCTION__ << __LINE__ << " entry and user is: " << user;
    PresetsConfigSubstitutions substitutions;
    std::string errors_cummulative;

    fs::path user_folder(data_dir() + "/" + PRESET_USER_DIR);
    if (!fs::exists(user_folder)) fs::create_directory(user_folder);

    std::string dir_user_presets = data_dir() + "/" + PRESET_USER_DIR + "/" + user;
    fs::path    folder(user_folder / user);
    if (!fs::exists(folder)) fs::create_directory(folder);

    // BBS do not load sla_print
    // BBS: change directoties by design
    try {
        std::string print_selected_preset_name = prints.get_selected_preset().name;
        this->prints.load_presets(dir_user_presets, PRESET_PRINT_NAME, substitutions, substitution_rule);
        prints.select_preset_by_name(print_selected_preset_name, false);
    } catch (const std::runtime_error &err) {
        errors_cummulative += err.what();
    }
    try {
        std::string filament_selected_preset_name = filaments.get_selected_preset().name;
        this->filaments.load_presets(dir_user_presets, PRESET_FILAMENT_NAME, substitutions, substitution_rule);
        filaments.select_preset_by_name(filament_selected_preset_name, false);
    } catch (const std::runtime_error &err) {
        errors_cummulative += err.what();
    }
    try {
        std::string printer_selected_preset_name = printers.get_selected_preset().name;
        this->printers.load_presets(dir_user_presets, PRESET_PRINTER_NAME, substitutions, substitution_rule);
        printers.select_preset_by_name(printer_selected_preset_name, false);
    } catch (const std::runtime_error &err) {
        errors_cummulative += err.what();
    }
    if (!errors_cummulative.empty()) throw Slic3r::RuntimeError(errors_cummulative);
    this->update_multi_material_filament_presets();
    this->update_compatible(PresetSelectCompatibleType::Never);

    set_calibrate_printer("");

    return PresetsConfigSubstitutions();
}

PresetsConfigSubstitutions PresetBundle::load_user_presets(AppConfig &                                                config,
                                                           std::map<std::string, std::map<std::string, std::string>> &my_presets,
                                                           ForwardCompatibilitySubstitutionRule                       substitution_rule)
{
    // First load the vendor specific system presets.
    PresetsConfigSubstitutions substitutions;
    std::string errors_cummulative;
    bool process_added = false, filament_added = false, machine_added = false;

    BOOST_LOG_TRIVIAL(info) << __FUNCTION__ << boost::format(" enter, substitution_rule %1%, preset toltal count %2%")%substitution_rule%my_presets.size();
    BOOST_LOG_TRIVIAL(info) << __FUNCTION__ << boost::format(" print's selected_idx %1%, selected_name %2%") %prints.get_selected_idx() %prints.get_selected_preset_name();
    BOOST_LOG_TRIVIAL(info) << __FUNCTION__ << boost::format(" filament's selected_idx %1%, selected_name %2%") %filaments.get_selected_idx() %filaments.get_selected_preset_name();
    BOOST_LOG_TRIVIAL(info) << __FUNCTION__ << boost::format(" printers's selected_idx %1%, selected_name %2%") %printers.get_selected_idx() %printers.get_selected_preset_name();

    // Sync removing
    remove_users_preset(config, &my_presets);

    std::map<std::string, std::map<std::string, std::string>>::iterator it;
    for (int pass = 0; pass < 2; ++pass)
    for (it = my_presets.begin(); it != my_presets.end(); it++) {
        std::string name = it->first;
        std::map<std::string, std::string>& value_map = it->second;
        // Load user root presets at first pass
        std::map<std::string, std::string>::iterator inherits_iter = value_map.find(BBL_JSON_KEY_INHERITS);
        if ((pass == 1) == (inherits_iter == value_map.end() || inherits_iter->second.empty()))
            continue;
        BOOST_LOG_TRIVIAL(info) << __FUNCTION__ << " start load from cloud: " << name;
        //get the type first
        std::map<std::string, std::string>::iterator type_iter = value_map.find(BBL_JSON_KEY_TYPE);
        if (type_iter == value_map.end()) {
            BOOST_LOG_TRIVIAL(warning) << __FUNCTION__ << boost::format(" can not find type for setting %1%")%name;
            continue;
        }
        try {
            PresetCollection *preset_collection = nullptr;
            if (type_iter->second == PRESET_IOT_PRINT_TYPE) {
                preset_collection = &(this->prints);
                process_added |= preset_collection->load_user_preset(name, value_map, substitutions, substitution_rule);
            }
            else if (type_iter->second == PRESET_IOT_FILAMENT_TYPE) {
                preset_collection = &(this->filaments);
                filament_added |= preset_collection->load_user_preset(name, value_map, substitutions, substitution_rule);
            }
            else if (type_iter->second == PRESET_IOT_PRINTER_TYPE) {
                preset_collection = &(this->printers);
                machine_added |= preset_collection->load_user_preset(name, value_map, substitutions, substitution_rule);
            }
            else {
                BOOST_LOG_TRIVIAL(warning) << __FUNCTION__ << boost::format("invalid type %1% for setting %2%") %type_iter->second %name;
                continue;
            }
        }
        catch (const std::runtime_error& err) {
            errors_cummulative += err.what();
        }
    }
    /*if (process_added) {
        this->prints.update_after_user_presets_loaded();
    }
    if (filament_added) {
        this->filaments.update_after_user_presets_loaded();
    }
    if (machine_added) {
        this->printers.update_after_user_presets_loaded();
    }*/

    this->update_multi_material_filament_presets();
    this->update_compatible(PresetSelectCompatibleType::Never);
    //this->load_selections(config, PresetPreferences());

    set_calibrate_printer("");

    if (! errors_cummulative.empty())
        throw Slic3r::RuntimeError(errors_cummulative);

    BOOST_LOG_TRIVIAL(debug) << __FUNCTION__ << boost::format(" finished, process_added %1%, filament_added %2%, machine_added %3%")%process_added %filament_added %machine_added;
    return substitutions;
}

PresetsConfigSubstitutions PresetBundle::import_presets(std::vector<std::string> &              files,
                                                        std::function<int(std::string const &)> override_confirm,
                                                        ForwardCompatibilitySubstitutionRule    rule)
{
    BOOST_LOG_TRIVIAL(info) << __FUNCTION__ << " entry";
    PresetsConfigSubstitutions substitutions;
    int overwrite = 0;
    std::vector<std::string>   result;
    for (auto &file : files) {
        if (Slic3r::is_json_file(file)) {
            import_json_presets(substitutions, file, override_confirm, rule, overwrite, result);
        }
        // Determine if it is a preset bundle
        if (boost::iends_with(file, ".orca_printer") || boost::iends_with(file, ".orca_filament") || boost::iends_with(file, ".zip")) {
            boost::system::error_code ec;
            // create user folder
            fs::path user_folder(data_dir() + "/" + PRESET_USER_DIR);
            if (!fs::exists(user_folder)) fs::create_directory(user_folder, ec);
            if (ec) BOOST_LOG_TRIVIAL(error) << __FUNCTION__ << " create directory failed: " << ec.message();
            // create default folder
            fs::path default_folder(user_folder / DEFAULT_USER_FOLDER_NAME);
            if (!fs::exists(default_folder)) fs::create_directory(default_folder, ec);
            if (ec) BOOST_LOG_TRIVIAL(error) << __FUNCTION__ << " create directory failed: " << ec.message();
            //create temp folder
            //std::string user_default_temp_dir = data_dir() + "/" + PRESET_USER_DIR + "/" + DEFAULT_USER_FOLDER_NAME + "/" + "temp";
            fs::path temp_folder(default_folder / "temp");
            std::string user_default_temp_dir = temp_folder.make_preferred().string();
            if (fs::exists(temp_folder)) fs::remove_all(temp_folder);
            fs::create_directory(temp_folder, ec);
            if (ec) BOOST_LOG_TRIVIAL(error) << __FUNCTION__ << " create directory failed: " << ec.message();

            file = boost::filesystem::path(file).make_preferred().string();
            mz_zip_archive zip_archive;
            mz_zip_zero_struct(&zip_archive);
            mz_bool status;

            /*if (!open_zip_reader(&zip_archive, file)) {
                BOOST_LOG_TRIVIAL(info) << "Failed to initialize reader ZIP archive";
                return substitutions;
            } else {
                BOOST_LOG_TRIVIAL(info) << "Success to initialize reader ZIP archive";
            }*/

            FILE *zipFile = boost::nowide::fopen(file.c_str(), "rb");
            status        = mz_zip_reader_init_cfile(&zip_archive, zipFile, 0, MZ_ZIP_FLAG_CASE_SENSITIVE | MZ_ZIP_FLAG_IGNORE_PATH);
            if (MZ_FALSE == status) {
                BOOST_LOG_TRIVIAL(info) << __FUNCTION__ << " Failed to initialize reader ZIP archive";
                return substitutions;
            } else {
                BOOST_LOG_TRIVIAL(info) << __FUNCTION__ << " Success to initialize reader ZIP archive";
            }

            // Extract Files
            int num_files = mz_zip_reader_get_num_files(&zip_archive);
            for (int i = 0; i < num_files; i++) {
                mz_zip_archive_file_stat file_stat;
                status = mz_zip_reader_file_stat(&zip_archive, i, &file_stat);
                if (status) {
                    std::string file_name = file_stat.m_filename;
                    BOOST_LOG_TRIVIAL(info) << __FUNCTION__ << " Form zip file: " << file << ". Read file name: " << file_stat.m_filename;
                    size_t index = file_name.find_last_of('/');
                    if (std::string::npos != index) {
                        file_name = file_name.substr(index + 1);
                    }
                    if (BUNDLE_STRUCTURE_JSON_NAME == file_name) continue;
                    // create target file path
                    std::string target_file_path = boost::filesystem::path(temp_folder / file_name).make_preferred().string();

                    status = mz_zip_reader_extract_to_file(&zip_archive, i, encode_path(target_file_path.c_str()).c_str(), MZ_ZIP_FLAG_CASE_SENSITIVE);
                    // target file is opened
                    if (MZ_FALSE == status) {
                        BOOST_LOG_TRIVIAL(info) << __FUNCTION__ << " Failed to open target file: " << target_file_path;
                    } else {
                        bool is_success = import_json_presets(substitutions, target_file_path, override_confirm, rule, overwrite, result);
                        BOOST_LOG_TRIVIAL(info) << __FUNCTION__ << " import target file: " << target_file_path << " import result" << is_success;
                    }
                }
            }
            fclose(zipFile);
            if (fs::exists(temp_folder)) fs::remove_all(temp_folder, ec);
            if (ec) BOOST_LOG_TRIVIAL(error) << __FUNCTION__ << " remove directory failed: " << ec.message();
        }
    }
    files = result;
    return substitutions;
}

bool PresetBundle::import_json_presets(PresetsConfigSubstitutions &            substitutions,
                                       std::string &                           file,
                                       std::function<int(std::string const &)> override_confirm,
                                       ForwardCompatibilitySubstitutionRule    rule,
                                       int &                                   overwrite,
                                       std::vector<std::string> &              result)
{
    try {
        DynamicPrintConfig config;
        // BBS: change to json format
        // ConfigSubstitutions config_substitutions = config.load_from_ini(preset.file, substitution_rule);
        std::map<std::string, std::string> key_values;
        std::string                        reason;
        ConfigSubstitutions                config_substitutions = config.load_from_json(file, rule, key_values, reason);
        std::string                        name                 = key_values[BBL_JSON_KEY_NAME];
        std::string                        version_str          = key_values[BBL_JSON_KEY_VERSION];
        boost::optional<Semver>            version              = Semver::parse(version_str);
        if (!version) return false;

        PresetCollection *collection = nullptr;
        if (config.has("printer_settings_id"))
            collection = &printers;
        else if (config.has("print_settings_id"))
            collection = &prints;
        else if (config.has("filament_settings_id"))
            collection = &filaments;
        if (collection == nullptr) {
            BOOST_LOG_TRIVIAL(warning) << __FUNCTION__ << " Preset type is unknown, not loading: " << name;
            return false;
        }
        if (overwrite == 0) overwrite = 1;
        if (auto p = collection->find_preset(name, false)) {
            if (p->is_default || p->is_system) {
                BOOST_LOG_TRIVIAL(warning) << __FUNCTION__ << " Preset already present and is system preset, not loading: " << name;
                return false;
            }
            if (overwrite != 2 && overwrite != 3) overwrite = override_confirm(name); //3: yes to all  2: no to all
        }
        if (overwrite == 0 || overwrite == 2) {
            BOOST_LOG_TRIVIAL(warning) << __FUNCTION__ << " Preset already present, not loading: " << name;
            return false;
        }

        DynamicPrintConfig new_config;
        Preset *           inherit_preset  = nullptr;
        ConfigOption *     inherits_config = config.option(BBL_JSON_KEY_INHERITS);
        std::string        inherits_value;
        if (inherits_config) {
            ConfigOptionString *option_str = dynamic_cast<ConfigOptionString *>(inherits_config);
            inherits_value                 = option_str->value;
            inherit_preset                 = collection->find_preset(inherits_value, false, true);
        }
        if (inherit_preset) {
            new_config = inherit_preset->config;
        } else {
            // We support custom root preset now
            auto inherits_config2 = dynamic_cast<ConfigOptionString *>(inherits_config);
            if (inherits_config2 && !inherits_config2->value.empty()) {
                // we should skip this preset here
                BOOST_LOG_TRIVIAL(warning) << __FUNCTION__ << boost::format(", can not find inherit preset for user preset %1%, just skip") % name;
                return false;
            }
            // Find a default preset for the config. The PrintPresetCollection provides different default preset based on the "printer_technology" field.
            const Preset &default_preset = collection->default_preset_for(config);
            new_config                   = default_preset.config;
        }
        new_config.apply(std::move(config));

        Preset &preset     = collection->load_preset(collection->path_from_name(name, inherit_preset == nullptr), name, std::move(new_config), false);
        if (key_values.find(BBL_JSON_KEY_FILAMENT_ID) != key_values.end())
            preset.filament_id = key_values[BBL_JSON_KEY_FILAMENT_ID];
        preset.is_external = true;
        preset.version     = *version;
        inherit_preset     = collection->find_preset(inherits_value, false, true); // pointer maybe wrong after insert, redo find
        if (inherit_preset) preset.base_id = inherit_preset->setting_id;
        BOOST_LOG_TRIVIAL(info) << __FUNCTION__ << " " << __LINE__ << preset.name << " have filament_id: " << preset.filament_id << " and base_id: " << preset.base_id;
        Preset::normalize(preset.config);
        // Report configuration fields, which are misplaced into a wrong group.
        const Preset &default_preset = collection->default_preset_for(new_config);
        std::string   incorrect_keys = Preset::remove_invalid_keys(preset.config, default_preset.config);
        if (!incorrect_keys.empty()) {
            ++m_errors;
            BOOST_LOG_TRIVIAL(error) << "Error in a preset file: The preset \"" << preset.file
                                     << "\" contains the following incorrect keys: " << incorrect_keys << ", which were removed";
        }
        if (!config_substitutions.empty())
            substitutions.push_back({name, collection->type(), PresetConfigSubstitutions::Source::UserFile, file, std::move(config_substitutions)});

        preset.save(inherit_preset ? &inherit_preset->config : nullptr);
        result.push_back(file);
    } catch (const std::ifstream::failure &err) {
        ++m_errors;
        BOOST_LOG_TRIVIAL(error) << boost::format("The config cannot be loaded: %1%. Reason: %2%") % file % err.what();
    } catch (const std::runtime_error &err) {
        ++m_errors;
        BOOST_LOG_TRIVIAL(error) << boost::format("Failed importing config file: %1%. Reason: %2%") % file % err.what();
    }
    return true;
}

//BBS save user preset to user_id preset folder
void PresetBundle::save_user_presets(AppConfig& config, std::vector<std::string>& need_to_delete_list)
{
    std::string user_sub_folder = DEFAULT_USER_FOLDER_NAME;
    if (!config.get("preset_folder").empty())
        user_sub_folder = config.get("preset_folder");
    //BBS: change directory by design
    const std::string dir_user_presets = data_dir() + "/" + PRESET_USER_DIR + "/"+ user_sub_folder;

    BOOST_LOG_TRIVIAL(debug) << __FUNCTION__ << boost::format(" enter, save to %1%")%dir_user_presets;

    fs::path user_folder(data_dir() + "/" + PRESET_USER_DIR);
    if (!fs::exists(user_folder))
        fs::create_directory(user_folder);

    fs::path folder(dir_user_presets);
    if (!fs::exists(folder))
        fs::create_directory(folder);

    this->prints.save_user_presets(dir_user_presets, PRESET_PRINT_NAME, need_to_delete_list);
    this->filaments.save_user_presets(dir_user_presets, PRESET_FILAMENT_NAME, need_to_delete_list);
    this->printers.save_user_presets(dir_user_presets, PRESET_PRINTER_NAME, need_to_delete_list);
    BOOST_LOG_TRIVIAL(debug) << __FUNCTION__ << boost::format(" finished");
}

//BBS: save user preset to user_id preset folder
void PresetBundle::update_user_presets_directory(const std::string preset_folder)
{
    //BBS: change directory by design
    const std::string dir_user_presets = data_dir() + "/" + PRESET_USER_DIR + "/"+ preset_folder;

    BOOST_LOG_TRIVIAL(debug) << __FUNCTION__ << boost::format(" enter, update directory to %1%")%dir_user_presets;

    fs::path user_folder(data_dir() + "/" + PRESET_USER_DIR);
    if (!fs::exists(user_folder))
        fs::create_directory(user_folder);

    fs::path folder(dir_user_presets);
    if (!fs::exists(folder))
        fs::create_directory(folder);

    this->prints.update_user_presets_directory(dir_user_presets, PRESET_PRINT_NAME);
    this->filaments.update_user_presets_directory(dir_user_presets, PRESET_FILAMENT_NAME);
    this->printers.update_user_presets_directory(dir_user_presets, PRESET_PRINTER_NAME);
    BOOST_LOG_TRIVIAL(debug) << __FUNCTION__ << boost::format(" finished");
}

void PresetBundle::remove_user_presets_directory(const std::string preset_folder)
{
    const std::string dir_user_presets = data_dir() + "/" + PRESET_USER_DIR + "/" + preset_folder;

    if (preset_folder.empty()) {
        BOOST_LOG_TRIVIAL(debug) << __FUNCTION__ << boost::format(": preset_folder is empty, no need to remove directory : %1%") % dir_user_presets;
        return;
    }
    BOOST_LOG_TRIVIAL(debug) << __FUNCTION__ << boost::format(" enter, delete directory : %1%") % dir_user_presets;
    fs::path folder(dir_user_presets);
    if (fs::exists(folder)) {
        fs::remove_all(folder);
    }
}

void PresetBundle::update_system_preset_setting_ids(std::map<std::string, std::map<std::string, std::string>>& system_presets)
{
    for (auto iterator: system_presets)
    {
        std::string name = iterator.first;
        std::map<std::string, std::string>& value_map = iterator.second;
        //get the type first
        std::map<std::string, std::string>::iterator type_iter = value_map.find(BBL_JSON_KEY_TYPE);
        if (type_iter == value_map.end()) {
            BOOST_LOG_TRIVIAL(warning) << __FUNCTION__ << boost::format(" can not find type for setting %1%")%name;
            continue;
        }
        PresetCollection *preset_collection = nullptr;
        if (type_iter->second == PRESET_IOT_PRINTER_TYPE) {
            preset_collection = &(this->printers);
        }
        else if (type_iter->second == PRESET_IOT_PRINTER_TYPE) {
            preset_collection = &(this->printers);
        }
        else if (type_iter->second == PRESET_IOT_PRINTER_TYPE) {
            preset_collection = &(this->printers);
        }
        else {
            BOOST_LOG_TRIVIAL(warning) << __FUNCTION__ << boost::format("invalid type %1% for setting %2%") %type_iter->second %name;
            continue;
        }
        std::string setting_id;
        if (value_map.count(BBL_JSON_KEY_SETTING_ID) > 0)
            setting_id = value_map[BBL_JSON_KEY_SETTING_ID];
        else {
            BOOST_LOG_TRIVIAL(warning) << __FUNCTION__ << boost::format(" can not find setting_id for setting %1%")%name;
            continue;
        }
        Preset* preset = preset_collection->find_preset(name, false, true);
        if (preset) {
            if (!preset->setting_id.empty() && (preset->setting_id.compare(setting_id) != 0)) {
                ++m_errors;
                BOOST_LOG_TRIVIAL(error) << boost::format("name %1%, local setting_id %2% is different with remote id %3%")
                    %preset->name %preset->setting_id %setting_id;
            }
            else if (preset->setting_id.empty())
                preset->setting_id = setting_id;
        }
        else {
            BOOST_LOG_TRIVIAL(warning) << __FUNCTION__ << boost::format("can not find setting %1% in system presets, type %2%") %name %type_iter->second;
            continue;
        }
    }
    return;
}

//BBS: validate printers from previous project
static std::set<std::string> gcodes_key_set =  {"filament_end_gcode", "filament_start_gcode", "change_filament_gcode", "layer_change_gcode", "machine_end_gcode", "machine_pause_gcode", "machine_start_gcode",
            "template_custom_gcode", "printing_by_object_gcode", "before_layer_change_gcode", "time_lapse_gcode"};
int PresetBundle::validate_presets(const std::string &file_name, DynamicPrintConfig& config, std::set<std::string>& different_gcodes)
{
    bool    validated = false;
    std::vector<std::string> inherits_values                        = config.option<ConfigOptionStrings>("inherits_group", true)->values;
    std::vector<std::string> filament_preset_name                   = config.option<ConfigOptionStrings>("filament_settings_id", true)->values;
    std::string printer_preset                                      = config.option<ConfigOptionString>("printer_settings_id", true)->value;
    bool has_different_settings_to_system                           = config.option("different_settings_to_system")?true:false;
    std::vector<std::string> different_values;
    int     ret = VALIDATE_PRESETS_SUCCESS;

    if (has_different_settings_to_system)
        different_values = config.option<ConfigOptionStrings>("different_settings_to_system", true)->values;

    //PrinterTechnology printer_technology = Preset::printer_technology(config);
    size_t filament_count = config.option<ConfigOptionFloats>("filament_diameter")->values.size();
    inherits_values.resize(filament_count + 2, std::string());
    different_values.resize(filament_count + 2, std::string());
    filament_preset_name.resize(filament_count, std::string());

    std::string printer_inherits = inherits_values[filament_count + 1];

    validated = this->printers.validate_preset(printer_preset, printer_inherits);
    if (!validated) {
        BOOST_LOG_TRIVIAL(warning) << __FUNCTION__ << boost::format(":file_name %1%, found the printer preset not inherit from system") % file_name;
        different_gcodes.emplace(printer_preset);
        ret = VALIDATE_PRESETS_PRINTER_NOT_FOUND;
    }
    for(unsigned int index = 0; index < filament_count; index ++)
    {
        std::string filament_preset = filament_preset_name[index];
        std::string filament_inherits = inherits_values[index+1];

        validated = this->filaments.validate_preset(filament_preset, filament_inherits);
        if (!validated) {
            BOOST_LOG_TRIVIAL(warning) << __FUNCTION__ << boost::format(":file_name %1%, found the filament %2% preset not inherit from system") % file_name %(index+1);
            different_gcodes.emplace(filament_preset);
            ret = VALIDATE_PRESETS_FILAMENTS_NOT_FOUND;
        }
    }

    //self defined presets, return directly
    if (ret)
    {
        BOOST_LOG_TRIVIAL(warning) << __FUNCTION__ << boost::format(":file_name %1%, found self defined presets, count %2%") %file_name %different_gcodes.size();
        return ret;
    }

    for(unsigned int index = 1; index < filament_count; index ++)
    {
        std::string different_settingss = different_values[index];

        std::vector<std::string> different_keys;

        Slic3r::unescape_strings_cstyle(different_settingss, different_keys);

        for (unsigned int j = 0; j < different_keys.size(); j++) {
            if (gcodes_key_set.find(different_keys[j]) != gcodes_key_set.end()) {
                different_gcodes.emplace(different_keys[j]);
                BOOST_LOG_TRIVIAL(warning) << __FUNCTION__ << boost::format(":preset index %1%, different key %2%") %index %different_keys[j];
            }
        }
    }

    if (!different_gcodes.empty())
    {
        BOOST_LOG_TRIVIAL(warning) << __FUNCTION__ << boost::format(":file_name %1%, found different gcodes count %2%") %file_name %different_gcodes.size();
        return VALIDATE_PRESETS_MODIFIED_GCODES;
    }

    BOOST_LOG_TRIVIAL(info) << __FUNCTION__ << boost::format(":file_name %1%, validate presets success!") % file_name;

    return VALIDATE_PRESETS_SUCCESS;
}

void PresetBundle::remove_users_preset(AppConfig &config, std::map<std::string, std::map<std::string, std::string>> *my_presets)
{
    auto check_removed = [my_presets, this](Preset &preset) -> bool {
        if (my_presets == nullptr) return true;
        if (my_presets->find(preset.name) != my_presets->end()) return false;
        if (!preset.sync_info.empty()) return false; // syncing, not remove
        if (preset.setting_id.empty()) return false; // no id, not remove
        // Saved preset is removed by another session
        if (preset.is_dirty) {
            preset.setting_id.clear();
            return false;
        }
        preset.remove_files();
        return true;
    };
    std::string preset_folder_user_id = config.get("preset_folder");
    std::string printer_selected_preset_name = printers.get_selected_preset().name;
    bool need_reset_printer_preset = false;
    for (auto it = printers.begin(); it != printers.end();) {
        if (it->is_user() && it->user_id.compare(preset_folder_user_id) == 0 && check_removed(*it)) {
            BOOST_LOG_TRIVIAL(debug) << __FUNCTION__ << boost::format(":printers erase %1%, type %2%， user_id %3%") % it->name % Preset::get_type_string(it->type) % it->user_id;
            if (it->name == printer_selected_preset_name)
                need_reset_printer_preset = true;
            it = printers.erase(it);
        }
        else {
            it++;
        }
    }

    if (need_reset_printer_preset) {
        std::string default_printer_model = ORCA_DEFAULT_PRINTER_MODEL;
        std::string default_printer_name;
        for (auto it = printers.begin(); it != printers.end(); it++) {
            if (it->config.has("printer_model")) {
                if (it->config.opt_string("printer_model") == default_printer_model) {
                    default_printer_name = it->name;
                    break;
                }
            }
        }
        printers.select_preset_by_name(default_printer_name, true);
    } else {
        printers.select_preset_by_name(printer_selected_preset_name, false);
    }

    std::string selected_print_name = prints.get_selected_preset().name;
    bool need_reset_print_preset = false;
    // remove preset if user_id is not current user
    for (auto it = prints.begin(); it != prints.end();) {
        if (it->is_user() && it->user_id.compare(preset_folder_user_id) == 0 && check_removed(*it)) {
            BOOST_LOG_TRIVIAL(debug) << __FUNCTION__ << boost::format(":prints erase %1%, type %2%， user_id %3%")%it->name %Preset::get_type_string(it->type) %it->user_id;
            if (it->name == selected_print_name)
                need_reset_print_preset = true;
            it = prints.erase(it);
        }
        else {
            it++;
        }
    }
    if (need_reset_print_preset && printers.get_selected_preset().config.has("default_print_profile")) {
        std::string default_print_profile_name = printers.get_selected_preset().config.opt_string("default_print_profile");
        prints.select_preset_by_name(default_print_profile_name, true);
    } else {
        prints.select_preset_by_name(selected_print_name, false);
    }

    std::string selected_filament_name = filaments.get_selected_preset().name;
    bool need_reset_filament_preset = false;
    for (auto it = filaments.begin(); it != filaments.end();) {
        if (it->is_user() && it->user_id.compare(preset_folder_user_id) == 0 && check_removed(*it)) {
            BOOST_LOG_TRIVIAL(debug) << __FUNCTION__ << boost::format(":filaments erase %1%, type %2%， user_id %3%")%it->name %Preset::get_type_string(it->type) %it->user_id;
            if (it->name == selected_filament_name)
                need_reset_filament_preset = true;
            it = filaments.erase(it);
        }
        else {
            it++;
        }
    }
    if (need_reset_filament_preset && printers.get_selected_preset().config.has("default_filament_profile")) {
        const std::vector<std::string>& prefered_filament_profiles = printers.get_selected_preset().config.option<ConfigOptionStrings>("default_filament_profile")->values;
        if (prefered_filament_profiles.size() > 0)
            filaments.select_preset_by_name(prefered_filament_profiles[0], true);
    } else {
        filaments.select_preset_by_name(selected_filament_name, false);
    }

    update_compatible(PresetSelectCompatibleType::Always);

    /* set selected preset */
    for (size_t i = 0; i < filament_presets.size(); ++i)
    {
        auto preset = this->filaments.find_preset(filament_presets[i]);
        if (preset == nullptr)
            filament_presets[i] = filaments.get_selected_preset_name();
    }
}


//BBS: add json related logic, load system presets from json
std::pair<PresetsConfigSubstitutions, std::string> PresetBundle::load_system_presets_from_json(ForwardCompatibilitySubstitutionRule compatibility_rule)
{
    //BBS: add config related logs
    BOOST_LOG_TRIVIAL(debug) << __FUNCTION__ << boost::format(" enter, compatibility_rule %1%")%compatibility_rule;
    if (compatibility_rule == ForwardCompatibilitySubstitutionRule::EnableSystemSilent)
        // Loading system presets, don't log substitutions.
        compatibility_rule = ForwardCompatibilitySubstitutionRule::EnableSilent;
    else if (compatibility_rule == ForwardCompatibilitySubstitutionRule::EnableSilentDisableSystem)
        // Loading system presets, throw on unknown option value.
        compatibility_rule = ForwardCompatibilitySubstitutionRule::Disable;

    // Here the vendor specific read only Config Bundles are stored.
    //BBS: change directory by design
    boost::filesystem::path     dir = (boost::filesystem::path(data_dir()) / PRESET_SYSTEM_DIR).make_preferred();
    if (validation_mode)
        dir = (boost::filesystem::path(data_dir())).make_preferred();

    PresetsConfigSubstitutions  substitutions;
    std::string                 errors_cummulative;
    bool                        first = true;
    std::vector<std::string> vendor_names;
    // store all vendor names in vendor_names
    for (auto& dir_entry : boost::filesystem::directory_iterator(dir)) {
        std::string vendor_file = dir_entry.path().string();
        if (!Slic3r::is_json_file(vendor_file))
            continue;

        std::string vendor_name = dir_entry.path().filename().string();

        // Remove the .json suffix.
        vendor_name.erase(vendor_name.size() - 5);
        vendor_names.push_back(vendor_name);
    }
    // Move ORCA_FILAMENT_LIBRARY to the beginning of the list
    for (size_t i = 0; i < vendor_names.size(); ++ i) {
        if (vendor_names[i] == ORCA_FILAMENT_LIBRARY) {
            std::swap(vendor_names[0], vendor_names[i]);
            break;
        }
    }

    for (auto &vendor_name : vendor_names)
    {
        if (validation_mode && !vendor_to_validate.empty() && vendor_name != vendor_to_validate && vendor_name != ORCA_FILAMENT_LIBRARY)
            continue;

        try {
            // Load the config bundle, flatten it.
            if (first) {
                // Reset this PresetBundle and load the first vendor config.
                append(substitutions, this->load_vendor_configs_from_json(dir.string(), vendor_name, PresetBundle::LoadSystem, compatibility_rule).first);
                first = false;
            } else {
                // Load the other vendor configs, merge them with this PresetBundle.
                // Report duplicate profiles.
                PresetBundle other;
                append(substitutions, other.load_vendor_configs_from_json(dir.string(), vendor_name, PresetBundle::LoadSystem, compatibility_rule, this).first);
                std::vector<std::string> duplicates = this->merge_presets(std::move(other));
                if (!duplicates.empty()) {
                    errors_cummulative += "Found duplicated settings in vendor " + vendor_name + "'s json file lists: ";
                    for (size_t i = 0; i < duplicates.size(); ++i) {
                        if (i > 0)
                            errors_cummulative += ", ";
                        errors_cummulative += duplicates[i];
                        ++m_errors;
                        BOOST_LOG_TRIVIAL(error) << "Found duplicated preset: " + duplicates[i] + " in vendor: " + vendor_name + ": ";
                    }
                }
            }
        } catch (const std::runtime_error &err) {
            if (validation_mode)
                throw err;
            else {
                errors_cummulative += err.what();
                errors_cummulative += "\n";
            }
        }
    }

    if (first) {
		// No config bundle loaded, reset.
		this->reset(false);
	}

	this->update_system_maps();
    //BBS: add config related logs
    BOOST_LOG_TRIVIAL(debug) << __FUNCTION__ << boost::format(" finished, errors_cummulative %1%")%errors_cummulative;
    return std::make_pair(std::move(substitutions), errors_cummulative);
}

std::pair<PresetsConfigSubstitutions, std::string> PresetBundle::load_system_models_from_json(ForwardCompatibilitySubstitutionRule compatibility_rule)
{
    BOOST_LOG_TRIVIAL(debug) << __FUNCTION__ << boost::format(" enter, compatibility_rule %1%") % compatibility_rule;
    if (compatibility_rule == ForwardCompatibilitySubstitutionRule::EnableSystemSilent)
        // Loading system presets, don't log substitutions.
        compatibility_rule = ForwardCompatibilitySubstitutionRule::EnableSilent;
    else if (compatibility_rule == ForwardCompatibilitySubstitutionRule::EnableSilentDisableSystem)
        // Loading system presets, throw on unknown option value.
        compatibility_rule = ForwardCompatibilitySubstitutionRule::Disable;

    // Here the vendor specific read only Config Bundles are stored.
    boost::filesystem::path    dir = (boost::filesystem::path(resources_dir()) / "profiles").make_preferred();
    PresetsConfigSubstitutions substitutions;
    std::string                errors_cummulative;
    for (auto &dir_entry : boost::filesystem::directory_iterator(dir)) {
        std::string vendor_file = dir_entry.path().string();
        if (Slic3r::is_json_file(vendor_file)) {
            std::string vendor_name = dir_entry.path().filename().string();
            // Remove the .json suffix.
            vendor_name.erase(vendor_name.size() - 5);
            try {
                // Load the config bundle, flatten it.
                append(substitutions, load_vendor_configs_from_json(dir.string(), vendor_name, PresetBundle::LoadVendorOnly, compatibility_rule).first);
            } catch (const std::runtime_error &err) {
                errors_cummulative += err.what();
                errors_cummulative += "\n";
            }
        }
    }

    BOOST_LOG_TRIVIAL(debug) << __FUNCTION__ << boost::format(" finished, errors_cummulative %1%") % errors_cummulative;
    return std::make_pair(std::move(substitutions), errors_cummulative);
}

std::pair<PresetsConfigSubstitutions, std::string> PresetBundle::load_system_filaments_json(ForwardCompatibilitySubstitutionRule compatibility_rule)
{
    BOOST_LOG_TRIVIAL(debug) << __FUNCTION__ << boost::format(" enter, compatibility_rule %1%") % compatibility_rule;
    if (compatibility_rule == ForwardCompatibilitySubstitutionRule::EnableSystemSilent)
        // Loading system presets, don't log substitutions.
        compatibility_rule = ForwardCompatibilitySubstitutionRule::EnableSilent;
    else if (compatibility_rule == ForwardCompatibilitySubstitutionRule::EnableSilentDisableSystem)
        // Loading system presets, throw on unknown option value.
        compatibility_rule = ForwardCompatibilitySubstitutionRule::Disable;

    // Here the vendor specific read only Config Bundles are stored.
    boost::filesystem::path    dir = (boost::filesystem::path(resources_dir()) / "profiles").make_preferred();
    PresetsConfigSubstitutions substitutions;
    std::string                errors_cummulative;
    bool                       first = true;
    for (auto &dir_entry : boost::filesystem::directory_iterator(dir)) {
        std::string vendor_file = dir_entry.path().string();
        if (Slic3r::is_json_file(vendor_file)) {
            std::string vendor_name = dir_entry.path().filename().string();
            // Remove the .json suffix.
            vendor_name.erase(vendor_name.size() - 5);
            try {
                if (first) {
                    // Reset this PresetBundle and load the first vendor config.
                    append(substitutions, this->load_vendor_configs_from_json(dir.string(), vendor_name, PresetBundle::LoadSystem | PresetBundle::LoadFilamentOnly, compatibility_rule).first);
                    first = false;
                } else {
                    // Load the other vendor configs, merge them with this PresetBundle.
                    // Report duplicate profiles.
                    PresetBundle other;
                    append(substitutions, other.load_vendor_configs_from_json(dir.string(), vendor_name, PresetBundle::LoadSystem | PresetBundle::LoadFilamentOnly, compatibility_rule).first);
                    std::vector<std::string> duplicates = this->merge_presets(std::move(other));
                    if (!duplicates.empty()) {
                        errors_cummulative += "Found duplicated settings in vendor " + vendor_name + "'s json file lists: ";
                        for (size_t i = 0; i < duplicates.size(); ++i) {
                            if (i > 0) errors_cummulative += ", ";
                            errors_cummulative += duplicates[i];
                        }
                    }
                }
            } catch (const std::runtime_error &err) {
                errors_cummulative += err.what();
                errors_cummulative += "\n";
            }
        }
    }

    BOOST_LOG_TRIVIAL(debug) << __FUNCTION__ << boost::format(" finished, errors_cummulative %1%") % errors_cummulative;
    return std::make_pair(std::move(substitutions), errors_cummulative);
}

VendorProfile PresetBundle::get_custom_vendor_models() const
{
    VendorProfile vendor;
    vendor.name = PRESET_CUSTOM_VENDOR;
    vendor.id   = PRESET_CUSTOM_VENDOR;
    for (auto &preset : printers.get_presets()) {
        if (preset.is_system) continue;
        if (printers.get_preset_base(preset) != &preset) continue;
        if (preset.is_default) continue;
        auto model = preset.config.opt_string("printer_model");
        auto variant = preset.config.opt_string("printer_variant");
        auto iter_model = std::find_if(vendor.models.begin(), vendor.models.end(), [model](VendorProfile::PrinterModel &m) {
            return m.name == model;
        });
        if (iter_model == vendor.models.end()) {
            iter_model = vendor.models.emplace(vendor.models.end(), VendorProfile::PrinterModel{});
            iter_model->id       = model;
            iter_model->name     = model;
            iter_model->variants = {VendorProfile::PrinterVariant(variant)};
        } else {
            iter_model->variants.push_back(VendorProfile::PrinterVariant(variant));
        }
    }
    return vendor;
}

// Merge one vendor's presets with the other vendor's presets, report duplicates.
std::vector<std::string> PresetBundle::merge_presets(PresetBundle &&other)
{
    this->vendors.insert(other.vendors.begin(), other.vendors.end());
    std::vector<std::string> duplicate_prints        = this->prints       .merge_presets(std::move(other.prints),        this->vendors);
    std::vector<std::string> duplicate_sla_prints    = this->sla_prints   .merge_presets(std::move(other.sla_prints),    this->vendors);
    std::vector<std::string> duplicate_filaments     = this->filaments    .merge_presets(std::move(other.filaments),     this->vendors);
    std::vector<std::string> duplicate_sla_materials = this->sla_materials.merge_presets(std::move(other.sla_materials), this->vendors);
    std::vector<std::string> duplicate_printers      = this->printers     .merge_presets(std::move(other.printers),      this->vendors);
	append(this->obsolete_presets.prints,        std::move(other.obsolete_presets.prints));
	append(this->obsolete_presets.sla_prints,    std::move(other.obsolete_presets.sla_prints));
	append(this->obsolete_presets.filaments,     std::move(other.obsolete_presets.filaments));
    append(this->obsolete_presets.sla_materials, std::move(other.obsolete_presets.sla_materials));
	append(this->obsolete_presets.printers,      std::move(other.obsolete_presets.printers));
	append(duplicate_prints, std::move(duplicate_sla_prints));
	append(duplicate_prints, std::move(duplicate_filaments));
    append(duplicate_prints, std::move(duplicate_sla_materials));
    append(duplicate_prints, std::move(duplicate_printers));
    m_errors += other.m_errors;
    return duplicate_prints;
}

void PresetBundle::update_system_maps()
{
    this->prints 	   .update_map_system_profile_renamed();
    this->sla_prints   .update_map_system_profile_renamed();
    this->filaments    .update_map_system_profile_renamed();
    this->sla_materials.update_map_system_profile_renamed();
    this->printers     .update_map_system_profile_renamed();

    this->prints       .update_map_alias_to_profile_name();
    this->sla_prints   .update_map_alias_to_profile_name();
    this->filaments    .update_map_alias_to_profile_name();
    this->sla_materials.update_map_alias_to_profile_name();

    this->filaments.update_library_profile_excluded_from();
}

static inline std::string remove_ini_suffix(const std::string &name)
{
    std::string out = name;
    if (boost::iends_with(out, ".ini"))
        out.erase(out.end() - 4, out.end());
    return out;
}

// Set the "enabled" flag for printer vendors, printer models and printer variants
// based on the user configuration.
// If the "vendor" section is missing, enable all models and variants of the particular vendor.
void PresetBundle::load_installed_printers(const AppConfig &config)
{
	this->update_system_maps();
    for (auto &preset : printers)
        preset.set_visible_from_appconfig(config);
}

const std::string& PresetBundle::get_preset_name_by_alias( const Preset::Type& preset_type, const std::string& alias) const
{
    // there are not aliases for Printers profiles
    if (preset_type == Preset::TYPE_PRINTER || preset_type == Preset::TYPE_INVALID)
        return alias;

    const PresetCollection& presets = preset_type == Preset::TYPE_PRINT     ? prints :
                                      preset_type == Preset::TYPE_SLA_PRINT ? sla_prints :
                                      preset_type == Preset::TYPE_FILAMENT  ? filaments :
                                      sla_materials;

    return presets.get_preset_name_by_alias(alias);
}

//BBS: get filament required hrc by filament type
const int PresetBundle::get_required_hrc_by_filament_type(const std::string& filament_type) const
{
    static std::unordered_map<std::string, int>filament_type_to_hrc;
    if (filament_type_to_hrc.empty()) {
        for (auto iter = filaments.m_presets.begin(); iter != filaments.m_presets.end(); iter++) {
            if (iter->vendor && iter->vendor->id == "BBL") {
                if (iter->config.has("filament_type") && iter->config.has("required_nozzle_HRC")) {
                    auto type = iter->config.opt_string("filament_type", 0);
                    auto hrc = iter->config.opt_int("required_nozzle_HRC", 0);
                    filament_type_to_hrc[type] = hrc;
                }
            }
        }
    }
    auto iter = filament_type_to_hrc.find(filament_type);
    if (iter != filament_type_to_hrc.end())
        return iter->second;
    else
        return 0;
}

//BBS: add project embedded preset logic
void PresetBundle::save_changes_for_preset(const std::string& new_name, Preset::Type type,
                                           const std::vector<std::string>& unselected_options, bool save_to_project)
{
    PresetCollection& presets = type == Preset::TYPE_PRINT          ? prints :
                                type == Preset::TYPE_SLA_PRINT      ? sla_prints :
                                type == Preset::TYPE_FILAMENT       ? filaments :
                                type == Preset::TYPE_SLA_MATERIAL   ? sla_materials : printers;

    // if we want to save just some from selected options
    if (!unselected_options.empty()) {
        // revert unselected options to the old values
        presets.get_edited_preset().config.apply_only(presets.get_selected_preset().config, unselected_options);
    }

    // Save the preset into Slic3r::data_dir / presets / section_name / preset_name.ini
    //BBS: add project embedded preset logic
    //presets.save_current_preset(new_name);
    presets.save_current_preset(new_name, false, save_to_project);
    // Mark the print & filament enabled if they are compatible with the currently selected preset.
    // If saving the preset changes compatibility with other presets, keep the now incompatible dependent presets selected, however with a "red flag" icon showing that they are no more compatible.
    update_compatible(PresetSelectCompatibleType::Never);

    if (type == Preset::TYPE_FILAMENT) {
        // synchronize the first filament presets.
        set_filament_preset(0, filaments.get_selected_preset_name());
    }
}

void PresetBundle::load_installed_filaments(AppConfig &config)
{
    //if (! config.has_section(AppConfig::SECTION_FILAMENTS)
    //    || config.get_section(AppConfig::SECTION_FILAMENTS).empty()) {
        // Compatibility with the PrusaSlicer 2.1.1 and older, where the filament profiles were not installable yet.
        // Find all filament profiles, which are compatible with installed printers, and act as if these filament profiles
        // were installed.
        std::unordered_set<const Preset*> compatible_filaments;
        for (const Preset &printer : printers)
            if (printer.is_visible && printer.printer_technology() == ptFFF && printer.vendor && (!printer.vendor->models.empty())) {
                bool add_default_materials = true;
                if (config.has_section(AppConfig::SECTION_FILAMENTS))
                {
                    const std::map<std::string, std::string>& installed_filament = config.get_section(AppConfig::SECTION_FILAMENTS);
                    for (auto filament_iter : installed_filament)
                    {
                        Preset* filament = filaments.find_preset(filament_iter.first, false, true);
                        if (filament && is_compatible_with_printer(PresetWithVendorProfile(*filament, filament->vendor), PresetWithVendorProfile(printer, printer.vendor)))
                        {

                            //already has compatible filament
                            add_default_materials = false;
                            break;
                        }
                    }
                }

                if (!add_default_materials)
                    continue;

                const VendorProfile::PrinterModel *printer_model = PresetUtils::system_printer_model(printer);
                if (!printer_model) {
                    BOOST_LOG_TRIVIAL(warning) << __FUNCTION__ << boost::format(": can not find printer_model for printer %1%")%printer.name;
                    continue;
                }
                for (auto default_filament: printer_model->default_materials)
                {
                    Preset* filament = filaments.find_preset(default_filament, false, true);
                    if (filament && filament->is_system)
                        compatible_filaments.insert(filament);
                }
                //const PresetWithVendorProfile printer_with_vendor_profile = printers.get_preset_with_vendor_profile(printer);
                //for (const Preset &filament : filaments)
                //  if (filament.is_system && is_compatible_with_printer(filaments.get_preset_with_vendor_profile(filament), printer_with_vendor_profile))
                //      compatible_filaments.insert(&filament);
            }
        // and mark these filaments as installed, therefore this code will not be executed at the next start of the application.
        for (const auto &filament: compatible_filaments)
            config.set(AppConfig::SECTION_FILAMENTS, filament->name, "true");
    //}

    for (auto &preset : filaments)
        preset.set_visible_from_appconfig(config);
}

void PresetBundle::load_installed_sla_materials(AppConfig &config)
{
    if (! config.has_section(AppConfig::SECTION_MATERIALS)) {
        std::unordered_set<const Preset*> comp_sla_materials;
		// Compatibility with the PrusaSlicer 2.1.1 and older, where the SLA material profiles were not installable yet.
		// Find all SLA material profiles, which are compatible with installed printers, and act as if these SLA material profiles
		// were installed.
        for (const Preset &printer : printers)
            if (printer.is_visible && printer.printer_technology() == ptSLA) {
				const PresetWithVendorProfile printer_with_vendor_profile = printers.get_preset_with_vendor_profile(printer);
				for (const Preset &material : sla_materials)
					if (material.is_system && is_compatible_with_printer(sla_materials.get_preset_with_vendor_profile(material), printer_with_vendor_profile))
						comp_sla_materials.insert(&material);
			}
		// and mark these SLA materials as installed, therefore this code will not be executed at the next start of the application.
		for (const auto &material: comp_sla_materials)
            config.set(AppConfig::SECTION_MATERIALS, material->name, "true");
    }

    for (auto &preset : sla_materials)
        preset.set_visible_from_appconfig(config);
}

void PresetBundle::update_selections(AppConfig &config)
{
    std::string initial_printer_profile_name    = printers.get_selected_preset_name();
    // Orca: load from orca_presets
    std::string initial_print_profile_name        = config.get_printer_setting(initial_printer_profile_name, PRESET_PRINT_NAME);
    std::string initial_filament_profile_name     = config.get_printer_setting(initial_printer_profile_name, PRESET_FILAMENT_NAME);

    // Selects the profiles, which were selected at the last application close.
    prints.select_preset_by_name_strict(initial_print_profile_name);
    filaments.select_preset_by_name_strict(initial_filament_profile_name);

    // Load the names of the other filament profiles selected for a multi-material printer.
    // Load it even if the current printer technology is SLA.
    // The possibly excessive filament names will be later removed with this->update_multi_material_filament_presets()
    // once the FFF technology gets selected.
    this->filament_presets = { filaments.get_selected_preset_name() };
    for (unsigned int i = 1; i < 1000; ++ i) {
        char name[64];
        sprintf(name, "filament_%02u", i);
        auto f_name = config.get_printer_setting(initial_printer_profile_name, name);
        if (f_name.empty())
            break;
        this->filament_presets.emplace_back(remove_ini_suffix(f_name));
    }
    std::vector<std::string> filament_colors;
    auto f_colors = config.get_printer_setting(initial_printer_profile_name, "filament_colors");
    if (!f_colors.empty()) {
        boost::algorithm::split(filament_colors, f_colors, boost::algorithm::is_any_of(","));
    }
    filament_colors.resize(filament_presets.size(), "#26A69A");
    project_config.option<ConfigOptionStrings>("filament_colour")->values = filament_colors;
    std::vector<std::string> matrix;
    if (config.has_printer_setting(initial_printer_profile_name, "flush_volumes_matrix")) {
        boost::algorithm::split(matrix, config.get_printer_setting(initial_printer_profile_name, "flush_volumes_matrix"), boost::algorithm::is_any_of("|"));
        auto flush_volumes_matrix = matrix | boost::adaptors::transformed(boost::lexical_cast<double, std::string>);
        project_config.option<ConfigOptionFloats>("flush_volumes_matrix")->values = std::vector<double>(flush_volumes_matrix.begin(), flush_volumes_matrix.end());
    }
    if (config.has_printer_setting(initial_printer_profile_name, "flush_volumes_vector")) {
        boost::algorithm::split(matrix, config.get_printer_setting(initial_printer_profile_name, "flush_volumes_vector"), boost::algorithm::is_any_of("|"));
        auto flush_volumes_vector = matrix | boost::adaptors::transformed(boost::lexical_cast<double, std::string>);
        project_config.option<ConfigOptionFloats>("flush_volumes_vector")->values = std::vector<double>(flush_volumes_vector.begin(), flush_volumes_vector.end());
    }
    if (config.has("app", "flush_multiplier")) {
        std::string str_flush_multiplier = config.get("app", "flush_multiplier");
        if (!str_flush_multiplier.empty())
            project_config.option<ConfigOptionFloat>("flush_multiplier")->set(new ConfigOptionFloat(std::stof(str_flush_multiplier)));
    }

    // Update visibility of presets based on their compatibility with the active printer.
    // Always try to select a compatible print and filament preset to the current printer preset,
    // as the application may have been closed with an active "external" preset, which does not
    // exist.
    this->update_compatible(PresetSelectCompatibleType::Always);
    this->update_multi_material_filament_presets();

    std::string first_visible_filament_name;
    for (auto & fp : filament_presets) {
        if (auto it = filaments.find_preset_internal(fp); it == filaments.end() || !it->is_visible || !it->is_compatible) {
            if (first_visible_filament_name.empty())
                first_visible_filament_name = filaments.first_compatible().name;
            fp = first_visible_filament_name;
        }
    }

}

// Load selections (current print, current filaments, current printer) from config.ini
// This is done on application start up or after updates are applied.
void PresetBundle::load_selections(AppConfig &config, const PresetPreferences& preferred_selection/* = PresetPreferences()*/)
{
    BOOST_LOG_TRIVIAL(debug) << __FUNCTION__ << boost::format(": enter, preferred printer_model_id %1%")%preferred_selection.printer_model_id;
	// Update visibility of presets based on application vendor / model / variant configuration.
	this->load_installed_printers(config);

    // Update visibility of filament and sla material presets
    this->load_installed_filaments(config);
    this->load_installed_sla_materials(config);

    // Parse the initial print / filament / printer profile names.
    // std::string initial_sla_print_profile_name    = remove_ini_suffix(config.get("presets", PRESET_SLA_PRINT_NAME));
    // std::string initial_sla_material_profile_name = remove_ini_suffix(config.get("presets", PRESET_SLA_MATERIALS_NAME));
	std::string initial_printer_profile_name      = remove_ini_suffix(config.get("presets", PRESET_PRINTER_NAME));

    // Activate print / filament / printer profiles from either the config,
    // or from the preferred_model_id suggestion passed in by ConfigWizard.
    // If the printer profile enumerated by the config are not visible, select an alternate preset.
    // Do not select alternate profiles for the print / filament profiles as those presets
    // will be selected by the following call of this->update_compatible(PresetSelectCompatibleType::Always).

    const Preset *initial_printer = printers.find_preset(initial_printer_profile_name);
    // If executed due to a Config Wizard update, preferred_printer contains the first newly installed printer, otherwise nullptr.
    const Preset *preferred_printer = printers.find_system_preset_by_model_and_variant(preferred_selection.printer_model_id, preferred_selection.printer_variant);
    printers.select_preset_by_name(preferred_printer ? preferred_printer->name : initial_printer_profile_name, true);
    CNumericLocalesSetter locales_setter;

    // Orca: load from orca_presets
    // const auto os_presets = config.get_machine_settings(initial_printer_profile_name);
    std::string initial_print_profile_name        = config.get_printer_setting(initial_printer_profile_name, PRESET_PRINT_NAME);
    std::string initial_filament_profile_name     = config.get_printer_setting(initial_printer_profile_name, PRESET_FILAMENT_NAME);

    //BBS: set default print/filament profiles to BBL's default setting
    if (preferred_printer)
    {
        const std::string& prefered_print_profile = preferred_printer->config.opt_string("default_print_profile");
        if ((!initial_print_profile_name.compare("Default Setting")) && (prefered_print_profile.size() > 0))
            initial_print_profile_name = prefered_print_profile;

        const std::vector<std::string>& prefered_filament_profiles = preferred_printer->config.option<ConfigOptionStrings>("default_filament_profile")->values;
        if ((!initial_filament_profile_name.compare("Default Filament")) && (prefered_filament_profiles.size() > 0))
            initial_filament_profile_name = prefered_filament_profiles[0];
    }

    // Selects the profile, leaves it to -1 if the initial profile name is empty or if it was not found.
    prints.select_preset_by_name_strict(initial_print_profile_name);
    filaments.select_preset_by_name_strict(initial_filament_profile_name);
	// sla_prints.select_preset_by_name_strict(initial_sla_print_profile_name);
    // sla_materials.select_preset_by_name_strict(initial_sla_material_profile_name);

    // Load the names of the other filament profiles selected for a multi-material printer.
    // Load it even if the current printer technology is SLA.
    // The possibly excessive filament names will be later removed with this->update_multi_material_filament_presets()
    // once the FFF technology gets selected.
    this->filament_presets = { filaments.get_selected_preset_name() };
    for (unsigned int i = 1; i < 1000; ++ i) {
        char name[64];
        sprintf(name, "filament_%02u", i);
        auto f_name = config.get_printer_setting(initial_printer_profile_name, name);
        if (f_name.empty())
            break;
        this->filament_presets.emplace_back(remove_ini_suffix(f_name));
    }
    std::vector<std::string> filament_colors;
    auto f_colors = config.get_printer_setting(initial_printer_profile_name, "filament_colors");
    if (!f_colors.empty()) {
        boost::algorithm::split(filament_colors, f_colors, boost::algorithm::is_any_of(","));
    }
    filament_colors.resize(filament_presets.size(), "#26A69A");
    project_config.option<ConfigOptionStrings>("filament_colour")->values = filament_colors;
    std::vector<std::string> matrix;
    if (config.has_printer_setting(initial_printer_profile_name, "flush_volumes_matrix")) {
        boost::algorithm::split(matrix, config.get_printer_setting(initial_printer_profile_name, "flush_volumes_matrix"), boost::algorithm::is_any_of("|"));
        auto flush_volumes_matrix = matrix | boost::adaptors::transformed(boost::lexical_cast<double, std::string>);
        project_config.option<ConfigOptionFloats>("flush_volumes_matrix")->values = std::vector<double>(flush_volumes_matrix.begin(), flush_volumes_matrix.end());
    }
    if (config.has_printer_setting(initial_printer_profile_name, "flush_volumes_vector")) {
        boost::algorithm::split(matrix, config.get_printer_setting(initial_printer_profile_name, "flush_volumes_vector"), boost::algorithm::is_any_of("|"));
        auto flush_volumes_vector = matrix | boost::adaptors::transformed(boost::lexical_cast<double, std::string>);
        project_config.option<ConfigOptionFloats>("flush_volumes_vector")->values = std::vector<double>(flush_volumes_vector.begin(), flush_volumes_vector.end());
    }
    if (config.has("app", "flush_multiplier")) {
        std::string str_flush_multiplier = config.get("app", "flush_multiplier");
        if (!str_flush_multiplier.empty())
            project_config.option<ConfigOptionFloat>("flush_multiplier")->set(new ConfigOptionFloat(std::stof(str_flush_multiplier)));
    }

    // Update visibility of presets based on their compatibility with the active printer.
    // Always try to select a compatible print and filament preset to the current printer preset,
    // as the application may have been closed with an active "external" preset, which does not
    // exist.
    this->update_compatible(PresetSelectCompatibleType::Always);
    this->update_multi_material_filament_presets();

    if (initial_printer != nullptr && (preferred_printer == nullptr || initial_printer == preferred_printer)) {
        // Don't run the following code, as we want to activate default filament / SLA material profiles when installing and selecting a new printer.
        // Only run this code if just a filament / SLA material was installed by Config Wizard for an active Printer.
        auto printer_technology = printers.get_selected_preset().printer_technology();
        if (printer_technology == ptFFF && ! preferred_selection.filament.empty()) {
            std::string preferred_preset_name = get_preset_name_by_alias(Preset::Type::TYPE_FILAMENT, preferred_selection.filament);
            if (auto it = filaments.find_preset_internal(preferred_preset_name);
                it != filaments.end() && (it->name == preferred_preset_name ) && it->is_visible && it->is_compatible) {
                filaments.select_preset_by_name_strict(preferred_preset_name);
                this->filament_presets.front() = filaments.get_selected_preset_name();
            }
        } else if (printer_technology == ptSLA && ! preferred_selection.sla_material.empty()) {
            std::string preferred_preset_name = get_preset_name_by_alias(Preset::Type::TYPE_SLA_MATERIAL, preferred_selection.sla_material);
            if (auto it = sla_materials.find_preset_internal(preferred_preset_name);
                it != sla_materials.end() && it->is_visible && it->is_compatible)
                sla_materials.select_preset_by_name_strict(preferred_preset_name);
        }
    }

    std::string first_visible_filament_name;
    for (auto & fp : filament_presets) {
        if (auto it = filaments.find_preset_internal(fp); it == filaments.end() || !it->is_visible || !it->is_compatible) {
            if (first_visible_filament_name.empty())
                first_visible_filament_name = filaments.first_compatible().name;
            fp = first_visible_filament_name;
        }
    }

    // Parse the initial physical printer name.
    std::string initial_physical_printer_name = remove_ini_suffix(config.get("presets", "physical_printer"));

    // Activate physical printer from the config
    if (!initial_physical_printer_name.empty())
        physical_printers.select_printer(initial_physical_printer_name);

    BOOST_LOG_TRIVIAL(debug) << __FUNCTION__ << boost::format(": finished, preferred printer_model_id %1%")%preferred_selection.printer_model_id;
}

// Export selections (current print, current filaments, current printer) into config.ini
//BBS: change directories by design
void PresetBundle::export_selections(AppConfig &config)
{
	assert(this->printers.get_edited_preset().printer_technology() != ptFFF || filament_presets.size() >= 1);
	//assert(this->printers.get_edited_preset().printer_technology() != ptFFF || filament_presets.size() > 1 || filaments.get_selected_preset_name() == filament_presets.front());
    config.clear_section("presets");
    auto printer_name = printers.get_selected_preset_name();
    config.set("presets", PRESET_PRINTER_NAME, printer_name);

    config.clear_printer_settings(printer_name);
    config.set_printer_setting(printer_name, PRESET_PRINTER_NAME, printer_name);
    config.set_printer_setting(printer_name, PRESET_PRINT_NAME, prints.get_selected_preset_name());
    config.set_printer_setting(printer_name, PRESET_FILAMENT_NAME,     filament_presets.front());
    config.set_printer_setting(printer_name, "curr_bed_type", config.get("curr_bed_type"));
    for (unsigned i = 1; i < filament_presets.size(); ++i) {
        char name[64];
        assert(!filament_presets[i].empty());
        sprintf(name, "filament_%02u", i);
        config.set_printer_setting(printer_name, name, filament_presets[i]);
    }
    CNumericLocalesSetter locales_setter;
    std::string           filament_colors = boost::algorithm::join(project_config.option<ConfigOptionStrings>("filament_colour")->values, ",");
    config.set_printer_setting(printer_name, "filament_colors", filament_colors);
    std::string flush_volumes_matrix = boost::algorithm::join(project_config.option<ConfigOptionFloats>("flush_volumes_matrix")->values |
                                                             boost::adaptors::transformed(static_cast<std::string (*)(double)>(std::to_string)),
                                                         "|");
    config.set_printer_setting(printer_name, "flush_volumes_matrix", flush_volumes_matrix);
    std::string flush_volumes_vector = boost::algorithm::join(project_config.option<ConfigOptionFloats>("flush_volumes_vector")->values |
                                                             boost::adaptors::transformed(static_cast<std::string (*)(double)>(std::to_string)),
                                                         "|");
    config.set_printer_setting(printer_name, "flush_volumes_vector", flush_volumes_vector);


    auto flush_multi_opt = project_config.option<ConfigOptionFloat>("flush_multiplier");
    config.set("flush_multiplier", std::to_string(flush_multi_opt ? flush_multi_opt->getFloat() : 1.0f));
    // BBS
    //config.set("presets", "sla_print",    sla_prints.get_selected_preset_name());
    //config.set("presets", "sla_material", sla_materials.get_selected_preset_name());
    //config.set("presets", "physical_printer", physical_printers.get_selected_full_printer_name());
    //BBS: add config related log
    BOOST_LOG_TRIVIAL(debug) << __FUNCTION__ << boost::format(": printer %1%, print %2%, filaments[0] %3% ")%printers.get_selected_preset_name() % prints.get_selected_preset_name() %filament_presets[0];
}

// BBS
void PresetBundle::set_num_filaments(unsigned int n, std::vector<std::string> new_colors) {
    int old_filament_count = this->filament_presets.size();
    if (n > old_filament_count && old_filament_count != 0)
        filament_presets.resize(n, filament_presets.back());
    else {
        filament_presets.resize(n);
    }
    ConfigOptionStrings* filament_color = project_config.option<ConfigOptionStrings>("filament_colour");
    filament_color->resize(n);
    ams_multi_color_filment.resize(n);
    // BBS set new filament color to new_color
    if (old_filament_count < n) {
        if (!new_colors.empty()) {
            for (int i = old_filament_count; i < n; i++) {
                filament_color->values[i] = new_colors[i - old_filament_count];
            }
        }
    }
    update_multi_material_filament_presets();
}
void PresetBundle::set_num_filaments(unsigned int n, std::string new_color)
{
    int old_filament_count = this->filament_presets.size();
    if (n > old_filament_count && old_filament_count != 0)
        filament_presets.resize(n, filament_presets.back());
    else {
        filament_presets.resize(n);
    }

    ConfigOptionStrings* filament_color = project_config.option<ConfigOptionStrings>("filament_colour");
    filament_color->resize(n);
    ams_multi_color_filment.resize(n);

    //BBS set new filament color to new_color
    if (old_filament_count < n) {
        if (!new_color.empty()) {
            for (int i = old_filament_count; i < n; i++) {
                filament_color->values[i] = new_color;
            }
        }
    }

    update_multi_material_filament_presets();
}

unsigned int PresetBundle::sync_ams_list(unsigned int &unknowns)
{
    std::vector<std::string> filament_presets = this->filament_presets;
    ConfigOptionStrings *filament_color_option = project_config.option<ConfigOptionStrings>("filament_colour");
    std::vector<std::string> filament_colors = filament_color_option ? filament_color_option->values : std::vector<std::string>{};
    std::vector<std::vector<std::string>> filament_multi_colors = ams_multi_color_filment;

    const size_t existing_count = filament_presets.size();

    if (filament_colors.size() < existing_count)
        filament_colors.resize(existing_count);
    if (filament_multi_colors.size() < existing_count)
        filament_multi_colors.resize(existing_count);

<<<<<<< HEAD
    auto ensure_slot = [&](size_t slot) {
        if (filament_presets.size() <= slot)
            filament_presets.resize(slot + 1);
        if (filament_colors.size() <= slot)
            filament_colors.resize(slot + 1);
        if (filament_multi_colors.size() <= slot)
            filament_multi_colors.resize(slot + 1);
    };

    size_t max_assigned_slot = existing_count > 0 ? existing_count - 1 : 0;
    bool   saw_lane          = false;

    for (auto &entry : filament_ams_list) {
=======
    constexpr size_t lane_sequential_threshold = 64;
    std::vector<std::pair<int, const DynamicPrintConfig *>> sequential_lanes;
    size_t max_lane_slot = 0;

    for (auto const &entry : filament_ams_list) {
>>>>>>> 141fda11
        const int lane = entry.first;
        if (lane < 0)
            continue;

<<<<<<< HEAD
        const size_t slot = static_cast<size_t>(lane);
        saw_lane = true;
        const bool slot_has_existing = slot < existing_count;

        auto & ams = entry.second;
        auto filament_id = ams.opt_string("filament_id", 0u);
        auto filament_color = ams.opt_string("filament_colour", 0u);
        auto filament_changed = !ams.has("filament_changed") || ams.opt_bool("filament_changed");
        auto *multi_color_opt = ams.opt<ConfigOptionStrings>("filament_multi_colors");
        auto filament_multi_color = multi_color_opt ? multi_color_opt->values : std::vector<std::string>{};
        const bool filament_exists = ams.opt_bool("filament_exist", !filament_id.empty());

        if (!slot_has_existing && (!filament_exists || filament_id.empty())) {
            continue;
        }

        max_assigned_slot = std::max(max_assigned_slot, slot);

        ensure_slot(slot);

        if (!filament_exists || filament_id.empty()) {
            if (slot_has_existing) {
                if (!filament_color.empty())
                    filament_colors[slot] = filament_color;
                if (multi_color_opt != nullptr)
                    filament_multi_colors[slot] = filament_multi_color;
            }
            continue;
        }

        if (!filament_changed && slot_has_existing) {
            if (!filament_color.empty())
                filament_colors[slot] = filament_color;
            if (multi_color_opt != nullptr)
                filament_multi_colors[slot] = filament_multi_color;
=======
        if (static_cast<size_t>(lane) >= lane_sequential_threshold) {
            sequential_lanes.emplace_back(lane, &entry.second);
>>>>>>> 141fda11
            continue;
        }

        max_lane_slot = std::max(max_lane_slot, static_cast<size_t>(lane) + 1);
    }

    auto ensure_slot = [&](size_t slot) {
        if (filament_presets.size() <= slot)
            filament_presets.resize(slot + 1);
        if (filament_colors.size() <= slot)
            filament_colors.resize(slot + 1);
        if (filament_multi_colors.size() <= slot)
            filament_multi_colors.resize(slot + 1);
    };

    auto update_slot_from_config = [&](size_t slot, const DynamicPrintConfig &ams_cfg) {
        ensure_slot(slot);

        auto filament_id = ams_cfg.opt_string("filament_id", 0u);
        auto filament_color = ams_cfg.opt_string("filament_colour", 0u);
        auto multi_color_opt = ams_cfg.opt<ConfigOptionStrings>("filament_multi_colors");
        auto filament_multi_color = multi_color_opt ? multi_color_opt->values : std::vector<std::string>{};
        const bool filament_changed = !ams_cfg.has("filament_changed") || ams_cfg.opt_bool("filament_changed");
        const bool slot_has_existing = slot < this->filament_presets.size() && !this->filament_presets[slot].empty();

        if (!filament_changed && slot < this->filament_presets.size()) {
            if (!filament_color.empty())
                filament_colors[slot] = filament_color;
            if (multi_color_opt != nullptr)
                filament_multi_colors[slot] = filament_multi_color;
            return;
        }

        if (filament_id.empty()) {
            if (!filament_color.empty())
                filament_colors[slot] = filament_color;
            if (multi_color_opt != nullptr)
                filament_multi_colors[slot] = filament_multi_color;
            return;
        }

        const int spoolman_spool_id = ams_cfg.opt_int("spoolman_spool_id", 0u);

        auto find_preset = [&](bool user_only, bool by_spool_id) {
            return std::find_if(filaments.begin(), filaments.end(), [&](auto &f) {
                if (!f.is_compatible)
                    return false;
                if (user_only && !f.is_user())
                    return false;

                if (by_spool_id)
                    return spoolman_spool_id > 0 &&
                           f.config.opt_int("spoolman_spool_id", 0) == spoolman_spool_id;

                return f.filament_id == filament_id;
            });
        };

        auto iter = filaments.end();
        if (spoolman_spool_id > 0) {
            iter = find_preset(true, true);
            if (iter == filaments.end())
                iter = find_preset(false, true);
        }
        if (iter == filaments.end()) {
            iter = find_preset(true, false);
            if (iter == filaments.end())
                iter = find_preset(false, false);
        }

        if (iter == filaments.end()) {
            BOOST_LOG_TRIVIAL(warning) << __FUNCTION__ << boost::format(": filament_id %1% not found or system or compatible") % filament_id;
            auto filament_type = ams_cfg.opt_string("filament_type", 0u);
            if (!filament_type.empty()) {
                filament_type = "Generic " + filament_type;
                iter = std::find_if(filaments.begin(), filaments.end(), [&filament_type](auto &f) {
                    return f.is_compatible && f.is_system
                        && boost::algorithm::starts_with(f.name, filament_type);
                });
            }
            if (iter == filaments.end()) {
<<<<<<< HEAD
                // Prefer old selection if one exists for this lane.
=======
>>>>>>> 141fda11
                if (slot_has_existing) {
                    ++unknowns;
                    if (!filament_color.empty())
                        filament_colors[slot] = filament_color;
                    if (multi_color_opt != nullptr)
                        filament_multi_colors[slot] = filament_multi_color;
<<<<<<< HEAD
                    continue;
=======
                    return;
>>>>>>> 141fda11
                }
                iter = std::find_if(filaments.begin(), filaments.end(), [&filament_type](auto &f) {
                    return f.is_compatible && f.is_system;
                });
<<<<<<< HEAD
                if (iter == filaments.end()) {
                    continue;
                }
=======
                if (iter == filaments.end())
                    return;
>>>>>>> 141fda11
            }
            ++unknowns;
            filament_id = iter->filament_id;
        }
<<<<<<< HEAD
=======

>>>>>>> 141fda11
        filament_presets[slot] = iter->name;
        if (!filament_color.empty())
            filament_colors[slot] = filament_color;
        if (multi_color_opt != nullptr)
            filament_multi_colors[slot] = filament_multi_color;
<<<<<<< HEAD
    }

    if (saw_lane && filament_presets.empty())
        return 0;

    size_t computed_size = filament_presets.size();
    if (saw_lane)
        computed_size = std::max(computed_size, max_assigned_slot + 1);

    const size_t final_size = std::max(existing_count, computed_size);
    filament_presets.resize(final_size);
    filament_colors.resize(final_size);
    filament_multi_colors.resize(final_size);

    this->filament_presets = filament_presets;
    if (filament_color_option != nullptr) {
        filament_color_option->resize(filament_presets.size());
        filament_color_option->values = filament_colors;
    }
    ams_multi_color_filment = std::move(filament_multi_colors);
    update_multi_material_filament_presets();
    return filament_presets.empty() ? 0 : filament_presets.size();
=======
    };

    for (auto const &entry : filament_ams_list) {
        const int lane = entry.first;
        if (lane < 0 || static_cast<size_t>(lane) >= lane_sequential_threshold)
            continue;
        update_slot_from_config(static_cast<size_t>(lane), entry.second);
    }

    size_t sequential_base = max_lane_slot;
    size_t sequential_index = 0;
    for (auto const &lane_entry : sequential_lanes) {
        const size_t slot = sequential_base + sequential_index;
        ++sequential_index;
        update_slot_from_config(slot, *lane_entry.second);
    }

    if (!filament_ams_list.empty()) {
        const size_t computed_size = filament_presets.size();
        const size_t final_size = std::max(existing_count, computed_size);
        filament_presets.resize(final_size);
        filament_colors.resize(final_size);
        filament_multi_colors.resize(final_size);
    }

    this->filament_presets = std::move(filament_presets);
    if (filament_color_option != nullptr) {
        filament_color_option->resize(this->filament_presets.size());
        filament_color_option->values = std::move(filament_colors);
    }
    ams_multi_color_filment = std::move(filament_multi_colors);
    update_multi_material_filament_presets();
    return this->filament_presets.empty() ? 0 : this->filament_presets.size();
>>>>>>> 141fda11
}

void PresetBundle::set_calibrate_printer(std::string name)
{
    if (name.empty()) {
        calibrate_filaments.clear();
        return;
    }
    if (!name.empty())
        calibrate_printer = printers.find_preset(name);
    const Preset &                printer_preset = calibrate_printer ? *calibrate_printer : printers.get_edited_preset();
    const PresetWithVendorProfile active_printer = printers.get_preset_with_vendor_profile(printer_preset);
    DynamicPrintConfig            config;
    config.set_key_value("printer_preset", new ConfigOptionString(active_printer.preset.name));
    const ConfigOption *opt = active_printer.preset.config.option("nozzle_diameter");
    if (opt) config.set_key_value("num_extruders", new ConfigOptionInt((int) static_cast<const ConfigOptionFloats *>(opt)->values.size()));
    calibrate_filaments.clear();
    for (size_t i = filaments.num_default_presets(); i < filaments.size(); ++i) {
        const Preset &                preset                          = filaments.m_presets[i];
        const PresetWithVendorProfile this_preset_with_vendor_profile = filaments.get_preset_with_vendor_profile(preset);
        bool                          is_compatible                   = is_compatible_with_printer(this_preset_with_vendor_profile, active_printer, &config);
        if (is_compatible) calibrate_filaments.insert(&preset);
    }
}

std::set<std::string> PresetBundle::get_printer_names_by_printer_type_and_nozzle(const std::string &printer_type, std::string nozzle_diameter_str)
{
    std::set<std::string> printer_names;
    if ("0.0" == nozzle_diameter_str || nozzle_diameter_str.empty()) {
        nozzle_diameter_str = "0.4";
    }
    std::ostringstream    stream;

    for (auto printer_it = this->printers.begin(); printer_it != this->printers.end(); printer_it++) {
        if (!printer_it->is_system) continue;

        ConfigOption *      printer_model_opt = printer_it->config.option("printer_model");
        ConfigOptionString *printer_model_str = dynamic_cast<ConfigOptionString *>(printer_model_opt);
        if (!printer_model_str) continue;

        // use printer_model as printer type
        if (printer_model_str->value != printer_type) continue;

        if (printer_it->name.find(nozzle_diameter_str) != std::string::npos) printer_names.insert(printer_it->name);
    }

    assert(printer_names.size() == 1);

    for (auto& printer_name : printer_names) {
        BOOST_LOG_TRIVIAL(info) << __FUNCTION__ << " " << __LINE__ << " printer name: " << printer_name;
    }

    return printer_names;
}

bool PresetBundle::check_filament_temp_equation_by_printer_type_and_nozzle_for_mas_tray(
    const std::string &printer_type, std::string& nozzle_diameter_str, std::string &setting_id, std::string &tag_uid, std::string &nozzle_temp_min, std::string &nozzle_temp_max, std::string& preset_setting_id)
{
    bool is_equation = true;

    std::map<std::string, std::vector<Preset const *>> filament_list = filaments.get_filament_presets();
    std::set<std::string> printer_names       = get_printer_names_by_printer_type_and_nozzle(printer_type, nozzle_diameter_str);

    for (const Preset *preset : filament_list.find(setting_id)->second) {
        if (tag_uid == "0" || (tag_uid.size() == 16 && tag_uid.substr(12, 2) == "01")) continue;
        if (preset && !preset->is_user()) continue;
        ConfigOption *       printer_opt  = const_cast<Preset *>(preset)->config.option("compatible_printers");
        ConfigOptionStrings *printer_strs = dynamic_cast<ConfigOptionStrings *>(printer_opt);
        bool                 compared = false;
        for (const std::string &printer_str : printer_strs->values) {
            if (printer_names.find(printer_str) != printer_names.end()) {
                BOOST_LOG_TRIVIAL(info) << __FUNCTION__ << " " << __LINE__ << "nozzle temp matching: preset name: " << preset->name << " printer name: " << printer_str;
                // Compare only once
                if (!compared) {
                    compared                        = true;
                    bool          min_temp_equation = false, max_temp_equation = false;
                    int           min_nozzle_temp = std::stoi(nozzle_temp_min);
                    int           max_nozzle_temp = std::stoi(nozzle_temp_max);
                    ConfigOption *opt_min         = const_cast<Preset *>(preset)->config.option("nozzle_temperature_range_low");
                    if (opt_min) {
                        ConfigOptionInts *opt_min_ints = dynamic_cast<ConfigOptionInts *>(opt_min);
                        min_nozzle_temp                = opt_min_ints->get_at(0);
                        if (std::to_string(min_nozzle_temp) == nozzle_temp_min)
                            min_temp_equation = true;
                        else {
                            BOOST_LOG_TRIVIAL(info) << "tray min temp: " << nozzle_temp_min << " preset min temp: " << min_nozzle_temp;
                            nozzle_temp_min = std::to_string(min_nozzle_temp);
                        }
                    }
                    ConfigOption *opt_max = const_cast<Preset *>(preset)->config.option("nozzle_temperature_range_high");
                    if (opt_max) {
                        ConfigOptionInts *opt_max_ints = dynamic_cast<ConfigOptionInts *>(opt_max);
                        max_nozzle_temp                = opt_max_ints->get_at(0);
                        if (std::to_string(max_nozzle_temp) == nozzle_temp_max)
                            max_temp_equation = true;
                        else {
                            BOOST_LOG_TRIVIAL(info) << "tray max temp: " << nozzle_temp_max << " preset min temp: " << max_nozzle_temp;
                            nozzle_temp_max = std::to_string(max_nozzle_temp);
                        }
                    }
                    if (min_temp_equation && max_temp_equation) {
                        BOOST_LOG_TRIVIAL(info) << __FUNCTION__ << " " << __LINE__ << "Determine if the temperature has changed: no changed";
                    } else {
                        BOOST_LOG_TRIVIAL(info) << __FUNCTION__ << " " << __LINE__ << "Determine if the temperature has changed: has changed";
                        preset_setting_id = preset->setting_id;
                        is_equation = false;
                    }
                } else {
                    assert(false);
                }
            }
        }
    }
    return is_equation;
}

//BBS: check whether this is the only edited filament
bool PresetBundle::is_the_only_edited_filament(unsigned int filament_index)
{
    int n = this->filament_presets.size();
    if (filament_index >= n)
        return false;

    std::string name = this->filament_presets[filament_index];
    Preset& edited_preset = this->filaments.get_edited_preset();
    if (edited_preset.name != name)
        return false;

    int index = 0;
    while (index < n)
    {
        if (index == filament_index) {
            index ++;
            continue;
        }
        std::string filament_preset = this->filament_presets[index];
        if (edited_preset.name == filament_preset)
            return false;
        else
            index ++;
    }
    return true;
}

DynamicPrintConfig PresetBundle::full_config() const
{
    return (this->printers.get_edited_preset().printer_technology() == ptFFF) ?
        this->full_fff_config() :
        this->full_sla_config();
}

DynamicPrintConfig PresetBundle::full_config_secure() const
{
    DynamicPrintConfig config = this->full_config();
    //FIXME legacy, the keys should not be there after conversion to a Physical Printer profile.
    config.erase("print_host");
    config.erase("print_host_webui");
    config.erase("printhost_apikey");
    config.erase("printhost_cafile");    
    config.erase("printhost_user");    
    config.erase("printhost_password");    
    config.erase("printhost_port");
    return config;
}

const std::set<std::string> ignore_settings_list ={
    "inherits",
    "print_settings_id", "filament_settings_id", "printer_settings_id"
};

DynamicPrintConfig PresetBundle::full_fff_config() const
{
    DynamicPrintConfig out;
    out.apply(FullPrintConfig::defaults());
    out.apply(this->prints.get_edited_preset().config);
    // Add the default filament preset to have the "filament_preset_id" defined.
	out.apply(this->filaments.default_preset().config);
	out.apply(this->printers.get_edited_preset().config);
    out.apply(this->project_config);

    // BBS
    size_t  num_filaments = this->filament_presets.size();
    auto* extruder_diameter = dynamic_cast<const ConfigOptionFloats*>(out.option("nozzle_diameter"));
    // Collect the "compatible_printers_condition" and "inherits" values over all presets (print, filaments, printers) into a single vector.
    std::vector<std::string> compatible_printers_condition;
    std::vector<std::string> compatible_prints_condition;
    std::vector<std::string> inherits;
    std::vector<std::string> filament_ids;
    std::vector<std::string> print_compatible_printers;
    //BBS: add logic for settings check between different system presets
    std::vector<std::string> different_settings;
    std::vector<double> filament_remaining_weight;
    std::vector<double> filament_remaining_length;
    std::string different_print_settings, different_printer_settings;
    compatible_printers_condition.emplace_back(this->prints.get_edited_preset().compatible_printers_condition());

    const ConfigOptionStrings* compatible_printers =  (const_cast<PresetBundle*>(this))->prints.get_edited_preset().config.option<ConfigOptionStrings>("compatible_printers", false);
    if (compatible_printers)
        print_compatible_printers = compatible_printers->values;
    //BBS: add logic for settings check between different system presets
    std::string print_inherits = this->prints.get_edited_preset().inherits();
    inherits                     .emplace_back(print_inherits);
    const Preset* print_parent_preset =  this->prints.get_selected_preset_parent();
    if (print_parent_preset) {
        std::vector<std::string> dirty_options = this->prints.dirty_options_without_option_list(&(this->prints.get_edited_preset()), print_parent_preset, ignore_settings_list, false);
        if (!dirty_options.empty()) {
            different_print_settings = Slic3r::escape_strings_cstyle(dirty_options);
        }
    }
    different_settings.emplace_back(different_print_settings);

    if (num_filaments <= 1) {
        out.apply(this->filaments.get_edited_preset().config);
        compatible_printers_condition.emplace_back(this->filaments.get_edited_preset().compatible_printers_condition());
        compatible_prints_condition  .emplace_back(this->filaments.get_edited_preset().compatible_prints_condition());
        filament_remaining_weight.emplace_back(this->filaments.get_edited_preset().spoolman_statistics->remaining_weight);
        filament_remaining_length.emplace_back(this->filaments.get_edited_preset().spoolman_statistics->remaining_length);
        //BBS: add logic for settings check between different system presets
        //std::string filament_inherits = this->filaments.get_edited_preset().inherits();
        std::string current_preset_name = this->filament_presets[0];
        const Preset* preset = this->filaments.find_preset(current_preset_name, true);
        std::string filament_inherits = preset->inherits();
        inherits                     .emplace_back(filament_inherits);
        filament_ids.emplace_back(this->filaments.get_edited_preset().filament_id);

        std::string different_filament_settings;
        const Preset* filament_parent_preset =  this->filaments.get_selected_preset_parent();
        if (filament_parent_preset) {
            std::vector<std::string> dirty_options = this->filaments.dirty_options_without_option_list(&(this->filaments.get_edited_preset()), filament_parent_preset, ignore_settings_list, false);
            if (!dirty_options.empty()) {
                different_filament_settings = Slic3r::escape_strings_cstyle(dirty_options);
            }
        }

        different_settings.emplace_back(different_filament_settings);
    } else {
        // Retrieve filament presets and build a single config object for them.
        // First collect the filament configurations based on the user selection of this->filament_presets.
        // Here this->filaments.find_preset() and this->filaments.first_visible() return the edited copy of the preset if active.
        std::vector<const DynamicPrintConfig*> filament_configs;
        std::vector<const Preset*> filament_presets;
        for (const std::string& filament_preset_name : this->filament_presets) {
            const Preset* preset = this->filaments.find_preset(filament_preset_name, true);
            filament_presets.emplace_back(preset);
            filament_configs.emplace_back(&(preset->config));
        }
        while (filament_configs.size() < num_filaments) {
            const Preset* preset = &this->filaments.first_visible();
            filament_presets.emplace_back(preset);
            filament_configs.emplace_back(&(preset->config));
        }
        for (int index = 0; index < num_filaments; index++) {
            const DynamicPrintConfig *cfg = filament_configs[index];
            const Preset *preset = filament_presets[index];
            // The compatible_prints/printers_condition() returns a reference to configuration key, which may not yet exist.
            DynamicPrintConfig &cfg_rw = *const_cast<DynamicPrintConfig*>(cfg);
            compatible_printers_condition.emplace_back(Preset::compatible_printers_condition(cfg_rw));
            compatible_prints_condition  .emplace_back(Preset::compatible_prints_condition(cfg_rw));
            filament_remaining_weight.emplace_back(preset->spoolman_statistics->remaining_weight);
            filament_remaining_length.emplace_back(preset->spoolman_statistics->remaining_length);

            //BBS: add logic for settings check between different system presets
            std::string filament_inherits = Preset::inherits(cfg_rw);
            inherits                     .emplace_back(filament_inherits);
            filament_ids.emplace_back(preset->filament_id);
            std::string different_filament_settings;

            const Preset* filament_parent_preset = nullptr;
            if (preset->is_system || preset->is_default) {
                bool is_selected = this->filaments.get_selected_preset_name() == preset->name;
                if (is_selected) {
                    //use the real preset
                    filament_parent_preset = const_cast<PresetBundle*>(this)->filaments.find_preset(preset->name, false, true);
                }
                else {
                    filament_parent_preset = preset;
                }
            }
            else if (!filament_inherits.empty())
                filament_parent_preset =  const_cast<PresetBundle*>(this)->filaments.find_preset(filament_inherits, false, true);

            if (filament_parent_preset) {
                std::vector<std::string> dirty_options = cfg_rw.diff(filament_parent_preset->config);
                if (!dirty_options.empty()) {
                    auto iter = dirty_options.begin();
                    while (iter != dirty_options.end()) {
                        if (ignore_settings_list.find(*iter) != ignore_settings_list.end()) {
                            iter = dirty_options.erase(iter);
                        }
                        else {
                            ++iter;
                        }
                    }
                    different_filament_settings = Slic3r::escape_strings_cstyle(dirty_options);
                }
            }

            different_settings.emplace_back(different_filament_settings);
        }

        // loop through options and apply them to the resulting config.
        for (const t_config_option_key &key : this->filaments.default_preset().config.keys()) {
			if (key == "compatible_prints" || key == "compatible_printers")
				continue;
            // Get a destination option.
            ConfigOption *opt_dst = out.option(key, false);
            if (opt_dst->is_scalar()) {
                // Get an option, do not create if it does not exist.
                const ConfigOption *opt_src = filament_configs.front()->option(key);
                if (opt_src != nullptr)
                    opt_dst->set(opt_src);
            } else {
                // BBS
                ConfigOptionVectorBase* opt_vec_dst = static_cast<ConfigOptionVectorBase*>(opt_dst);
                {
                    std::vector<const ConfigOption*> filament_opts(num_filaments, nullptr);
                    // Setting a vector value from all filament_configs.
                    for (size_t i = 0; i < filament_opts.size(); ++i)
                        filament_opts[i] = filament_configs[i]->option(key);
                    opt_vec_dst->set(filament_opts);
                }
            }
        }
    }

    //BBS: add logic for settings check between different system presets
    std::string printer_inherits = this->printers.get_edited_preset().inherits();
    // Don't store the "compatible_printers_condition" for the printer profile, there is none.
    inherits                     .emplace_back(printer_inherits);
    const Preset* printer_parent_preset =  this->printers.get_selected_preset_parent();
    if (printer_parent_preset) {
        std::vector<std::string> dirty_options = this->printers.dirty_options_without_option_list(&(this->printers.get_edited_preset()), printer_parent_preset, ignore_settings_list, false);
        if (!dirty_options.empty()) {
            different_printer_settings = Slic3r::escape_strings_cstyle(dirty_options);
        }
    }
    different_settings.emplace_back(different_printer_settings);

    // These value types clash between the print and filament profiles. They should be renamed.
    out.erase("compatible_prints");
    out.erase("compatible_prints_condition");
    out.erase("compatible_printers");
    out.erase("compatible_printers_condition");
    out.erase("inherits");
    //BBS: add logic for settings check between different system presets
    out.erase("different_settings_to_system");

    static const char* keys[] = {"support_filament", "support_interface_filament", "wipe_tower_filament"};
    for (size_t i = 0; i < sizeof(keys) / sizeof(keys[0]); ++ i) {
        std::string key = std::string(keys[i]);
        auto *opt = dynamic_cast<ConfigOptionInt*>(out.option(key, false));
        assert(opt != nullptr);
        opt->value = boost::algorithm::clamp<int>(opt->value, 0, int(num_filaments));
    }

    static const char* keys_1based[] = {"wall_filament", "sparse_infill_filament", "solid_infill_filament"};
    for (size_t i = 0; i < sizeof(keys_1based) / sizeof(keys_1based[0]); ++ i) {
        std::string key = std::string(keys_1based[i]);
        auto *opt = dynamic_cast<ConfigOptionInt*>(out.option(key, false));
        assert(opt != nullptr);
        if(opt->value < 1 || opt->value > int(num_filaments))
            opt->value = 1;
    }
    out.option<ConfigOptionString >("print_settings_id",    true)->value  = this->prints.get_selected_preset_name();
    out.option<ConfigOptionStrings>("filament_settings_id", true)->values = this->filament_presets;
    out.option<ConfigOptionString >("printer_settings_id",  true)->value  = this->printers.get_selected_preset_name();
    out.option<ConfigOptionStrings>("filament_ids", true)->values = filament_ids;
    out.option<ConfigOptionFloats>("filament_remaining_weight", true)->values = filament_remaining_weight;
    out.option<ConfigOptionFloats>("filament_remaining_length", true)->values = filament_remaining_length;

    // Serialize the collected "compatible_printers_condition" and "inherits" fields.
    // There will be 1 + num_exturders fields for "inherits" and 2 + num_extruders for "compatible_printers_condition" stored.
    // The vector will not be stored if all fields are empty strings.
    auto add_if_some_non_empty = [&out](std::vector<std::string> &&values, const std::string &key) {
        bool nonempty = false;
        for (const std::string &v : values)
            if (! v.empty()) {
                nonempty = true;
                break;
            }
        if (nonempty)
            out.set_key_value(key, new ConfigOptionStrings(std::move(values)));
    };
    add_if_some_non_empty(std::move(compatible_printers_condition), "compatible_machine_expression_group");
    add_if_some_non_empty(std::move(compatible_prints_condition),   "compatible_process_expression_group");
    add_if_some_non_empty(std::move(inherits),                      "inherits_group");
    //BBS: add logic for settings check between different system presets
    add_if_some_non_empty(std::move(different_settings),            "different_settings_to_system");
    add_if_some_non_empty(std::move(print_compatible_printers),     "print_compatible_printers");

	out.option<ConfigOptionEnumGeneric>("printer_technology", true)->value = ptFFF;
    return out;
}

DynamicPrintConfig PresetBundle::full_sla_config() const
{
    DynamicPrintConfig out;
    out.apply(SLAFullPrintConfig::defaults());
    out.apply(this->sla_prints.get_edited_preset().config);
    out.apply(this->sla_materials.get_edited_preset().config);
    out.apply(this->printers.get_edited_preset().config);
    // There are no project configuration values as of now, the project_config is reserved for FFF printers.
//    out.apply(this->project_config);

    // Collect the "compatible_printers_condition" and "inherits" values over all presets (sla_prints, sla_materials, printers) into a single vector.
    std::vector<std::string> compatible_printers_condition;
	std::vector<std::string> compatible_prints_condition;
    std::vector<std::string> inherits;
    compatible_printers_condition.emplace_back(this->sla_prints.get_edited_preset().compatible_printers_condition());
	inherits					 .emplace_back(this->sla_prints.get_edited_preset().inherits());
    compatible_printers_condition.emplace_back(this->sla_materials.get_edited_preset().compatible_printers_condition());
	compatible_prints_condition  .emplace_back(this->sla_materials.get_edited_preset().compatible_prints_condition());
    inherits                     .emplace_back(this->sla_materials.get_edited_preset().inherits());
    inherits                     .emplace_back(this->printers.get_edited_preset().inherits());

    // These two value types clash between the print and filament profiles. They should be renamed.
    out.erase("compatible_printers");
    out.erase("compatible_printers_condition");
    out.erase("inherits");

    out.option<ConfigOptionString >("sla_print_settings_id",    true)->value  = this->sla_prints.get_selected_preset_name();
    out.option<ConfigOptionString >("sla_material_settings_id", true)->value  = this->sla_materials.get_selected_preset_name();
    out.option<ConfigOptionString >("printer_settings_id",      true)->value  = this->printers.get_selected_preset_name();

    // Serialize the collected "compatible_printers_condition" and "inherits" fields.
    // There will be 1 + num_exturders fields for "inherits" and 2 + num_extruders for "compatible_printers_condition" stored.
    // The vector will not be stored if all fields are empty strings.
    auto add_if_some_non_empty = [&out](std::vector<std::string> &&values, const std::string &key) {
        bool nonempty = false;
        for (const std::string &v : values)
            if (! v.empty()) {
                nonempty = true;
                break;
            }
        if (nonempty)
            out.set_key_value(key, new ConfigOptionStrings(std::move(values)));
    };
    add_if_some_non_empty(std::move(compatible_printers_condition), "compatible_machine_expression_group");
    add_if_some_non_empty(std::move(compatible_prints_condition),   "compatible_process_expression_group");
    add_if_some_non_empty(std::move(inherits),                      "inherits_group");

	out.option<ConfigOptionEnumGeneric>("printer_technology", true)->value = ptSLA;
	return out;
}

// Load an external config file containing the print, filament and printer presets.
// Instead of a config file, a G-code may be loaded containing the full set of parameters.
// In the future the configuration will likely be read from an AMF file as well.
// If the file is loaded successfully, its print / filament / printer profiles will be activated.
ConfigSubstitutions PresetBundle::load_config_file(const std::string &path, ForwardCompatibilitySubstitutionRule compatibility_rule)
{
	if (is_gcode_file(path)) {
		DynamicPrintConfig config;
        //BBS: add config related logs
        BOOST_LOG_TRIVIAL(debug) << __FUNCTION__ << boost::format(" enter, gcodefile %1%, compatibility_rule %2%")%path %compatibility_rule;
		config.apply(FullPrintConfig::defaults());
        ConfigSubstitutions config_substitutions = config.load_from_gcode_file(path, compatibility_rule);
        Preset::normalize(config);
		load_config_file_config(path, true, std::move(config));
		return config_substitutions;
	}

    //BBS: add config related logs
    BOOST_LOG_TRIVIAL(debug) << __FUNCTION__ << boost::format(" can not load config file %1% not from gcode")%path ;
    throw Slic3r::RuntimeError(std::string("Unknown configuration file: ") + path);
    
    return ConfigSubstitutions{};
}

// Load a config file from a boost property_tree. This is a private method called from load_config_file.
// is_external == false on if called from ConfigWizard
void PresetBundle::load_config_file_config(const std::string &name_or_path, bool is_external, DynamicPrintConfig &&config, Semver file_version, bool selected, bool is_custom_defined)
{
    PrinterTechnology printer_technology = Preset::printer_technology(config);

    auto clear_compatible_printers = [](DynamicPrintConfig& config){
        ConfigOption *opt_compatible = config.optptr("compatible_printers");
        if (opt_compatible != nullptr) {
            assert(opt_compatible->type() == coStrings);
            if (opt_compatible->type() == coStrings)
                static_cast<ConfigOptionStrings*>(opt_compatible)->values.clear();
        }
    };
    clear_compatible_printers(config);

#if 0
    size_t num_extruders = (printer_technology == ptFFF) ?
        std::min(config.option<ConfigOptionFloats>("nozzle_diameter"  )->values.size(),
                 config.option<ConfigOptionFloats>("filament_diameter")->values.size()) :
		// 1 SLA material
        1;
#else
    // BBS: use filament_colour insteadof filament_settings_id, filament_settings_id sometimes is not generated
    size_t num_filaments = config.option<ConfigOptionStrings>("filament_colour")->size();
#endif

    //BBS: add config related logs
    BOOST_LOG_TRIVIAL(debug) << __FUNCTION__ << boost::format(": , name_or_path %1%, is_external %2%, num_filaments %3%") % name_or_path % is_external % num_filaments;
    // Make a copy of the "compatible_machine_expression_group" and "inherits_group" vectors, which
    // accumulate values over all presets (print, filaments, printers).
    // These values will be distributed into their particular presets when loading.
    std::vector<std::string> compatible_printers_condition_values   = std::move(config.option<ConfigOptionStrings>("compatible_machine_expression_group", true)->values);
    std::vector<std::string> compatible_prints_condition_values     = std::move(config.option<ConfigOptionStrings>("compatible_process_expression_group",   true)->values);
    std::vector<std::string> inherits_values                        = std::move(config.option<ConfigOptionStrings>("inherits_group", true)->values);
    std::vector<std::string> filament_ids                           = std::move(config.option<ConfigOptionStrings>("filament_ids", true)->values);
    std::vector<std::string> print_compatible_printers              = std::move(config.option<ConfigOptionStrings>("print_compatible_printers", true)->values);
    //BBS: add different settings check logic
    bool has_different_settings_to_system                           = config.option("different_settings_to_system")?true:false;
    std::vector<std::string> different_values                       = std::move(config.option<ConfigOptionStrings>("different_settings_to_system", true)->values);
    std::string &compatible_printers_condition  = Preset::compatible_printers_condition(config);
    std::string &compatible_prints_condition    = Preset::compatible_prints_condition(config);
    std::string &inherits                       = Preset::inherits(config);
    compatible_printers_condition_values.resize(num_filaments + 2, std::string());
    compatible_prints_condition_values.resize(num_filaments, std::string());
    inherits_values.resize(num_filaments + 2, std::string());
    different_values.resize(num_filaments + 2, std::string());
    filament_ids.resize(num_filaments, std::string());
    // The "default_filament_profile" will be later extracted into the printer profile.
	switch (printer_technology) {
	case ptFFF:
		config.option<ConfigOptionString>("default_print_profile", true);
        config.option<ConfigOptionStrings>("default_filament_profile", true);
		break;
	case ptSLA:
		config.option<ConfigOptionString>("default_sla_print_profile", true);
		config.option<ConfigOptionString>("default_sla_material_profile", true);
		break;
    default: break;
	}

    // 1) Create a name from the file name.
    // Keep the suffix (.ini, .gcode, .amf, .3mf etc) to differentiate it from the normal profiles.
    std::string name = is_external ? boost::filesystem::path(name_or_path).filename().string() : name_or_path;

    // 2) If the loading succeeded, split and load the config into print / filament / printer settings.
    // First load the print and printer presets.

	auto load_preset =
		[&config, &inherits, &inherits_values,
         &compatible_printers_condition, &compatible_printers_condition_values,
         &compatible_prints_condition, &compatible_prints_condition_values,
         is_external, &name, &name_or_path, file_version, selected, is_custom_defined]
		(PresetCollection &presets, size_t idx, const std::string &key, const std::set<std::string> &different_keys, std::string filament_id) {
		// Split the "compatible_printers_condition" and "inherits" values one by one from a single vector to the print & printer profiles.
		inherits = inherits_values[idx];
		compatible_printers_condition = compatible_printers_condition_values[idx];
        if (idx > 0 && idx - 1 < compatible_prints_condition_values.size())
            compatible_prints_condition = compatible_prints_condition_values[idx - 1];
        //BBS: add config related logs
        BOOST_LOG_TRIVIAL(debug) << __FUNCTION__ << boost::format(": , name %1%, is_external %2%, inherits %3%")%name %is_external %inherits;
		if (is_external)
			presets.load_external_preset(name_or_path, name, config.opt_string(key, true), config, different_keys, PresetCollection::LoadAndSelect::Always, file_version, filament_id);
		else
            presets.load_preset(presets.path_from_name(name, inherits.empty()), name, config, selected, file_version, is_custom_defined).save(nullptr);
	};

    switch (Preset::printer_technology(config)) {
    case ptFFF:
    {
        //BBS: add different settings logic
        BOOST_LOG_TRIVIAL(debug) << __FUNCTION__ << boost::format(": load print preset from print_settings_id");
        std::vector<std::string> print_different_keys_vector;
        std::string print_different_settings = different_values[0];
        Slic3r::unescape_strings_cstyle(print_different_settings, print_different_keys_vector);
        std::set<std::string> print_different_keys_set(print_different_keys_vector.begin(), print_different_keys_vector.end());
        //if (!has_different_settings_to_system) {
        //    print_different_keys_set.clear();
        //}
        //else
            print_different_keys_set.insert(ignore_settings_list.begin(), ignore_settings_list.end());
        if (!print_compatible_printers.empty()) {
            ConfigOptionStrings* compatible_printers = config.option<ConfigOptionStrings>("compatible_printers", true);
            compatible_printers->values = print_compatible_printers;
        }

        load_preset(this->prints, 0, "print_settings_id", print_different_keys_set, std::string());

        //clear compatible printers
        clear_compatible_printers(config);

        std::vector<std::string> printer_different_keys_vector;
        std::string printer_different_settings = different_values[num_filaments + 1];
        Slic3r::unescape_strings_cstyle(printer_different_settings, printer_different_keys_vector);
        std::set<std::string> printer_different_keys_set(printer_different_keys_vector.begin(), printer_different_keys_vector.end());
        //if (!has_different_settings_to_system) {
        //    printer_different_keys_set.clear();
        //}
        //else
            printer_different_keys_set.insert(ignore_settings_list.begin(), ignore_settings_list.end());
        //BBS: add config related logs
        BOOST_LOG_TRIVIAL(debug) << __FUNCTION__ << boost::format(": load printer preset from printer_settings_id");
        load_preset(this->printers, num_filaments + 1, "printer_settings_id", printer_different_keys_set, std::string());

        // 3) Now load the filaments. If there are multiple filament presets, split them and load them.
        auto old_filament_profile_names = config.option<ConfigOptionStrings>("filament_settings_id", true);
        old_filament_profile_names->values.resize(num_filaments, std::string());

        if (num_filaments <= 1) {
            // Split the "compatible_printers_condition" and "inherits" values from the cummulative vectors to separate filament presets.
            inherits                      = inherits_values[1];
            compatible_printers_condition = compatible_printers_condition_values[1];
			compatible_prints_condition   = compatible_prints_condition_values.front();
			Preset                *loaded = nullptr;

            //BBS: add different settings logic
            std::vector<std::string> filament_different_keys_vector;
            std::string filament_different_settings = different_values[1];
            Slic3r::unescape_strings_cstyle(filament_different_settings, filament_different_keys_vector);
            std::set<std::string> filament_different_keys_set(filament_different_keys_vector.begin(), filament_different_keys_vector.end());
            //if (!has_different_settings_to_system) {
            //    filament_different_keys_set.clear();
            //}
            //else
                filament_different_keys_set.insert(ignore_settings_list.begin(), ignore_settings_list.end());

            std::string filament_id = filament_ids[0];
            //BBS: add config related logs
            BOOST_LOG_TRIVIAL(debug) << __FUNCTION__ << boost::format(": load single filament preset from filament_settings_id");
            if (is_external)
                loaded = this->filaments.load_external_preset(name_or_path, name, old_filament_profile_names->values.front(), config, filament_different_keys_set, PresetCollection::LoadAndSelect::Always, file_version, filament_id).first;
            else {
                // called from Config Wizard.
				loaded= &this->filaments.load_preset(this->filaments.path_from_name(name, inherits.empty()), name, config, true, file_version, is_custom_defined);
				loaded->save(nullptr);
			}
            this->filament_presets.clear();
			this->filament_presets.emplace_back(loaded->name);
        } else {
            assert(is_external);
            // Split the filament presets, load each of them separately.
            std::vector<DynamicPrintConfig> configs(num_filaments, this->filaments.default_preset().config);
            // loop through options and scatter them into configs.
            for (const t_config_option_key &key : this->filaments.default_preset().config.keys()) {
                const ConfigOption *other_opt = config.option(key);
                if (other_opt == nullptr)
                    continue;
                if (other_opt->is_scalar()) {
                    for (size_t i = 0; i < configs.size(); ++ i)
                        configs[i].option(key, false)->set(other_opt);
                }
                else if (key != "compatible_printers" && key != "compatible_prints") {
                    for (size_t i = 0; i < configs.size(); ++i)
                        static_cast<ConfigOptionVectorBase*>(configs[i].option(key, false))->set_at(other_opt, 0, i);
                }
            }
            // Load the configs into this->filaments and make them active.
            this->filament_presets = std::vector<std::string>(configs.size());
            // To avoid incorrect selection of the first filament preset (means a value of Preset->m_idx_selected)
            // in a case when next added preset take a place of previosly selected preset,
            // we should add presets from last to first
            bool any_modified = false;
            //BBS: add config related logs
            BOOST_LOG_TRIVIAL(debug) << __FUNCTION__ << boost::format(": load multiple filament preset from filament_settings_id");
            for (int i = (int)configs.size()-1; i >= 0; i--) {
                DynamicPrintConfig &cfg = configs[i];
                // Split the "compatible_printers_condition" and "inherits" from the cummulative vectors to separate filament presets.
                cfg.opt_string("compatible_printers_condition", true) = compatible_printers_condition_values[i + 1];
                cfg.opt_string("compatible_prints_condition",   true) = compatible_prints_condition_values[i];
                cfg.opt_string("inherits", true)                      = inherits_values[i + 1];

                //BBS: add different settings logic
                std::vector<std::string> filament_different_keys_vector;
                std::string filament_different_settings = different_values[i+1];
                Slic3r::unescape_strings_cstyle(filament_different_settings, filament_different_keys_vector);
                std::set<std::string> filament_different_keys_set(filament_different_keys_vector.begin(), filament_different_keys_vector.end());
                //if (!has_different_settings_to_system) {
                //    filament_different_keys_set.clear();
                //}
                //else
                    filament_different_keys_set.insert(ignore_settings_list.begin(), ignore_settings_list.end());

                std::string filament_id = filament_ids[i];

                // Load all filament presets, but only select the first one in the preset dialog.
                auto [loaded, modified] = this->filaments.load_external_preset(name_or_path, name,
                    (i < int(old_filament_profile_names->values.size())) ? old_filament_profile_names->values[i] : "",
                    std::move(cfg),
                    filament_different_keys_set,
                    i == 0 ?
                        PresetCollection::LoadAndSelect::Always :
                    any_modified ?
                        PresetCollection::LoadAndSelect::Never :
                        PresetCollection::LoadAndSelect::OnlyIfModified,
                    file_version,
                    filament_id);
                any_modified |= modified;
                this->filament_presets[i] = loaded->name;
            }
        }

        // 4) Load the project config values (the per extruder wipe matrix etc).
        this->project_config.apply_only(config, s_project_options);

        break;
    }
    case ptSLA:
    {
        /*std::set<std::string> different_keys_set;
        load_preset(this->sla_prints, 0, "sla_print_settings_id", different_keys_set);
        load_preset(this->sla_materials, 1, "sla_material_settings_id", different_keys_set);
        load_preset(this->printers, 2, "printer_settings_id", different_keys_set);*/
        break;
    }
    default:
        break;
    }

	this->update_compatible(PresetSelectCompatibleType::Never);
    this->update_multi_material_filament_presets();

    //BBS
    //const std::string &physical_printer = config.option<ConfigOptionString>("physical_printer_settings_id", true)->value;
    const std::string physical_printer;
    if (this->printers.get_edited_preset().is_external || physical_printer.empty()) {
        this->physical_printers.unselect_printer();
    } else {
        // Activate the physical printer profile if possible.
        PhysicalPrinter *pp = this->physical_printers.find_printer(physical_printer, true);
        if (pp != nullptr && std::find(pp->preset_names.begin(), pp->preset_names.end(), this->printers.get_edited_preset().name) != pp->preset_names.end())
            this->physical_printers.select_printer(pp->name, this->printers.get_edited_preset().name);
        else
            this->physical_printers.unselect_printer();
    }
    //BBS: add config related logs
    BOOST_LOG_TRIVIAL(debug) << __FUNCTION__ << boost::format(": finished");
}

//BBS: Load a config bundle file from json
std::pair<PresetsConfigSubstitutions, size_t> PresetBundle::load_vendor_configs_from_json(
    const std::string &path, const std::string &vendor_name, LoadConfigBundleAttributes flags, ForwardCompatibilitySubstitutionRule compatibility_rule, const PresetBundle* base_bundle)
{
    // Enable substitutions for user config bundle, throw an exception when loading a system profile.
    ConfigSubstitutionContext  substitution_context { compatibility_rule };
    PresetsConfigSubstitutions substitutions;

    //BBS: add config related logs
    BOOST_LOG_TRIVIAL(info) << __FUNCTION__ << boost::format(" enter, path %1%, compatibility_rule %2%")%path.c_str()%compatibility_rule;
    if (flags.has(LoadConfigBundleAttribute::ResetUserProfile) || flags.has(LoadConfigBundleAttribute::LoadSystem))
        // Reset this bundle, delete user profile files if SaveImported.
        this->reset(flags.has(LoadConfigBundleAttribute::SaveImported));

    // 1) load the vroot json and construct the vendor profile
    VendorProfile vendor_profile(vendor_name);
    std::string root_file = path + "/" + vendor_name + ".json";
    std::vector<std::pair<std::string, std::string>> machine_model_subfiles;
    std::vector<std::pair<std::string, std::string>> process_subfiles;
    std::vector<std::pair<std::string, std::string>> filament_subfiles;
    std::vector<std::pair<std::string, std::string>> machine_subfiles;
    auto get_name_and_subpath = [this](json::iterator& it, std::vector<std::pair<std::string, std::string>>& subfile_map) {
        if (it.value().is_array()) {
            for (auto iter1 = it.value().begin(); iter1 != it.value().end(); iter1++) {
                if (iter1.value().is_object()) {
                    std::string name, subpath;
                    for (auto iter2 = iter1.value().begin(); iter2 != iter1.value().end(); iter2++) {
                        if (iter2.value().is_string()) {
                            if (boost::iequals(iter2.key(), BBL_JSON_KEY_NAME)) {
                                name = iter2.value();
                            } else if (boost::iequals(iter2.key(), BBL_JSON_KEY_SUB_PATH)) {
                                subpath = iter2.value();
                            }
                        }
                        else {
                            ++m_errors;
                            BOOST_LOG_TRIVIAL(error) << __FUNCTION__<< ": invalid value type for " << iter2.key();
                        }
                    }
                    if (!name.empty() && !subpath.empty())
                        subfile_map.push_back(std::make_pair(name, subpath));
                } else {
                    ++m_errors;
                    BOOST_LOG_TRIVIAL(error) << __FUNCTION__ << ": invalid type for " << iter1.key();
                }
            }
        } else {
            ++m_errors;
            BOOST_LOG_TRIVIAL(error) << __FUNCTION__ << ": invalid type for " << it.key();
        }
    };
    try {
        boost::nowide::ifstream ifs(root_file);
        json j;
        ifs >> j;
        //parse the json elements
        for (auto it = j.begin(); it != j.end(); it++) {
            if (boost::iequals(it.key(), BBL_JSON_KEY_VERSION)) {
                //get version
                std::string version_str = it.value();
                auto config_version = Semver::parse(version_str);
                if (! config_version) {
                    throw ConfigurationError((boost::format("vendor %1%'s config version: %2% invalid\nSuggest cleaning the directory %3% firstly")
                        % vendor_name % version_str % path).str());
                } else {
                    vendor_profile.config_version = std::move(*config_version);
                }
            }
            else if (boost::iequals(it.key(), BBL_JSON_KEY_URL)) {
                //get url
                vendor_profile.config_update_url = it.value();
            }
            else if (boost::iequals(it.key(), BBL_JSON_KEY_DESCRIPTION)) {
                //get description
                BOOST_LOG_TRIVIAL(info) << __FUNCTION__<< ": parse "<<root_file<<", got description:  " << it.value();
            }
            else if (boost::iequals(it.key(), BBL_JSON_KEY_NAME)) {
                //get name
                vendor_profile.name = it.value();
            }
            else if (boost::iequals(it.key(), BBL_JSON_KEY_MACHINE_MODEL_LIST)) {
                //get machine model list
                get_name_and_subpath(it, machine_model_subfiles);
            }
            else if (boost::iequals(it.key(), BBL_JSON_KEY_PROCESS_LIST)) {
                //get process list
                get_name_and_subpath(it, process_subfiles);
            }
            else if (boost::iequals(it.key(), BBL_JSON_KEY_FILAMENT_LIST)) {
                //get filament list
                get_name_and_subpath(it, filament_subfiles);
            }
            else if (boost::iequals(it.key(), BBL_JSON_KEY_MACHINE_LIST)) {
                //get machine list
                get_name_and_subpath(it, machine_subfiles);
            }
        }
    }
    catch(nlohmann::detail::parse_error &err) {
        BOOST_LOG_TRIVIAL(error) << __FUNCTION__<< ": parse "<<root_file<<" got a nlohmann::detail::parse_error, reason = " << err.what();
        throw ConfigurationError((boost::format("Failed loading configuration file %1%: %2%\nSuggest cleaning the directory %3% firstly")
                %root_file %err.what() % path).str());
        //goto __error_process;
    }

    if (flags.has(LoadConfigBundleAttribute::LoadFilamentOnly)) {
        machine_model_subfiles.clear();
        machine_subfiles.clear();
        process_subfiles.clear();
    }

    //2) paste the machine model
    for (auto& machine_model : machine_model_subfiles)
    {
        std::string subfile = path + "/" + vendor_name + "/" + machine_model.second;
        VendorProfile::PrinterModel model;
        model.id = machine_model.first;
        try {
            boost::nowide::ifstream ifs(subfile);
            json j;
            ifs >> j;
            //parse the json elements
            for (auto it = j.begin(); it != j.end(); it++) {
                if (boost::iequals(it.key(), BBL_JSON_KEY_VERSION)) {
                    //get version
                }
                else if (boost::iequals(it.key(), BBL_JSON_KEY_URL)) {
                    //get url
                }
                else if (boost::iequals(it.key(), BBL_JSON_KEY_NAME)) {
                    //get name
                    model.name = it.value();
                }
                else if (boost::iequals(it.key(), BBL_JSON_KEY_MODEL_ID)) {
                    //get model_id
                    model.model_id = it.value();
                }
                else if (boost::iequals(it.key(), BBL_JSON_KEY_NOZZLE_DIAMETER)) {
                    //get nozzle diameter
                    std::string nozzle_diameters = it.value();
                    std::vector<std::string> variants;
                    if (Slic3r::unescape_strings_cstyle(nozzle_diameters, variants)) {
                        for (const std::string &variant_name : variants) {
                            if (model.variant(variant_name) == nullptr)
                                model.variants.emplace_back(VendorProfile::PrinterVariant(variant_name));
                        }
                    } else {
                        ++m_errors;
                        BOOST_LOG_TRIVIAL(error)<< __FUNCTION__ << boost::format(": invalid nozzle_diameters %1% for Vendor %1%") % nozzle_diameters % vendor_name;
                    }
                }
                else if (boost::iequals(it.key(), BBL_JSON_KEY_PRINTER_TECH)) {
                    //get printer tech
                    if (boost::algorithm::starts_with(it.value(), "SL"))
                        model.technology = ptSLA;
                    else
                        model.technology = ptFFF;
                }
                else if (boost::iequals(it.key(), BBL_JSON_KEY_FAMILY)) {
                    //get family
                    model.family = it.value();
                }
                else if (boost::iequals(it.key(), BBL_JSON_KEY_BED_MODEL)) {
                    //get bed model
                    model.bed_model = it.value();
                }
                else if (boost::iequals(it.key(), BBL_JSON_KEY_BED_TEXTURE)) {
                    //get bed texture
                    model.bed_texture = it.value();
                }
                else if (boost::iequals(it.key(), BBL_JSON_KEY_HOTEND_MODEL)) {
                    model.hotend_model = it.value();
                }
                else if (boost::iequals(it.key(), BBL_JSON_KEY_DEFAULT_MATERIALS)) {
                    //get machine list
                    std::string default_materials_field = it.value();
                    if (Slic3r::unescape_strings_cstyle(default_materials_field, model.default_materials)) {
                    	Slic3r::sort_remove_duplicates(model.default_materials);
                        if (! model.default_materials.empty() && model.default_materials.front().empty())
                            // An empty material was inserted into the list of default materials. Remove it.
                            model.default_materials.erase(model.default_materials.begin());
                    } else {
                        ++m_errors;
                        BOOST_LOG_TRIVIAL(error) << __FUNCTION__ << boost::format(": invalid default_materials %1% for Vendor %1%") % default_materials_field % vendor_name;
                    }
                }
            }
        }
        catch(nlohmann::detail::parse_error &err) {
            BOOST_LOG_TRIVIAL(error) << __FUNCTION__<< ": parse "<< subfile <<" got a nlohmann::detail::parse_error, reason = " << err.what();
            throw ConfigurationError((boost::format("Failed loading configuration file %1%: %2%\nSuggest cleaning the directory %3% firstly")
                %subfile %err.what() % path).str());
        }

        if (! model.id.empty() && ! model.variants.empty())
            vendor_profile.models.push_back(std::move(model));
    }

    //insert the vendor profile
    this->vendors.emplace(vendor_name, vendor_profile);
    const VendorProfile* current_vendor_profile = &this->vendors[vendor_name];

    BOOST_LOG_TRIVIAL(debug) << __FUNCTION__ << boost::format(", loaded vendor profile, name %1%, id %2%, version %3%")%vendor_profile.name%vendor_profile.id%vendor_profile.config_version.to_string();

    if (flags.has(LoadConfigBundleAttribute::LoadVendorOnly))
        return std::make_pair(PresetsConfigSubstitutions{}, 0);

    // 3) paste the process/filament/print configs
    PresetCollection         *presets = nullptr;
    size_t                   presets_loaded = 0;

    auto parse_subfile = [this, path, vendor_name, presets_loaded, current_vendor_profile, base_bundle](
        ConfigSubstitutionContext& substitution_context,
        PresetsConfigSubstitutions& substitutions,
        LoadConfigBundleAttributes& flags,
        std::pair<std::string, std::string>& subfile_iter,
        std::map<std::string, DynamicPrintConfig>& config_maps,
        std::map<std::string, std::string>& filament_id_maps,
        PresetCollection* presets_collection,
        size_t& count, bool is_from_lib = false) -> std::string {

        std::string subfile = path + "/" + vendor_name + "/" + subfile_iter.second;
        // Load the print, filament or printer preset.
        std::string               preset_name;
        DynamicPrintConfig        config;
        std::string 			  alias_name, inherits, description, instantiation, setting_id, filament_id;
        std::vector<std::string>  renamed_from;
        const DynamicPrintConfig* default_config = nullptr;
        std::string               reason;
        try {
            std::map<std::string, std::string> key_values;
            substitution_context.substitutions.clear();

            //parse the json elements
            DynamicPrintConfig config_src;
            std::string _renamed_from_str;
            config_src.load_from_json(subfile, substitution_context, false, key_values, reason);
            if (!reason.empty()) {
                ++m_errors;
                BOOST_LOG_TRIVIAL(error) << __FUNCTION__<< ": load config file "<<subfile<<" Failed!";
                return reason;
            }
            preset_name = key_values[BBL_JSON_KEY_NAME];
            description     = key_values[BBL_JSON_KEY_DESCRIPTION];
            if(key_values.find(BBL_JSON_KEY_INSTANTIATION) == key_values.end())
            {
                BOOST_LOG_TRIVIAL(error) << __FUNCTION__ << ": Missing instantiation attribute for " << preset_name;
                ++m_errors;
            }
            instantiation   = key_values[BBL_JSON_KEY_INSTANTIATION];
            if(instantiation != "false" && instantiation != "true"){
                BOOST_LOG_TRIVIAL(error) << __FUNCTION__ << ": Missing instantiation attribute for " << preset_name;
                ++m_errors;
            }
            auto setting_it = key_values.find(BBL_JSON_KEY_SETTING_ID);
            if (setting_it != key_values.end())
                setting_id = setting_it->second;
            auto filament_it = key_values.find(BBL_JSON_KEY_FILAMENT_ID);
            if (filament_it != key_values.end())
                filament_id = filament_it->second;
            //check whether it inherits other preset or not
            auto it1 = key_values.find(BBL_JSON_KEY_INHERITS);
            if (it1 != key_values.end()) {
                inherits = it1->second;
                auto it2 = config_maps.find(inherits);
                default_config = nullptr;
                if (it2 != config_maps.end())
                    default_config = &(it2->second);
                if(default_config == nullptr && base_bundle != nullptr) {
                    auto base_it2 = base_bundle->m_config_maps.find(inherits);
                    if (base_it2 != base_bundle->m_config_maps.end())
                        default_config = &(base_it2->second);
                }
                if (default_config != nullptr) {
                    if (filament_id.empty() && (presets_collection->type() == Preset::TYPE_FILAMENT)) {
                        auto filament_id_map_iter = filament_id_maps.find(inherits);
                        if (filament_id_map_iter != filament_id_maps.end()) {
                            filament_id = filament_id_map_iter->second;
                        }
                        if (filament_id.empty() && base_bundle != nullptr) {
                            auto filament_id_map_iter = base_bundle->m_filament_id_maps.find(inherits);
                            if (filament_id_map_iter != base_bundle->m_filament_id_maps.end()) {
                                filament_id = filament_id_map_iter->second;
                            }
                        }
                    }
                }
                else {
                    ++m_errors;
                    BOOST_LOG_TRIVIAL(error) << __FUNCTION__ << ": can not find inherits " << inherits << " for " << preset_name;
                    // throw ConfigurationError(format("can not find inherits %1% for %2%", inherits, preset_name));
                    reason = "Can not find inherits: " + inherits;
                    return reason;
                }
            }
            else {
                if (presets_collection->type() == Preset::TYPE_PRINTER)
                    default_config = &presets_collection->default_preset_for(config_src).config;
                else
                    default_config = &presets_collection->default_preset().config;
            }
            config = *default_config;
            config.apply(config_src);
            if (instantiation == "false" && "Template" != vendor_name) {
                config_maps.emplace(preset_name, std::move(config));
                if ((presets_collection->type() == Preset::TYPE_FILAMENT) && (!filament_id.empty()))
                    filament_id_maps.emplace(preset_name, filament_id);
                return reason;
            }
            if (config.has("alias"))
                alias_name = (dynamic_cast<const ConfigOptionString *>(config.option("alias")))->value;

            if (key_values.find(ORCA_JSON_KEY_RENAMED_FROM) != key_values.end()) {
                if (!unescape_strings_cstyle(key_values[ORCA_JSON_KEY_RENAMED_FROM], renamed_from)) {
                    BOOST_LOG_TRIVIAL(error) << "Error in a Config \"" << path << "\": The preset \"" << preset_name
                                             << "\" contains invalid \"renamed_from\" key, which is being ignored.";
                }
            }
            Preset::normalize(config);
        }
        catch(nlohmann::detail::parse_error &err) {
            ++m_errors;
            BOOST_LOG_TRIVIAL(error) << __FUNCTION__<< ": parse "<< subfile <<" got a nlohmann::detail::parse_error, reason = " << err.what();
            reason = std::string("json parse error") + err.what();
            return reason;
        }

        // Report configuration fields, which are misplaced into a wrong group.
        std::string incorrect_keys = Preset::remove_invalid_keys(config, *default_config);
        if (!incorrect_keys.empty()) {
            ++m_errors;
            BOOST_LOG_TRIVIAL(error) << __FUNCTION__ << ": The config " << subfile << " contains incorrect keys: " << incorrect_keys
                                     << ", which were removed";
        }

        if (presets_collection->type() == Preset::TYPE_PRINTER) {
            // Filter out printer presets, which are not mentioned in the vendor profile.
            // These presets are considered not installed.
            auto printer_model   = config.opt_string("printer_model");
            if (printer_model.empty()) {
                ++m_errors;
                BOOST_LOG_TRIVIAL(error) << "Error in a Vendor Config Bundle \"" << path << "\": The printer preset \"" <<
                    preset_name << "\" defines no printer model, it will be ignored.";
                reason = std::string("can not find printer_model");
                return reason;
            }
            auto printer_variant = config.opt_string("printer_variant");
            if (printer_variant.empty()) {
                ++m_errors;
                BOOST_LOG_TRIVIAL(error) << "Error in a Vendor Config Bundle \"" << path << "\": The printer preset \"" <<
                    preset_name << "\" defines no printer variant, it will be ignored.";
                reason = std::string("can not find printer_variant");
                return reason;
            }
            auto it_model = std::find_if(current_vendor_profile->models.cbegin(), current_vendor_profile->models.cend(),
                [&](const VendorProfile::PrinterModel &m) { return m.id == printer_model; }
            );
            if (it_model == current_vendor_profile->models.end()) {
                ++m_errors;
                BOOST_LOG_TRIVIAL(error) << "Error in a Vendor Config Bundle \"" << path << "\": The printer preset \"" <<
                    preset_name << "\" defines invalid printer model \"" << printer_model << "\", it will be ignored.";
                reason = std::string("can not find printer model in vendor profile");
                return reason;
            }
            auto it_variant = it_model->variant(printer_variant);
            if (it_variant == nullptr) {
                ++m_errors;
                BOOST_LOG_TRIVIAL(error) << "Error in a Vendor Config Bundle \"" << path << "\": The printer preset \"" <<
                    preset_name << "\" defines invalid printer variant \"" << printer_variant << "\", it will be ignored.";
                reason = std::string("can not find printer_variant in vendor profile");
                return reason;
            }
        }
        const Preset *preset_existing = presets_collection->find_preset(preset_name, false);
        if (preset_existing != nullptr) {
            ++m_errors;
            BOOST_LOG_TRIVIAL(error) << "Error in a Vendor Config Bundle \"" << path << "\": The printer preset \"" <<
                preset_name << "\" has already been loaded from another Config Bundle.";
            reason = std::string("duplicated defines");
            return reason;
        }

        auto file_path = (boost::filesystem::path(data_dir())  /PRESET_SYSTEM_DIR/ vendor_name / subfile_iter.second).make_preferred();
        if(validation_mode)
            file_path = (boost::filesystem::path(data_dir()) / vendor_name / subfile_iter.second).make_preferred();

        // Load the preset into the list of presets, save it to disk.
        Preset &loaded = presets_collection->load_preset(file_path.string(), preset_name, std::move(config), false);
        if (flags.has(LoadConfigBundleAttribute::LoadSystem)) {
            loaded.is_system = true;
            loaded.vendor = current_vendor_profile;
            loaded.version = current_vendor_profile->config_version;
            loaded.description = description;
            loaded.setting_id = setting_id;
            loaded.filament_id = filament_id;
            loaded.m_from_orca_filament_lib = is_from_lib;
            BOOST_LOG_TRIVIAL(info) << __FUNCTION__ << " " << __LINE__ << loaded.name << " load filament_id: " << filament_id;
            if (presets_collection->type() == Preset::TYPE_FILAMENT) {
                if (filament_id.empty() && "Template" != vendor_name) {
                    ++m_errors;
                    BOOST_LOG_TRIVIAL(error) << __FUNCTION__<< ": can not find filament_id for " << preset_name;
                    //throw ConfigurationError(format("can not find inherits %1% for %2%", inherits, preset_name));
                    reason = "Can not find filament_id for " + preset_name;
                    return reason;
                }
                else {
                    filament_id_maps.emplace(preset_name, filament_id);
                }
            }
        }

        // Derive the profile logical name aka alias from the preset name if the alias was not stated explicitely.
        if (alias_name.empty()) {
            size_t end_pos = preset_name.find_first_of("@");
            if (end_pos != std::string::npos) {
                alias_name = preset_name.substr(0, end_pos);
                if (renamed_from.empty())
                    // Add the preset name with the '@' character removed into the "renamed_from" list.
                    renamed_from.emplace_back(alias_name + preset_name.substr(end_pos + 1));
                boost::trim_right(alias_name);
            }
        }
        if (alias_name.empty())
            loaded.alias = preset_name;
        else {
            loaded.alias = std::move(alias_name);
            filaments.set_printer_hold_alias(loaded.alias, loaded);
        }
        loaded.renamed_from = std::move(renamed_from);
        if (! substitution_context.empty())
            substitutions.push_back({
                preset_name, presets_collection->type(), PresetConfigSubstitutions::Source::ConfigBundle,
                std::string(), std::move(substitution_context.substitutions) });
        config_maps.emplace(preset_name, loaded.config);
        ++count;
        //BBS: add config related logs
        BOOST_LOG_TRIVIAL(debug) << __FUNCTION__ << boost::format(", got preset %1%, from %2%")%loaded.name %subfile;
        return reason;
    };

    std::map<std::string, DynamicPrintConfig> configs;
    std::map<std::string, std::string> filament_id_maps;
    //3.1) paste the process
    presets = &this->prints;
    configs.clear();
    filament_id_maps.clear();
    for (auto& subfile : process_subfiles)
    {
        std::string reason = parse_subfile(substitution_context, substitutions, flags, subfile, configs, filament_id_maps, presets, presets_loaded);
        if (!reason.empty()) {
            ++m_errors;
            //parse error
            std::string subfile_path = path + "/" + vendor_name + "/" + subfile.second;
            BOOST_LOG_TRIVIAL(error) << __FUNCTION__ << boost::format(", got error when parse process setting from %1%") % subfile_path;
            throw ConfigurationError((boost::format("Failed loading configuration file %1%\nSuggest cleaning the directory %2% firstly") % subfile_path % path).str());
        }
    }

    //3.2) paste the filaments
    presets = &this->filaments;
    configs.clear();
    filament_id_maps.clear();
    const auto is_orca_lib = vendor_name == ORCA_FILAMENT_LIBRARY;
    for (auto& subfile : filament_subfiles)
    {
        std::string reason = parse_subfile(substitution_context, substitutions, flags, subfile, configs, filament_id_maps, presets,
                                           presets_loaded, is_orca_lib);
        if (!reason.empty()) {
            ++m_errors;
            //parse error
            std::string subfile_path = path + "/" + vendor_name + "/" + subfile.second;
            BOOST_LOG_TRIVIAL(error) << __FUNCTION__ << boost::format(", got error when parse filament setting from %1%") % subfile_path;
            throw ConfigurationError((boost::format("Failed loading configuration file %1%\nSuggest cleaning the directory %2% firstly") % subfile_path % path).str());
        }
    }
    if (is_orca_lib) {
        m_config_maps      = configs;
        m_filament_id_maps = filament_id_maps;
    }

    //3.3) paste the printers
    presets = &this->printers;
    configs.clear();
    filament_id_maps.clear();
    for (auto& subfile : machine_subfiles)
    {
        std::string reason = parse_subfile(substitution_context, substitutions, flags, subfile, configs, filament_id_maps, presets, presets_loaded);
        if (!reason.empty()) {
            ++m_errors;
            //parse error
            std::string subfile_path = path + "/" + vendor_name + "/" + subfile.second;
            BOOST_LOG_TRIVIAL(error) << __FUNCTION__ << boost::format(", got error when parse printer setting from %1%") % subfile_path;
            throw ConfigurationError((boost::format("Failed loading configuration file %1%\nSuggest cleaning the directory %2% firstly") % subfile_path % path).str());
        }
    }

    //BBS: add config related logs
    BOOST_LOG_TRIVIAL(debug) << __FUNCTION__ << boost::format(", finished, presets_loaded %1%")%presets_loaded;
    return std::make_pair(std::move(substitutions), presets_loaded);
}

void PresetBundle::update_multi_material_filament_presets()
{
    if (printers.get_edited_preset().printer_technology() != ptFFF)
        return;

    // BBS
#if 0
    // Verify and select the filament presets.
    auto   *nozzle_diameter = static_cast<const ConfigOptionFloats*>(printers.get_edited_preset().config.option("nozzle_diameter"));
    size_t  num_extruders   = nozzle_diameter->values.size();
    // Verify validity of the current filament presets.
    for (size_t i = 0; i < std::min(this->filament_presets.size(), num_extruders); ++ i)
        this->filament_presets[i] = this->filaments.find_preset(this->filament_presets[i], true)->name;
    // Append the rest of filament presets.
    this->filament_presets.resize(num_extruders, this->filament_presets.empty() ? this->filaments.first_visible().name : this->filament_presets.back());
#else
    size_t num_filaments = this->filament_presets.size();
#endif

    // Now verify if flush_volumes_matrix has proper size (it is used to deduce number of extruders in wipe tower generator):
    std::vector<double> old_matrix = this->project_config.option<ConfigOptionFloats>("flush_volumes_matrix")->values;
    size_t old_number_of_filaments = size_t(sqrt(old_matrix.size())+EPSILON);
    if (num_filaments != old_number_of_filaments) {
        // First verify if purging volumes presets for each extruder matches number of extruders
        std::vector<double>& filaments = this->project_config.option<ConfigOptionFloats>("flush_volumes_vector")->values;
        while (filaments.size() < 2* num_filaments) {
            filaments.push_back(filaments.size()>1 ? filaments[0] : 140.);  // copy the values from the first extruder
            filaments.push_back(filaments.size()>1 ? filaments[1] : 140.);
        }
        while (filaments.size() > 2* num_filaments) {
            filaments.pop_back();
            filaments.pop_back();
        }

        std::vector<double> new_matrix;
        for (unsigned int i=0;i< num_filaments;++i)
            for (unsigned int j=0;j< num_filaments;++j) {
                // append the value for this pair from the old matrix (if it's there):
                if (i < old_number_of_filaments && j < old_number_of_filaments)
                    new_matrix.push_back(old_matrix[i* old_number_of_filaments + j]);
                else
                    new_matrix.push_back( i == j ? 0. : filaments[2 * i] + filaments[2 * j + 1]); // so it matches new extruder volumes
            }
		this->project_config.option<ConfigOptionFloats>("flush_volumes_matrix")->values = new_matrix;
    }
}

void PresetBundle::update_compatible(PresetSelectCompatibleType select_other_print_if_incompatible, PresetSelectCompatibleType select_other_filament_if_incompatible)
{
    const Preset					&printer_preset					    = this->printers.get_edited_preset();
	const PresetWithVendorProfile    printer_preset_with_vendor_profile = this->printers.get_preset_with_vendor_profile(printer_preset);

    class PreferedProfileMatch
    {
    public:
        PreferedProfileMatch(const std::string &prefered_alias, const std::string &prefered_name) :
            m_prefered_alias(prefered_alias), m_prefered_name(prefered_name) {}

        int operator()(const Preset &preset) const
        {
            return
                preset.is_default || preset.is_external ?
                    // Don't match any properties of the "-- default --" profile or the external profiles when switching printer profile.
                    0 :
                    ! m_prefered_alias.empty() && m_prefered_alias == preset.alias ?
                        // Matching an alias, always take this preset with priority.
                        std::numeric_limits<int>::max() :
                        // Otherwise take the prefered profile, or the first compatible.
                        preset.name == m_prefered_name;
        }

    private:
        const std::string  m_prefered_alias;
        const std::string &m_prefered_name;
    };

    // Matching by the layer height in addition.
    class PreferedPrintProfileMatch : public PreferedProfileMatch
    {
    public:
        PreferedPrintProfileMatch(const Preset *preset, const std::string &prefered_name) :
            PreferedProfileMatch(preset ? preset->alias : std::string(), prefered_name), m_prefered_layer_height(preset ? preset->config.opt_float("layer_height") : 0) {}

        int operator()(const Preset &preset) const
        {
            // Don't match any properties of the "-- default --" profile or the external profiles when switching printer profile.
            if (preset.is_default || preset.is_external)
                return 0;
            int match_quality = PreferedProfileMatch::operator()(preset);
            if (match_quality < std::numeric_limits<int>::max()) {
                match_quality += 1;
                if (m_prefered_layer_height > 0. && std::abs(preset.config.opt_float("layer_height") - m_prefered_layer_height) < 0.0005)
                    match_quality *= 10;
            }
            return match_quality;
        }

    private:
        const double m_prefered_layer_height;
    };

    // Matching by the layer height in addition.
    class PreferedFilamentProfileMatch : public PreferedProfileMatch
    {
    public:
        PreferedFilamentProfileMatch(const Preset *preset, const std::string &prefered_name) :
            PreferedProfileMatch(preset ? preset->alias : std::string(), prefered_name),
            m_prefered_filament_type(preset ? preset->config.opt_string("filament_type", 0) : std::string()) {}

        int operator()(const Preset &preset) const
        {
            // Don't match any properties of the "-- default --" profile or the external profiles when switching printer profile.
            if (preset.is_default || preset.is_external)
                return 0;
            int match_quality = PreferedProfileMatch::operator()(preset);
            if (match_quality < std::numeric_limits<int>::max()) {
                match_quality += 1;
                if (! m_prefered_filament_type.empty() && m_prefered_filament_type == preset.config.opt_string("filament_type", 0))
                    match_quality *= 10;
            }
            return match_quality;
        }

    private:
        const std::string m_prefered_filament_type;
    };

    // Matching by the layer height in addition.
    class PreferedFilamentsProfileMatch
    {
    public:
        PreferedFilamentsProfileMatch(const Preset *preset, const std::vector<std::string> &prefered_names) :
            m_prefered_alias(preset ? preset->alias : std::string()),
            m_prefered_filament_type(preset ? preset->config.opt_string("filament_type", 0) : std::string("PLA")), // BBS: default choose PLA
            m_prefered_names(prefered_names)
            {}

        int operator()(const Preset &preset) const
        {
            // Don't match any properties of the "-- default --" profile or the external profiles when switching printer profile.
            if (preset.is_default || preset.is_external)
                return 0;
            if (! m_prefered_alias.empty() && m_prefered_alias == preset.alias)
                // Matching an alias, always take this preset with priority.
                return std::numeric_limits<int>::max();
            int match_quality = (std::find(m_prefered_names.begin(), m_prefered_names.end(), preset.name) != m_prefered_names.end()) + 1;
            if (! m_prefered_filament_type.empty() && m_prefered_filament_type == preset.config.opt_string("filament_type", 0))
                match_quality *= 10;
            return match_quality;
        }

    private:
        const std::string               m_prefered_alias;
        const std::string               m_prefered_filament_type;
        const std::vector<std::string> &m_prefered_names;
    };

    BOOST_LOG_TRIVIAL(info) << boost::format("update_compatibility for all presets enter");
	switch (printer_preset.printer_technology()) {
    case ptFFF:
    {
		assert(printer_preset.config.has("default_print_profile"));
		assert(printer_preset.config.has("default_filament_profile"));
        const std::vector<std::string> &prefered_filament_profiles = printer_preset.config.option<ConfigOptionStrings>("default_filament_profile")->values;
        this->prints.update_compatible(printer_preset_with_vendor_profile, nullptr, select_other_print_if_incompatible,
            PreferedPrintProfileMatch(this->prints.get_selected_idx() == size_t(-1) ? nullptr : &this->prints.get_edited_preset(), printer_preset.config.opt_string("default_print_profile")));
        const PresetWithVendorProfile   print_preset_with_vendor_profile = this->prints.get_edited_preset_with_vendor_profile();
        // Remember whether the filament profiles were compatible before updating the filament compatibility.
        std::vector<char> 				filament_preset_was_compatible(this->filament_presets.size(), false);
        for (size_t idx = 0; idx < this->filament_presets.size(); ++ idx) {
            Preset *preset = this->filaments.find_preset(this->filament_presets[idx], false);
            filament_preset_was_compatible[idx] = preset != nullptr && preset->is_compatible;
        }
        // First select a first compatible profile for the preset editor.
        this->filaments.update_compatible(printer_preset_with_vendor_profile, &print_preset_with_vendor_profile, select_other_filament_if_incompatible,
            PreferedFilamentsProfileMatch(this->filaments.get_selected_idx() == size_t(-1) ? nullptr : &this->filaments.get_edited_preset(), prefered_filament_profiles));
        if (select_other_filament_if_incompatible != PresetSelectCompatibleType::Never) {
            // Verify validity of the current filament presets.
            const std::string prefered_filament_profile = prefered_filament_profiles.empty() ? std::string() : prefered_filament_profiles.front();
            if (this->filament_presets.size() == 1) {
                // The compatible profile should have been already selected for the preset editor. Just use it.
            	if (select_other_filament_if_incompatible == PresetSelectCompatibleType::Always || filament_preset_was_compatible.front())
                	this->filament_presets.front() = this->filaments.get_edited_preset().name;
            } else {
                for (size_t idx = 0; idx < this->filament_presets.size(); ++ idx) {
                    std::string &filament_name = this->filament_presets[idx];
                    Preset      *preset = this->filaments.find_preset(filament_name, false);
                    if (preset == nullptr || (! preset->is_compatible && (select_other_filament_if_incompatible == PresetSelectCompatibleType::Always || filament_preset_was_compatible[idx])))
                        // Pick a compatible profile. If there are prefered_filament_profiles, use them.
                        filament_name = this->filaments.first_compatible(
                            PreferedFilamentProfileMatch(preset,
                                (idx < prefered_filament_profiles.size()) ? prefered_filament_profiles[idx] : prefered_filament_profile)).name;
                }
            }
        }
		break;
    }
    case ptSLA:
    {
		assert(printer_preset.config.has("default_sla_print_profile"));
		assert(printer_preset.config.has("default_sla_material_profile"));
		this->sla_prints.update_compatible(printer_preset_with_vendor_profile, nullptr, select_other_print_if_incompatible,
            PreferedPrintProfileMatch(this->sla_prints.get_selected_idx() == size_t(-1) ? nullptr : &this->sla_prints.get_edited_preset(), printer_preset.config.opt_string("default_sla_print_profile")));
        const PresetWithVendorProfile sla_print_preset_with_vendor_profile = this->sla_prints.get_edited_preset_with_vendor_profile();
		this->sla_materials.update_compatible(printer_preset_with_vendor_profile, &sla_print_preset_with_vendor_profile, select_other_filament_if_incompatible,
            PreferedProfileMatch(this->sla_materials.get_selected_idx() == size_t(-1) ? std::string() : this->sla_materials.get_edited_preset().alias, printer_preset.config.opt_string("default_sla_material_profile")));
		break;
	}
    default: break;
    }

    BOOST_LOG_TRIVIAL(info) << boost::format("update_compatibility for all presets exit");
}


std::vector<std::string> PresetBundle::export_current_configs(const std::string &                     path,
                                                              std::function<int(std::string const &)> override_confirm,
                                                              bool                                    include_modify,
                                                              bool                                    export_system_settings)
{
    const Preset &print_preset    = include_modify ? prints.get_edited_preset() : prints.get_selected_preset();
    const Preset &printer_preset  = include_modify ? printers.get_edited_preset() : printers.get_selected_preset();
    std::set<Preset const *> presets { &print_preset, &printer_preset };
    for (auto &f : filament_presets) {
        auto filament_preset = filaments.find_preset(f, include_modify);
        if (filament_preset) presets.insert(filament_preset);
    }

    int overwrite = 0;
    std::vector<std::string> result;
    for (auto preset : presets) {
        if ((preset->is_system  && !export_system_settings) || preset->is_default)
            continue;
        std::string file = path + "/" + preset->name + ".json";
        if (overwrite == 0) overwrite = 1;
        if (boost::filesystem::exists(file) && overwrite < 2) {
            overwrite = override_confirm(preset->name);
            if (overwrite == 0 || overwrite == 2)
                continue;
        }
        preset->config.save_to_json(file, preset->name, "", preset->version.to_string());
        result.push_back(file);
    }
    return result;
}

// Set the filament preset name. As the name could come from the UI selection box,
// an optional "(modified)" suffix will be removed from the filament name.
void PresetBundle::set_filament_preset(size_t idx, const std::string &name)
{
    if (idx >= filament_presets.size()) {
        BOOST_LOG_TRIVIAL(warning) << boost::format("Warning: set_filament_preset out of range %1% - %2%") % idx % filament_presets.size();
        return;
    }
    filament_presets[idx] = Preset::remove_suffix_modified(name);
}

void PresetBundle::set_default_suppressed(bool default_suppressed)
{
    prints.set_default_suppressed(default_suppressed);
    filaments.set_default_suppressed(default_suppressed);
    sla_prints.set_default_suppressed(default_suppressed);
    sla_materials.set_default_suppressed(default_suppressed);
    printers.set_default_suppressed(default_suppressed);
}

bool PresetBundle::has_errors() const
{
    if (m_errors != 0 || printers.m_errors != 0 || filaments.m_errors != 0 || prints.m_errors != 0)
        return true;

    bool has_errors = false;
    // Orca: check if all filament presets have compatible_printers setting
    for (auto& preset : filaments) {
        if (!preset.is_system)
            continue;
        // It's per design that the Orca Filament Library can have the empty compatible_printers.
        if(preset.vendor->name == PresetBundle::ORCA_FILAMENT_LIBRARY)
            continue;
        auto* compatible_printers = dynamic_cast<const ConfigOptionStrings*>(preset.config.option("compatible_printers"));
        if (compatible_printers == nullptr || compatible_printers->values.empty()) {
            has_errors = true;
            BOOST_LOG_TRIVIAL(error) << "Filament preset \"" << preset.file << "\" is missing compatible_printers setting";
        }
    }

    return has_errors;
}

} // namespace Slic3r<|MERGE_RESOLUTION|>--- conflicted
+++ resolved
@@ -1892,7 +1892,6 @@
     if (filament_multi_colors.size() < existing_count)
         filament_multi_colors.resize(existing_count);
 
-<<<<<<< HEAD
     auto ensure_slot = [&](size_t slot) {
         if (filament_presets.size() <= slot)
             filament_presets.resize(slot + 1);
@@ -1906,18 +1905,10 @@
     bool   saw_lane          = false;
 
     for (auto &entry : filament_ams_list) {
-=======
-    constexpr size_t lane_sequential_threshold = 64;
-    std::vector<std::pair<int, const DynamicPrintConfig *>> sequential_lanes;
-    size_t max_lane_slot = 0;
-
-    for (auto const &entry : filament_ams_list) {
->>>>>>> 141fda11
         const int lane = entry.first;
         if (lane < 0)
             continue;
 
-<<<<<<< HEAD
         const size_t slot = static_cast<size_t>(lane);
         saw_lane = true;
         const bool slot_has_existing = slot < existing_count;
@@ -1953,10 +1944,6 @@
                 filament_colors[slot] = filament_color;
             if (multi_color_opt != nullptr)
                 filament_multi_colors[slot] = filament_multi_color;
-=======
-        if (static_cast<size_t>(lane) >= lane_sequential_threshold) {
-            sequential_lanes.emplace_back(lane, &entry.second);
->>>>>>> 141fda11
             continue;
         }
 
@@ -2038,47 +2025,30 @@
                 });
             }
             if (iter == filaments.end()) {
-<<<<<<< HEAD
                 // Prefer old selection if one exists for this lane.
-=======
->>>>>>> 141fda11
                 if (slot_has_existing) {
                     ++unknowns;
                     if (!filament_color.empty())
                         filament_colors[slot] = filament_color;
                     if (multi_color_opt != nullptr)
                         filament_multi_colors[slot] = filament_multi_color;
-<<<<<<< HEAD
                     continue;
-=======
-                    return;
->>>>>>> 141fda11
                 }
                 iter = std::find_if(filaments.begin(), filaments.end(), [&filament_type](auto &f) {
                     return f.is_compatible && f.is_system;
                 });
-<<<<<<< HEAD
                 if (iter == filaments.end()) {
                     continue;
                 }
-=======
-                if (iter == filaments.end())
-                    return;
->>>>>>> 141fda11
             }
             ++unknowns;
             filament_id = iter->filament_id;
         }
-<<<<<<< HEAD
-=======
-
->>>>>>> 141fda11
         filament_presets[slot] = iter->name;
         if (!filament_color.empty())
             filament_colors[slot] = filament_color;
         if (multi_color_opt != nullptr)
             filament_multi_colors[slot] = filament_multi_color;
-<<<<<<< HEAD
     }
 
     if (saw_lane && filament_presets.empty())
@@ -2101,41 +2071,6 @@
     ams_multi_color_filment = std::move(filament_multi_colors);
     update_multi_material_filament_presets();
     return filament_presets.empty() ? 0 : filament_presets.size();
-=======
-    };
-
-    for (auto const &entry : filament_ams_list) {
-        const int lane = entry.first;
-        if (lane < 0 || static_cast<size_t>(lane) >= lane_sequential_threshold)
-            continue;
-        update_slot_from_config(static_cast<size_t>(lane), entry.second);
-    }
-
-    size_t sequential_base = max_lane_slot;
-    size_t sequential_index = 0;
-    for (auto const &lane_entry : sequential_lanes) {
-        const size_t slot = sequential_base + sequential_index;
-        ++sequential_index;
-        update_slot_from_config(slot, *lane_entry.second);
-    }
-
-    if (!filament_ams_list.empty()) {
-        const size_t computed_size = filament_presets.size();
-        const size_t final_size = std::max(existing_count, computed_size);
-        filament_presets.resize(final_size);
-        filament_colors.resize(final_size);
-        filament_multi_colors.resize(final_size);
-    }
-
-    this->filament_presets = std::move(filament_presets);
-    if (filament_color_option != nullptr) {
-        filament_color_option->resize(this->filament_presets.size());
-        filament_color_option->values = std::move(filament_colors);
-    }
-    ams_multi_color_filment = std::move(filament_multi_colors);
-    update_multi_material_filament_presets();
-    return this->filament_presets.empty() ? 0 : this->filament_presets.size();
->>>>>>> 141fda11
 }
 
 void PresetBundle::set_calibrate_printer(std::string name)

--- conflicted
+++ resolved
@@ -1885,11 +1885,7 @@
     const std::vector<std::string> previous_colors = filament_color_opt ? filament_color_opt->values : std::vector<std::string>{};
     const std::vector<std::vector<std::string>> previous_multi = ams_multi_color_filment;
 
-<<<<<<< HEAD
     size_t lane_count = std::max({previous_presets.size(), previous_colors.size(), previous_multi.size()});
-=======
-    size_t lane_count = previous_presets.size();
->>>>>>> 15ae761d
     for (const auto &entry : filament_ams_list) {
         if (entry.first < 0)
             continue;
@@ -1910,7 +1906,6 @@
     }
 
     std::vector<std::string> filament_presets = previous_presets;
-<<<<<<< HEAD
     filament_presets.resize(lane_count);
     std::vector<std::string> filament_colors = previous_colors;
     filament_colors.resize(lane_count);
@@ -1921,48 +1916,8 @@
     for (auto &entry : filament_ams_list) {
         const int lane_key = entry.first;
         if (lane_key < 0)
-=======
-    std::vector<std::string> filament_colors  = previous_colors;
-    std::vector<std::vector<std::string>> lane_multi_colors = previous_multi;
-
-    filament_presets.resize(lane_count);
-    filament_colors.resize(lane_count);
-    lane_multi_colors.resize(lane_count);
-
-    for (auto &entry : filament_ams_list) {
-        const int lane_key = entry.first;
-        if (lane_key < 0)
             continue;
 
-        const size_t lane_index = static_cast<size_t>(lane_key);
-        if (lane_index >= lane_count)
-            continue;
-
-        auto &ams = entry.second;
-        const auto tray_name = ams.opt_string("tray_name", 0u);
-        if (tray_name == "Ext")
-            continue;
-
-        auto filament_id = ams.opt_string("filament_id", 0u);
-        const auto filament_color = ams.opt_string("filament_colour", 0u);
-        const bool filament_changed = !ams.has("filament_changed") || ams.opt_bool("filament_changed");
-        const auto *multi_color_opt = ams.opt<ConfigOptionStrings>("filament_multi_colors");
-
-        if (filament_color_opt && !filament_color.empty())
-            filament_colors[lane_index] = filament_color;
-
-        if (filament_id.empty())
-            continue;
-
-        if (multi_color_opt)
-            lane_multi_colors[lane_index] = multi_color_opt->values;
-
-        if (!filament_changed) {
-            // Keep previous preset selection for this lane when the filament did not change.
->>>>>>> 15ae761d
-            continue;
-
-<<<<<<< HEAD
         const size_t lane_index = static_cast<size_t>(lane_key);
         if (lane_index >= lane_count)
             continue;
@@ -1996,10 +1951,6 @@
 
         const int spoolman_spool_id = lane_cfg->opt_int("spoolman_spool_id", 0u);
 
-=======
-        ensure_slot(slot);
-
->>>>>>> 15ae761d
         auto find_preset = [&](bool user_only, bool by_spool_id) {
             return std::find_if(filaments.begin(), filaments.end(), [&](auto &f) {
                 if (!f.is_compatible)
@@ -2028,11 +1979,7 @@
 
         if (iter == filaments.end()) {
             BOOST_LOG_TRIVIAL(warning) << __FUNCTION__ << boost::format(": filament_id %1% not found or system or compatible") % filament_id;
-<<<<<<< HEAD
             auto filament_type = lane_cfg->opt_string("filament_type", 0u);
-=======
-            auto filament_type = ams_cfg.opt_string("filament_type", 0u);
->>>>>>> 15ae761d
             if (!filament_type.empty()) {
                 filament_type = "Generic " + filament_type;
                 iter          = std::find_if(filaments.begin(), filaments.end(), [&filament_type](auto &f) {
@@ -2040,10 +1987,6 @@
                 });
             }
             if (iter == filaments.end()) {
-<<<<<<< HEAD
-=======
-                // Prefer old selection for this lane when available.
->>>>>>> 15ae761d
                 if (lane_index < previous_presets.size() && !previous_presets[lane_index].empty()) {
                     filament_presets[lane_index] = previous_presets[lane_index];
                     ++unknowns;

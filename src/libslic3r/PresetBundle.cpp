--- conflicted
+++ resolved
@@ -1881,7 +1881,6 @@
 unsigned int PresetBundle::sync_ams_list(unsigned int &unknowns)
 {
     const std::vector<std::string> previous_presets = this->filament_presets;
-<<<<<<< HEAD
     ConfigOptionStrings *          filament_color_opt = project_config.option<ConfigOptionStrings>("filament_colour");
     const std::vector<std::string> previous_colors = filament_color_opt ? filament_color_opt->values : std::vector<std::string>();
     const std::vector<std::vector<std::string>> previous_multi_colors = this->ams_multi_color_filment;
@@ -1935,56 +1934,6 @@
                 filament_colors[lane] = filament_color;
             if (!filament_multi_color.empty())
                 filament_multi_colors[lane] = filament_multi_color;
-=======
-    ConfigOptionStrings *          color_option     = project_config.option<ConfigOptionStrings>("filament_colour");
-    const std::vector<std::string> previous_colors  = color_option ? color_option->values : std::vector<std::string>();
-    const std::vector<std::vector<std::string>> previous_multi_colors = ams_multi_color_filment;
-
-    size_t lane_count = previous_presets.size();
-    int    highest_lane = -1;
-    for (const auto &entry : filament_ams_list)
-        highest_lane = std::max(highest_lane, entry.first);
-    if (highest_lane >= 0)
-        lane_count = std::max(lane_count, static_cast<size_t>(highest_lane + 1));
-
-    std::vector<std::string> filament_presets(lane_count);
-    std::vector<std::string> filament_colors(lane_count);
-    ams_multi_color_filment.assign(lane_count, {});
-
-    for (size_t lane = 0; lane < lane_count; ++lane) {
-        if (lane < previous_presets.size())
-            filament_presets[lane] = previous_presets[lane];
-        if (lane < previous_colors.size())
-            filament_colors[lane] = previous_colors[lane];
-        if (lane < previous_multi_colors.size())
-            ams_multi_color_filment[lane] = previous_multi_colors[lane];
-    }
-
-    for (auto &entry : filament_ams_list) {
-        const int lane = entry.first;
-        if (lane < 0)
-            continue;
-
-        const size_t lane_index = static_cast<size_t>(lane);
-        if (lane_index >= filament_presets.size())
-            continue;
-
-        auto &      ams                  = entry.second;
-        std::string filament_id          = ams.opt_string("filament_id", 0u);
-        const std::string filament_color = ams.opt_string("filament_colour", 0u);
-        const bool filament_changed      = !ams.has("filament_changed") || ams.opt_bool("filament_changed");
-        const auto filament_multi_color  = ams.opt<ConfigOptionStrings>("filament_multi_colors")->values;
-
-        if (!filament_color.empty())
-            filament_colors[lane_index] = filament_color;
-
-        if (filament_id.empty())
-            continue;
-
-        if (!filament_changed && lane_index < previous_presets.size()) {
-            filament_presets[lane_index]        = previous_presets[lane_index];
-            ams_multi_color_filment[lane_index] = filament_multi_color;
->>>>>>> f3ec7bff
             continue;
         }
 
@@ -2026,16 +1975,10 @@
                 });
             }
             if (iter == filaments.end()) {
-<<<<<<< HEAD
                 if (lane < previous_presets.size()) {
                     filament_presets[lane] = previous_presets[lane];
                     if (!filament_color.empty())
                         filament_colors[lane] = filament_color;
-=======
-                if (lane_index < previous_presets.size() && !previous_presets[lane_index].empty()) {
-                    filament_presets[lane_index]        = previous_presets[lane_index];
-                    ams_multi_color_filment[lane_index] = filament_multi_color;
->>>>>>> f3ec7bff
                     ++unknowns;
                     if (!filament_color.empty())
                         filament_colors[slot] = filament_color;
@@ -2043,11 +1986,7 @@
                         filament_multi_colors[slot] = filament_multi_color;
                     continue;
                 }
-<<<<<<< HEAD
                 iter = std::find_if(filaments.begin(), filaments.end(), [&filament_type](auto &f) {
-=======
-                iter = std::find_if(filaments.begin(), filaments.end(), [](auto &f) {
->>>>>>> f3ec7bff
                     return f.is_compatible && f.is_system;
                 });
                 if (iter == filaments.end()) {
@@ -2058,20 +1997,14 @@
             filament_id = iter->filament_id;
         }
 
-<<<<<<< HEAD
         filament_presets[lane]       = iter->name;
         filament_colors[lane]        = filament_color;
         filament_multi_colors[lane]  = filament_multi_color;
-=======
-        filament_presets[lane_index]        = iter->name;
-        ams_multi_color_filment[lane_index] = filament_multi_color;
->>>>>>> f3ec7bff
     }
 
     if (filament_presets.empty())
         return 0;
 
-<<<<<<< HEAD
     this->filament_presets       = std::move(filament_presets);
     this->ams_multi_color_filment = std::move(filament_multi_colors);
     if (filament_color_opt != nullptr) {
@@ -2080,15 +2013,6 @@
     }
     update_multi_material_filament_presets();
     return this->filament_presets.size();
-=======
-    this->filament_presets = filament_presets;
-    if (color_option) {
-        color_option->resize(filament_presets.size());
-        color_option->values = filament_colors;
-    }
-    update_multi_material_filament_presets();
-    return filament_presets.empty() ? 0 : filament_presets.size();
->>>>>>> f3ec7bff
 }
 
 void PresetBundle::set_calibrate_printer(std::string name)

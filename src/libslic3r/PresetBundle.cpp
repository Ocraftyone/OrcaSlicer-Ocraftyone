--- conflicted
+++ resolved
@@ -1880,7 +1880,6 @@
 
 unsigned int PresetBundle::sync_ams_list(unsigned int &unknowns)
 {
-<<<<<<< HEAD
     const std::vector<std::string> previous_presets = this->filament_presets;
     ConfigOptionStrings *          color_option     = project_config.option<ConfigOptionStrings>("filament_colour");
     const std::vector<std::string> previous_colors  = color_option ? color_option->values : std::vector<std::string>();
@@ -1905,38 +1904,12 @@
         if (lane < previous_multi_colors.size())
             ams_multi_color_filment[lane] = previous_multi_colors[lane];
     }
-=======
-    std::vector<std::string> filament_presets = this->filament_presets;
-    ConfigOptionStrings *filament_color_option = project_config.option<ConfigOptionStrings>("filament_colour");
-    std::vector<std::string> filament_colors = filament_color_option ? filament_color_option->values : std::vector<std::string>{};
-    std::vector<std::vector<std::string>> filament_multi_colors = ams_multi_color_filment;
-
-    const size_t existing_count = filament_presets.size();
-
-    if (filament_colors.size() < existing_count)
-        filament_colors.resize(existing_count);
-    if (filament_multi_colors.size() < existing_count)
-        filament_multi_colors.resize(existing_count);
-
-    auto ensure_slot = [&](size_t slot) {
-        if (filament_presets.size() <= slot)
-            filament_presets.resize(slot + 1);
-        if (filament_colors.size() <= slot)
-            filament_colors.resize(slot + 1);
-        if (filament_multi_colors.size() <= slot)
-            filament_multi_colors.resize(slot + 1);
-    };
-
-    bool   saw_lane  = false;
-    size_t next_slot = 0;
->>>>>>> 11dda5bb
 
     for (auto &entry : filament_ams_list) {
         const int lane = entry.first;
         if (lane < 0)
             continue;
 
-<<<<<<< HEAD
         const size_t lane_index = static_cast<size_t>(lane);
         if (lane_index >= filament_presets.size())
             continue;
@@ -1956,109 +1929,11 @@
         if (!filament_changed && lane_index < previous_presets.size()) {
             filament_presets[lane_index]        = previous_presets[lane_index];
             ams_multi_color_filment[lane_index] = filament_multi_color;
-=======
-        const size_t slot = next_slot++;
-        saw_lane          = true;
-        const bool slot_has_existing = slot < existing_count;
-
-        auto & ams = entry.second;
-        auto filament_id = ams.opt_string("filament_id", 0u);
-        auto filament_color = ams.opt_string("filament_colour", 0u);
-        auto filament_changed = !ams.has("filament_changed") || ams.opt_bool("filament_changed");
-        auto *multi_color_opt = ams.opt<ConfigOptionStrings>("filament_multi_colors");
-        auto filament_multi_color = multi_color_opt ? multi_color_opt->values : std::vector<std::string>{};
-        const bool filament_exists = ams.opt_bool("filament_exist", !filament_id.empty());
-
-        if (!slot_has_existing && (!filament_exists || filament_id.empty())) {
->>>>>>> 11dda5bb
             continue;
         }
 
         ensure_slot(slot);
 
-<<<<<<< HEAD
-=======
-        if (!filament_exists || filament_id.empty()) {
-            if (slot_has_existing) {
-                if (!filament_color.empty())
-                    filament_colors[slot] = filament_color;
-                if (multi_color_opt != nullptr)
-                    filament_multi_colors[slot] = filament_multi_color;
-            }
-            continue;
-        }
-
-        if (!filament_changed && slot_has_existing) {
-            if (!filament_color.empty())
-                filament_colors[slot] = filament_color;
-            if (multi_color_opt != nullptr)
-                filament_multi_colors[slot] = filament_multi_color;
-            continue;
-        }
-
-        max_assigned_slot = std::max(max_assigned_slot, slot);
-
-        ensure_slot(slot);
-
-        if (!filament_exists || filament_id.empty()) {
-            if (slot_has_existing) {
-                if (!filament_color.empty())
-                    filament_colors[slot] = filament_color;
-                if (multi_color_opt != nullptr)
-                    filament_multi_colors[slot] = filament_multi_color;
-            }
-            continue;
-        }
-
-        if (!filament_changed && slot_has_existing) {
-            if (!filament_color.empty())
-                filament_colors[slot] = filament_color;
-            if (multi_color_opt != nullptr)
-                filament_multi_colors[slot] = filament_multi_color;
-            continue;
-        }
-
-        max_lane_slot = std::max(max_lane_slot, static_cast<size_t>(lane) + 1);
-    }
-
-    auto ensure_slot = [&](size_t slot) {
-        if (filament_presets.size() <= slot)
-            filament_presets.resize(slot + 1);
-        if (filament_colors.size() <= slot)
-            filament_colors.resize(slot + 1);
-        if (filament_multi_colors.size() <= slot)
-            filament_multi_colors.resize(slot + 1);
-    };
-
-    auto update_slot_from_config = [&](size_t slot, const DynamicPrintConfig &ams_cfg) {
-        ensure_slot(slot);
-
-        auto filament_id = ams_cfg.opt_string("filament_id", 0u);
-        auto filament_color = ams_cfg.opt_string("filament_colour", 0u);
-        auto multi_color_opt = ams_cfg.opt<ConfigOptionStrings>("filament_multi_colors");
-        auto filament_multi_color = multi_color_opt ? multi_color_opt->values : std::vector<std::string>{};
-        const bool filament_changed = !ams_cfg.has("filament_changed") || ams_cfg.opt_bool("filament_changed");
-        const bool slot_has_existing = slot < this->filament_presets.size() && !this->filament_presets[slot].empty();
-
-        if (!filament_changed && slot < this->filament_presets.size()) {
-            if (!filament_color.empty())
-                filament_colors[slot] = filament_color;
-            if (multi_color_opt != nullptr)
-                filament_multi_colors[slot] = filament_multi_color;
-            return;
-        }
-
-        if (filament_id.empty()) {
-            if (!filament_color.empty())
-                filament_colors[slot] = filament_color;
-            if (multi_color_opt != nullptr)
-                filament_multi_colors[slot] = filament_multi_color;
-            return;
-        }
-
-        const int spoolman_spool_id = ams_cfg.opt_int("spoolman_spool_id", 0u);
-
->>>>>>> 11dda5bb
         auto find_preset = [&](bool user_only, bool by_spool_id) {
             return std::find_if(filaments.begin(), filaments.end(), [&](auto &f) {
                 if (!f.is_compatible)
@@ -2097,14 +1972,9 @@
                 });
             }
             if (iter == filaments.end()) {
-<<<<<<< HEAD
                 if (lane_index < previous_presets.size() && !previous_presets[lane_index].empty()) {
                     filament_presets[lane_index]        = previous_presets[lane_index];
                     ams_multi_color_filment[lane_index] = filament_multi_color;
-=======
-                // Prefer old selection if one exists for this lane.
-                if (slot_has_existing) {
->>>>>>> 11dda5bb
                     ++unknowns;
                     if (!filament_color.empty())
                         filament_colors[slot] = filament_color;
@@ -2112,11 +1982,7 @@
                         filament_multi_colors[slot] = filament_multi_color;
                     continue;
                 }
-<<<<<<< HEAD
                 iter = std::find_if(filaments.begin(), filaments.end(), [](auto &f) {
-=======
-                iter = std::find_if(filaments.begin(), filaments.end(), [&filament_type](auto &f) {
->>>>>>> 11dda5bb
                     return f.is_compatible && f.is_system;
                 });
                 if (iter == filaments.end()) {
@@ -2126,7 +1992,6 @@
             ++unknowns;
             filament_id = iter->filament_id;
         }
-<<<<<<< HEAD
 
         filament_presets[lane_index]        = iter->name;
         ams_multi_color_filment[lane_index] = filament_multi_color;
@@ -2140,29 +2005,6 @@
         color_option->resize(filament_presets.size());
         color_option->values = filament_colors;
     }
-=======
-        filament_presets[slot] = iter->name;
-        if (!filament_color.empty())
-            filament_colors[slot] = filament_color;
-        if (multi_color_opt != nullptr)
-            filament_multi_colors[slot] = filament_multi_color;
-    }
-
-    if (saw_lane && filament_presets.empty())
-        return 0;
-
-    const size_t final_size = std::max(existing_count, filament_presets.size());
-    filament_presets.resize(final_size);
-    filament_colors.resize(final_size);
-    filament_multi_colors.resize(final_size);
-
-    this->filament_presets = filament_presets;
-    if (filament_color_option != nullptr) {
-        filament_color_option->resize(filament_presets.size());
-        filament_color_option->values = filament_colors;
-    }
-    ams_multi_color_filment = std::move(filament_multi_colors);
->>>>>>> 11dda5bb
     update_multi_material_filament_presets();
     return filament_presets.empty() ? 0 : filament_presets.size();
 }

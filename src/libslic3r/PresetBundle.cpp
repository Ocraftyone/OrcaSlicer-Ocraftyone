--- conflicted
+++ resolved
@@ -1882,7 +1882,6 @@
 {
     const std::vector<std::string> previous_presets = this->filament_presets;
     ConfigOptionStrings *filament_color_opt = project_config.option<ConfigOptionStrings>("filament_colour");
-<<<<<<< HEAD
     std::vector<std::string> previous_colors = filament_color_opt ? filament_color_opt->values : std::vector<std::string>();
     std::vector<std::vector<std::string>> previous_multi = ams_multi_color_filment;
     ConfigOptionInts *spool_id_opt = project_config.option<ConfigOptionInts>("spoolman_spool_id", true);
@@ -1894,19 +1893,12 @@
         previous_multi.resize(previous_presets.size());
     if (previous_spool_ids.size() < previous_presets.size())
         previous_spool_ids.resize(previous_presets.size());
-=======
-    const std::vector<std::string> previous_colors = filament_color_opt ? filament_color_opt->values : std::vector<std::string>();
-    const std::vector<std::vector<std::string>> previous_multi = ams_multi_color_filment;
-    ConfigOptionInts *spool_id_opt = project_config.option<ConfigOptionInts>("spoolman_spool_id", true);
-    const std::vector<int> previous_spool_ids = spool_id_opt ? spool_id_opt->values : std::vector<int>();
->>>>>>> 2998e8db
 
     size_t lane_count = previous_presets.size();
     int    max_lane   = -1;
     for (const auto &entry : filament_ams_list) {
         const int lane_key = entry.first;
         if (lane_key < 0)
-<<<<<<< HEAD
             continue;
         const auto tray_name = entry.second.opt_string("tray_name", 0u);
         if (tray_name == "Ext")
@@ -1969,8 +1961,6 @@
 
         if (!filament_exists) {
             restore_previous(lane_index);
-=======
->>>>>>> 2998e8db
             continue;
         const auto tray_name = entry.second.opt_string("tray_name", 0u);
         if (tray_name == "Ext")
@@ -1978,7 +1968,6 @@
         max_lane = std::max(max_lane, lane_key);
     }
 
-<<<<<<< HEAD
         const std::string filament_color = lane_cfg.opt_string("filament_colour", 0u);
         if (!filament_color.empty())
             filament_colors[lane_index] = filament_color;
@@ -1996,71 +1985,6 @@
             continue;
         }
 
-=======
-    if (max_lane >= 0)
-        lane_count = std::max(lane_count, static_cast<size_t>(max_lane) + 1);
-
-    if (lane_count == 0) {
-        this->filament_presets.clear();
-        ams_multi_color_filment.clear();
-        if (filament_color_opt)
-            filament_color_opt->values.clear();
-        if (spool_id_opt)
-            spool_id_opt->values.clear();
-        update_multi_material_filament_presets();
-        return 0;
-    }
-
-    std::vector<std::string> filament_presets = previous_presets;
-    filament_presets.resize(lane_count);
-    std::vector<std::string> filament_colors = previous_colors;
-    filament_colors.resize(lane_count);
-    std::vector<std::vector<std::string>> lane_multi_colors = previous_multi;
-    lane_multi_colors.resize(lane_count);
-    std::vector<int> lane_spool_ids = previous_spool_ids;
-    lane_spool_ids.resize(lane_count);
-
-    std::vector<const DynamicPrintConfig*> lane_configs(lane_count, nullptr);
-    for (const auto &entry : filament_ams_list) {
-        const int lane_key = entry.first;
-        if (lane_key < 0)
-            continue;
-        const size_t lane_index = static_cast<size_t>(lane_key);
-        if (lane_index >= lane_count)
-            continue;
-
-        const auto tray_name = entry.second.opt_string("tray_name", 0u);
-        if (tray_name == "Ext")
-            continue;
-
-        lane_configs[lane_index] = &entry.second;
-    }
-
-    for (size_t lane_index = 0; lane_index < lane_count; ++lane_index) {
-        const DynamicPrintConfig *lane_cfg = lane_configs[lane_index];
-        if (!lane_cfg)
-            continue;
-
-        const std::string filament_color = lane_cfg->opt_string("filament_colour", 0u);
-        if (!filament_color.empty())
-            filament_colors[lane_index] = filament_color;
-
-        if (const auto *multi_color_opt = lane_cfg->opt<ConfigOptionStrings>("filament_multi_colors"))
-            lane_multi_colors[lane_index] = multi_color_opt->values;
-
-        std::string filament_id = lane_cfg->opt_string("filament_id", 0u);
-        if (filament_id.empty())
-            continue;
-
-        const bool filament_changed = !lane_cfg->has("filament_changed") || lane_cfg->opt_bool("filament_changed");
-        if (!filament_changed)
-            continue;
-
-        const int spoolman_spool_id = lane_cfg->opt_int("spoolman_spool_id", 0u);
-        if (lane_index < lane_spool_ids.size())
-            lane_spool_ids[lane_index] = spoolman_spool_id;
-
->>>>>>> 2998e8db
         auto find_preset = [&](bool user_only, bool by_spool_id) {
             return std::find_if(filaments.begin(), filaments.end(), [&](auto &f) {
                 if (!f.is_compatible)
@@ -2089,11 +2013,7 @@
 
         if (iter == filaments.end()) {
             BOOST_LOG_TRIVIAL(warning) << __FUNCTION__ << boost::format(": filament_id %1% not found or system or compatible") % filament_id;
-<<<<<<< HEAD
             auto filament_type = lane_cfg.opt_string("filament_type", 0u);
-=======
-            auto filament_type = lane_cfg->opt_string("filament_type", 0u);
->>>>>>> 2998e8db
             if (!filament_type.empty()) {
                 filament_type = "Generic " + filament_type;
                 iter          = std::find_if(filaments.begin(), filaments.end(), [&filament_type](auto &f) {
@@ -2101,13 +2021,8 @@
                 });
             }
             if (iter == filaments.end()) {
-<<<<<<< HEAD
                 restore_previous(lane_index);
                 if (lane_index < previous_presets.size() && !previous_presets[lane_index].empty()) {
-=======
-                if (lane_index < previous_presets.size() && !previous_presets[lane_index].empty()) {
-                    filament_presets[lane_index] = previous_presets[lane_index];
->>>>>>> 2998e8db
                     ++unknowns;
                     if (!filament_color.empty())
                         filament_colors[slot] = filament_color;

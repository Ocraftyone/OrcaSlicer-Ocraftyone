#include <slic3r/GUI/GUI_App.hpp>
#include <slic3r/GUI/MainFrame.hpp>
#include <algorithm>
#include <array>
#include <cctype>
#include <functional>
#include <iterator>
<<<<<<< HEAD
#include <map>
=======
>>>>>>> 22da65ea
#include <optional>
#include <set>
#include <sstream>
#include <utility>
#include <vector>
#include <slic3r/GUI/CreatePresetsDialog.hpp>
#include <boost/algorithm/string.hpp>
#include <boost/regex.hpp>
#include <boost/property_tree/json_parser.hpp>
#include "Spoolman.hpp"
#include "Http.hpp"

namespace Slic3r {

namespace {
template<class Type> Type get_opt(pt::ptree& data, string path) { return data.get_optional<Type>(path).value_or(Type()); }

static constexpr const char* MOONRAKER_DEFAULT_PORT = "7125";

struct ServerAddress
{
    std::string scheme{"http"};
    std::string host{};
    std::string port{};
    bool        has_port{false};
};

static ServerAddress parse_server_address(std::string address)
{
    boost::algorithm::trim(address);
    ServerAddress result;

    if (address.empty())
        return result;

    auto scheme_pos = address.find("://");
    if (scheme_pos != std::string::npos) {
        result.scheme = address.substr(0, scheme_pos);
        address       = address.substr(scheme_pos + 3);
    }

    while (!address.empty() && address.back() == '/')
        address.pop_back();

    if (address.empty())
        return result;

    // Very small IPv6 handling: if the host starts with '[' assume the port is after ']'.
    if (!address.empty() && address.front() == '[') {
        auto closing = address.find(']');
        if (closing != std::string::npos) {
            result.host = address.substr(0, closing + 1);
            if (closing + 1 < address.size() && address[closing + 1] == ':') {
                result.port     = address.substr(closing + 2);
                result.has_port = true;
            }
            return result;
        }
    }

    auto colon_pos = address.find_last_of(':');
    if (colon_pos != std::string::npos && colon_pos + 1 < address.size() && address.find(':', colon_pos + 1) == std::string::npos) {
        result.host     = address.substr(0, colon_pos);
        result.port     = address.substr(colon_pos + 1);
        result.has_port = true;
    } else {
        result.host = address;
    }

    return result;
}

static std::string build_query_body(const std::map<std::string, std::vector<std::string>>& objects)
{
    pt::ptree request;
    pt::ptree objects_node;

    for (const auto& [name, fields] : objects) {
        pt::ptree field_array;
        for (const auto& field : fields) {
            pt::ptree value;
            value.put("", field);
            field_array.push_back({"", value});
        }
        objects_node.add_child(name, field_array);
    }

    request.add_child("objects", objects_node);

    std::ostringstream stream;
    pt::write_json(stream, request, false);
    return stream.str();
}
} // namespace

// Max timout in seconds for Spoolman HTTP requests
static constexpr long MAX_TIMEOUT = 5;

//---------------------------------
// Spoolman
//---------------------------------

static std::string get_spoolman_api_url()
{
    std::string spoolman_host = wxGetApp().app_config->get("spoolman", "host");
    std::string spoolman_port = Spoolman::DEFAULT_PORT;

    // Remove http(s) designator from the string as it interferes with the next step
    spoolman_host = boost::regex_replace(spoolman_host, boost::regex("https?://"), "");

    // If the host contains a port, use that rather than the default
    if (spoolman_host.find_last_of(':') != string::npos) {
        static const boost::regex pattern(R"((?<host>[a-z0-9.\-_]+):(?<port>[0-9]+))", boost::regex_constants::icase);
        boost::smatch result;
        if (boost::regex_match(spoolman_host, result, pattern)) {
            spoolman_port = result["port"]; // get port value first since it is overwritten when setting the host value in the next line
            spoolman_host = result["host"];
        } else {
            BOOST_LOG_TRIVIAL(error) << "Failed to parse host string. Host: " << spoolman_host << ", Port: " << spoolman_port;
        }
    }

    return spoolman_host + ":" + spoolman_port + "/api/v1/";
}

pt::ptree Spoolman::get_spoolman_json(const string& api_endpoint)
{
    auto url  = get_spoolman_api_url() + api_endpoint;
    auto http = Http::get(url);

    bool        res;
    std::string res_body;

    http.on_error([&](const std::string& body, std::string error, unsigned status) {
            BOOST_LOG_TRIVIAL(error) << "Failed to get data from the Spoolman server. Make sure that the port is correct and the server is running." << boost::format(" HTTP Error: %1%, HTTP status code: %2%") % error % status;
            res = false;
        })
        .on_complete([&](std::string body, unsigned) {
            res_body = std::move(body);
            res      = true;
        })
        .timeout_max(MAX_TIMEOUT)
        .perform_sync();

    if (!res)
        return {};

    if (res_body.empty()) {
        BOOST_LOG_TRIVIAL(info) << "Spoolman request returned an empty string";
        return {};
    }

    pt::ptree tree;
    try {
        stringstream ss(res_body);
        pt::read_json(ss, tree);
    } catch (std::exception& exception) {
        BOOST_LOG_TRIVIAL(error) << "Failed to read json into property tree. Exception: " << exception.what();
        return {};
    }

    return tree;
}

pt::ptree Spoolman::put_spoolman_json(const string& api_endpoint, const pt::ptree& data)
{
    auto url  = get_spoolman_api_url() + api_endpoint;
    auto http = Http::put2(url);

    bool        res;
    std::string res_body;

    stringstream ss;
    pt::write_json(ss, data);

    http.header("Content-Type", "application/json")
        .set_post_body(ss.str())
        .on_error([&](const std::string& body, std::string error, unsigned status) {
            BOOST_LOG_TRIVIAL(error) << "Failed to put data to the Spoolman server. Make sure that the port is correct and the server is running." << boost::format(" HTTP Error: %1%, HTTP status code: %2%, Response body: %3%") % error % status % body;
            res = false;
        })
        .on_complete([&](std::string body, unsigned) {
            res_body = std::move(body);
            res      = true;
        })
        .timeout_max(MAX_TIMEOUT)
        .perform_sync();

    if (!res)
        return {};

    if (res_body.empty()) {
        BOOST_LOG_TRIVIAL(info) << "Spoolman request returned an empty string";
        return {};
    }

    pt::ptree tree;
    try {
        ss = stringstream(res_body);
        pt::read_json(ss, tree);
    } catch (std::exception& exception) {
        BOOST_LOG_TRIVIAL(error) << "Failed to read json into property tree. Exception: " << exception.what();
        return {};
    }

    return tree;
}

std::vector<std::string> Spoolman::get_moonraker_candidate_urls()
{
    std::vector<std::string> urls;

    std::string spoolman_host = wxGetApp().app_config->get("spoolman", "host");
    auto        address       = parse_server_address(spoolman_host);

    if (address.host.empty())
        return urls;

    std::set<std::string> seen;
    auto add_url = [&](const std::string& scheme, const std::string& host, const std::string& port) {
        std::string url = scheme + "://" + host;
        if (!port.empty())
            url += ":" + port;
        url += "/";
        if (seen.insert(url).second)
            urls.push_back(std::move(url));
    };

    if (address.has_port)
        add_url(address.scheme, address.host, address.port);

    add_url(address.scheme, address.host, MOONRAKER_DEFAULT_PORT);

    if (!address.has_port || (address.port != "80" && address.port != "443"))
        add_url(address.scheme, address.host, "");

    return urls;
}

bool Spoolman::moonraker_query(const std::string& request_body, pt::ptree& response)
{
    const auto urls = get_moonraker_candidate_urls();
    if (urls.empty())
        return false;

    for (const auto& base : urls) {
        bool        success{false};
        std::string res_body;

        auto http = Http::post(base + "printer/objects/query");
        http.header("Content-Type", "application/json")
            .timeout_connect(MAX_TIMEOUT)
            .set_post_body(request_body)
            .timeout_max(MAX_TIMEOUT)
            .on_complete([&](std::string body, unsigned) {
                res_body = std::move(body);
                success  = true;
            })
            .on_error([&](const std::string&, std::string error, unsigned status) {
                BOOST_LOG_TRIVIAL(error) << "Failed to query Moonraker at " << base
                                         << "printer/objects/query. Error: " << error << ", HTTP status: " << status;
            })
            .perform_sync();

        if (!success || res_body.empty())
            continue;

        try {
            std::stringstream ss(res_body);
            pt::read_json(ss, response);
            return true;
        } catch (const std::exception& exception) {
            BOOST_LOG_TRIVIAL(error) << "Failed to read Moonraker json into property tree. Exception: " << exception.what();
        }
    }

    return false;
}

bool Spoolman::update_moonraker_lane_cache()
{
    m_moonraker_lane_cache.clear();

    const auto lane_query = build_query_body({{"AFC", {"lanes"}}});

    pt::ptree lane_response;
    if (!moonraker_query(lane_query, lane_response))
        return false;

    auto lanes_node_opt = lane_response.get_child_optional("result.status.AFC.lanes");
    if (!lanes_node_opt)
        return true;

    std::set<std::string> lane_name_set;
    std::vector<const pt::ptree*> stack{&lanes_node_opt.get()};

    auto add_lane_name = [&](const std::string& value) {
        auto trimmed = boost::algorithm::trim_copy(value);
        if (!trimmed.empty())
            lane_name_set.insert(std::move(trimmed));
    };

    while (!stack.empty()) {
        const pt::ptree* node = stack.back();
        stack.pop_back();

        for (const auto& child : *node) {
            if (!child.first.empty())
                add_lane_name(child.first);

            if (auto value = child.second.get_value_optional<std::string>())
                add_lane_name(*value);

            if (!child.second.empty())
                stack.push_back(&child.second);
        }
    }

    std::vector<std::string> lane_names{lane_name_set.begin(), lane_name_set.end()};
    if (lane_names.empty())
        return true;

    std::map<std::string, std::vector<std::string>> lane_object_requests;
    const std::vector<std::string>                  lane_fields{
        "name",
        "lane",
        "spool_id",
        "loaded_spool_id",
        "spool",
        "spoolman",
        "spoolman_spool_id",
        "metadata",
    };
    for (const auto& lane_name : lane_names) {
        lane_object_requests["AFC_stepper " + lane_name] = lane_fields;
        lane_object_requests["AFC_lane " + lane_name]    = lane_fields;
    }

    const auto lane_objects_query = build_query_body(lane_object_requests);

    pt::ptree lane_objects_response;
    if (!moonraker_query(lane_objects_query, lane_objects_response))
        return false;

    auto status_node_opt = lane_objects_response.get_child_optional("result.status");
    if (!status_node_opt)
        return true;

    const auto& status_node = status_node_opt.get();

    std::set<unsigned int> used_lane_indices;
    unsigned int           next_lane_index = 0;

    auto allocate_lane_index = [&]() {
        while (used_lane_indices.count(next_lane_index) != 0)
            ++next_lane_index;

        const unsigned int allocated = next_lane_index;
        used_lane_indices.insert(allocated);
        ++next_lane_index;
        return allocated;
    };

    auto parse_lane_integer = [](const std::string& value) -> std::optional<unsigned int> {
        std::string trimmed = boost::algorithm::trim_copy(value);
        if (trimmed.empty())
            return std::nullopt;

        try {
            size_t parsed_chars = 0;
            auto   parsed       = std::stoul(trimmed, &parsed_chars);
            if (parsed_chars == trimmed.size())
                return static_cast<unsigned int>(parsed);
        } catch (...) {
        }

        std::string digits;
        std::copy_if(trimmed.begin(), trimmed.end(), std::back_inserter(digits), [](char ch) {
            return std::isdigit(static_cast<unsigned char>(ch));
        });
        if (!digits.empty()) {
            try {
                return static_cast<unsigned int>(std::stoul(digits));
            } catch (...) {
            }
        }

        return std::nullopt;
    };

    auto parse_unsigned_string = [&](const std::string& value) -> std::optional<unsigned int> {
        auto trimmed = boost::algorithm::trim_copy(value);
        if (trimmed.empty())
            return std::nullopt;

        try {
            size_t parsed_chars = 0;
            auto   parsed       = std::stoul(trimmed, &parsed_chars, 10);
            if (parsed_chars == trimmed.size())
                return static_cast<unsigned int>(parsed);
        } catch (...) {
        }

        std::string digits;
        std::copy_if(trimmed.begin(), trimmed.end(), std::back_inserter(digits), [](char ch) {
            return std::isdigit(static_cast<unsigned char>(ch));
        });
        if (!digits.empty()) {
            try {
                return static_cast<unsigned int>(std::stoul(digits));
            } catch (...) {
            }
        }

        return std::nullopt;
    };

    auto parse_node_value = [&](const pt::ptree& node) -> std::optional<unsigned int> {
        if (auto unsigned_value = node.get_value_optional<unsigned int>()) {
            if (*unsigned_value > 0)
                return *unsigned_value;
        }

        if (auto signed_value = node.get_value_optional<int>()) {
            if (*signed_value > 0)
                return static_cast<unsigned int>(*signed_value);
        }

        if (auto string_value = node.get_value_optional<std::string>())
            return parse_unsigned_string(*string_value);

        return std::nullopt;
    };

    auto extract_spool_id = [&](const pt::ptree& root) -> std::optional<unsigned int> {
        struct NodeEntry {
            const pt::ptree* node{nullptr};
            bool             spool_related{false};
        };

        std::vector<NodeEntry> stack{{NodeEntry{&root, false}}};

        while (!stack.empty()) {
            NodeEntry entry = stack.back();
            stack.pop_back();

            for (const auto& child : *entry.node) {
                const auto& key = child.first;
                auto        key_lower = boost::algorithm::to_lower_copy(key);
                bool        child_spool_related = entry.spool_related || key_lower.find("spool") != std::string::npos;

                bool key_contains_id = key_lower.find("id") != std::string::npos;
                bool looks_like_spool_id = key_lower.find("spool_id") != std::string::npos ||
                                           key_lower.find("spoolman_id") != std::string::npos ||
                                           (child_spool_related && key_contains_id);

                if (looks_like_spool_id) {
                    if (auto parsed = parse_node_value(child.second))
                        return parsed;
                }

                stack.push_back(NodeEntry{&child.second, child_spool_related});
            }
        }

        return std::nullopt;
    };

<<<<<<< HEAD
    auto extract_lane_index = [&](const std::string& lane_name,
                                  const std::array<const pt::ptree*, 2>& nodes) -> std::optional<unsigned int> {
=======
    auto extract_lane_index = [&](const std::string& lane_name, const std::array<const pt::ptree*, 2>& nodes) {
>>>>>>> 22da65ea
        for (const auto* node : nodes) {
            if (!node)
                continue;

            if (auto value = node->get_optional<unsigned int>("lane")) {
                if (*value > 0)
                    return *value;
            }

            if (auto signed_value = node->get_optional<int>("lane")) {
                if (*signed_value > 0)
                    return static_cast<unsigned int>(*signed_value);
            }

            if (auto lane_string = node->get_optional<std::string>("lane")) {
                if (auto parsed = parse_lane_integer(*lane_string))
                    return parsed;
            }

            if (auto name_value = node->get_optional<std::string>("name")) {
                if (auto parsed = parse_lane_integer(*name_value))
                    return parsed;
            }
        }

        if (auto parsed = parse_lane_integer(lane_name))
            return parsed;

<<<<<<< HEAD
        return std::nullopt;
=======
        return std::optional<unsigned int>{};
>>>>>>> 22da65ea
    };

    auto extract_lane_label = [&](const std::string& lane_name, unsigned int lane_index,
                                  const std::array<const pt::ptree*, 2>& nodes) {
        for (const auto* node : nodes) {
            if (!node)
                continue;

            auto label = node->get("name", "");
            boost::algorithm::trim(label);
            if (!label.empty())
                return label;
        }

        std::string label = lane_name;
        boost::algorithm::trim(label);
        if (!label.empty())
            return label;

        return std::string("Lane ") + std::to_string(lane_index);
    };

    for (const auto& lane_name : lane_names) {
        const auto stepper_key = "AFC_stepper " + lane_name;
        const auto lane_key    = "AFC_lane " + lane_name;

        const pt::ptree* stepper_node = nullptr;
        const pt::ptree* lane_node    = nullptr;

        if (auto node_opt = status_node.get_child_optional(stepper_key))
            stepper_node = &node_opt.get();
        if (auto node_opt = status_node.get_child_optional(lane_key))
            lane_node = &node_opt.get();

        if (!stepper_node && !lane_node)
            continue;

        const std::array<const pt::ptree*, 2> nodes{{stepper_node, lane_node}};

        std::optional<unsigned int> spool_id;
        for (const auto* node : nodes) {
            if (!node)
                continue;
            if ((spool_id = extract_spool_id(*node)))
                break;
        }

        if (!spool_id) {
            BOOST_LOG_TRIVIAL(warning) << __FUNCTION__
                                       << ": Failed to resolve spool id for lane '" << lane_name << "'";
            continue;
        }

        auto lane_index_opt = extract_lane_index(lane_name, nodes);
        unsigned int lane_index;
        if (lane_index_opt && used_lane_indices.insert(*lane_index_opt).second) {
            lane_index = *lane_index_opt;
            if (*lane_index_opt >= next_lane_index)
                next_lane_index = *lane_index_opt + 1;
        } else {
            lane_index = allocate_lane_index();
        }

        auto lane_label = extract_lane_label(lane_name, lane_index, nodes);

        LaneInfo info;
        info.lane_index = lane_index;
        info.lane_label = std::move(lane_label);

        auto [cache_it, inserted] = m_moonraker_lane_cache.emplace(*spool_id, std::move(info));
        if (!inserted) {
            BOOST_LOG_TRIVIAL(warning) << __FUNCTION__ << ": Spool " << *spool_id
                                       << " is assigned to multiple Moonraker lanes.";
        }
    }

    return true;
}

bool Spoolman::pull_spoolman_spools()
{
    pt::ptree tree;

    this->clear();

    // Vendor
    tree = get_spoolman_json("vendor");
    if (tree.empty())
        return false;
    for (const auto& item : tree)
        m_vendors.emplace(item.second.get<int>("id"), make_shared<SpoolmanVendor>(SpoolmanVendor(item.second)));

    // Filament
    tree = get_spoolman_json("filament");
    if (tree.empty())
        return false;
    for (const auto& item : tree)
        m_filaments.emplace(item.second.get<int>("id"), make_shared<SpoolmanFilament>(SpoolmanFilament(item.second)));

    // Spool
    tree = get_spoolman_json("spool");
    if (tree.empty())
        return false;
    for (const auto& item : tree)
        m_spools.emplace(item.second.get<int>("id"), make_shared<SpoolmanSpool>(SpoolmanSpool(item.second)));

    return true;
}

bool Spoolman::use_spoolman_spool(const unsigned int& spool_id, const double& usage, const std::string& usage_type)
{
    pt::ptree tree;
    tree.put("use_" + usage_type, usage);

    std::string endpoint = (boost::format("spool/%1%/use") % spool_id).str();
    tree = put_spoolman_json(endpoint, tree);
    if (tree.empty())
        return false;

    get_spoolman_spool_by_id(spool_id)->update_from_json(tree);
    return true;
}

bool Spoolman::use_spoolman_spools(const std::map<unsigned int, double>& data, const std::string& usage_type)
{
    if (!(usage_type == "length" || usage_type == "weight"))
        return false;

    std::vector<unsigned int> spool_ids;

    for (auto& [spool_id, usage] : data) {
        if (!use_spoolman_spool(spool_id, usage, usage_type))
            return false;
        spool_ids.emplace_back(spool_id);
    }

    update_specific_spool_statistics(spool_ids);

    m_use_undo_buffer = data;
    m_last_usage_type = usage_type;
    return true;
}

bool Spoolman::undo_use_spoolman_spools()
{
    if (m_use_undo_buffer.empty() || m_last_usage_type.empty())
        return false;

    std::vector<unsigned int> spool_ids;

    for (auto& [spool_id, usage] : m_use_undo_buffer) {
        if (!use_spoolman_spool(spool_id, usage * -1, m_last_usage_type))
            return false;
        spool_ids.emplace_back(spool_id);
    }

    update_specific_spool_statistics(spool_ids);

    m_use_undo_buffer.clear();
    m_last_usage_type.clear();
    return true;
}

SpoolmanLaneMap Spoolman::get_spools_by_loaded_lane(bool update)
{
    SpoolmanLaneMap lanes;
    const auto& spools = get_spoolman_spools(update);

    for (const auto& [id, spool] : spools) {
        if (!spool)
            continue;
        spool->loaded_lane_index.reset();
        spool->loaded_lane_label.clear();
    }

    if (!update_moonraker_lane_cache())
        return lanes;

    for (const auto& [spool_id, lane_info] : m_moonraker_lane_cache) {
        auto it = spools.find(spool_id);
        if (it == spools.end())
            continue;

        auto spool = it->second;
        if (!spool)
            continue;

        spool->loaded_lane_index = lane_info.lane_index;
        spool->loaded_lane_label = lane_info.lane_label;

        auto [lane_it, inserted] = lanes.emplace(lane_info.lane_index, spool);
        if (!inserted) {
            BOOST_LOG_TRIVIAL(warning) << __FUNCTION__ << ": Multiple spools are assigned to lane "
                                       << lane_info.lane_index << ". Ignoring spool " << spool_id;
        }
    }

    return lanes;
}

const Preset* Spoolman::find_preset_for_spool(int spool_id) const
{
    auto* preset_bundle = GUI::wxGetApp().preset_bundle;
    if (!preset_bundle)
        return nullptr;

    auto& filaments = preset_bundle->filaments;
    for (auto it = filaments.begin(); it != filaments.end(); ++it) {
        const Preset& preset = *it;
        if (!preset.is_user())
            continue;
        if (preset.config.opt_int("spoolman_spool_id", 0) == spool_id)
            return &preset;
    }

    return nullptr;
}

SpoolmanResult Spoolman::create_filament_preset_from_spool(const SpoolmanSpoolShrPtr& spool,
                                                           const Preset*              base_preset,
                                                           bool                       detach,
                                                           bool                       force)
{
    PresetCollection& filaments = wxGetApp().preset_bundle->filaments;
    SpoolmanResult    result;

    if (!base_preset)
        base_preset = &filaments.get_edited_preset();

    std::string filament_preset_name = spool->get_preset_name();

    // Bring over the printer name from the base preset or add one for the current printer
    if (const auto idx = base_preset->name.rfind(" @"); idx != std::string::npos)
        filament_preset_name += base_preset->name.substr(idx);
    else
        filament_preset_name += " @" + wxGetApp().preset_bundle->printers.get_selected_preset_name();

    if (const auto idx = filament_preset_name.rfind(" - Copy"); idx != std::string::npos)
        filament_preset_name.erase(idx);

    Preset* preset = filaments.find_preset(filament_preset_name);

    if (force) {
        if (preset && !preset->is_user())
            result.messages.emplace_back(_u8L("A system preset exists with the same name and cannot be overwritten"));
    } else {
        // Check if a preset with the same name already exists
        if (preset) {
            if (preset->is_user())
                result.messages.emplace_back(_u8L("Preset already exists with the same name"));
            else
                result.messages.emplace_back(_u8L("A system preset exists with the same name and cannot be overwritten"));
        }

        // Check for presets with the same spool ID
        int compatible(0);
        for (const auto item : filaments.get_compatible()) { // count num of visible and invisible
            if (item->is_user() && item->config.opt_int("spoolman_spool_id", 0) == spool->id) {
                compatible++;
                if (compatible > 1)
                    break;
            }
        }
        // if there were any, build the message
        if (compatible) {
            if (compatible > 1)
                result.messages.emplace_back(_u8L("Multiple compatible presets share the same spool ID"));
            else
                result.messages.emplace_back(_u8L("A compatible preset shares the same spool ID"));
        }

        // Check if the material types match between the base preset and the spool
        if (base_preset->config.opt_string("filament_type", 0) != spool->m_filament_ptr->material) {
            result.messages.emplace_back(_u8L("The materials of the base preset and the Spoolman spool do not match"));
        }
    }

    if (result.has_failed())
        return result;

    // get the first preset that is a system preset or base user preset in the inheritance hierarchy
    std::string inherits;
    if (!detach) {
        if (const auto base = filaments.get_preset_base(*base_preset))
            inherits = base->name;
        else // fallback if the above operation fails
            inherits = base_preset->name;
    }

    preset = new Preset(Preset::TYPE_FILAMENT, filament_preset_name);
    preset->config.apply(base_preset->config);
    preset->config.set_key_value("filament_settings_id", new ConfigOptionStrings({filament_preset_name}));
    preset->config.set("inherits", inherits, true);
    spool->apply_to_preset(preset);
    preset->filament_id = get_filament_id(filament_preset_name);
    preset->version     = base_preset->version;
    preset->loaded      = true;
    filaments.save_current_preset(filament_preset_name, detach, false, preset);

    return result;
}

SpoolmanResult Spoolman::update_filament_preset_from_spool(Preset* filament_preset, bool update_from_server, bool only_update_statistics)
{
    DynamicConfig  config;
    SpoolmanResult result;
    if (filament_preset->type != Preset::TYPE_FILAMENT) {
        result.messages.emplace_back("Preset is not a filament preset");
        return result;
    }
    const int&     spool_id = filament_preset->config.opt_int("spoolman_spool_id", 0);
    if (spool_id < 1) {
        result.messages.emplace_back(
            "Preset provided does not have a valid Spoolman spool ID"); // IDs below 1 are not used by spoolman and should be ignored
        return result;
    }
    SpoolmanSpoolShrPtr spool = get_instance()->get_spoolman_spool_by_id(spool_id);
    if (!spool) {
        result.messages.emplace_back("The spool ID does not exist in the local spool cache");
        return result;
    }
    if (update_from_server)
        spool->update_from_server(!only_update_statistics);
    spool->apply_to_preset(filament_preset, only_update_statistics);
    return result;
}

void Spoolman::update_visible_spool_statistics(bool clear_cache)
{
    PresetBundle* preset_bundle = GUI::wxGetApp().preset_bundle;
    PresetCollection& filaments    = preset_bundle->filaments;

    // Clear the cache so that it can be repopulated with the correct info
    if (clear_cache) get_instance()->clear();
    if (is_server_valid()) {
        for (const auto item : filaments.get_compatible()) {
            if (item->is_user() && item->spoolman_enabled()) {
                if (auto res = update_filament_preset_from_spool(item, true, true); res.has_failed())
                    BOOST_LOG_TRIVIAL(error) << __FUNCTION__ << ": Failed to update spoolman statistics with the following error: "
                                             << res.build_single_line_message() << "Spool ID: " << item->config.opt_int("spoolman_spool_id", 0);
            }
        }
    }
}

void Spoolman::update_specific_spool_statistics(const std::vector<unsigned int>& spool_ids)
{
    PresetBundle* preset_bundle = GUI::wxGetApp().preset_bundle;
    PresetCollection& filaments    = preset_bundle->filaments;

    std::set spool_ids_set(spool_ids.begin(), spool_ids.end());
    // make sure '0' is not a value
    spool_ids_set.erase(0);

    if (is_server_valid()) {
        for (const auto item : filaments.get_compatible()) {
            if (item->is_user() && spool_ids_set.count(item->config.opt_int("spoolman_spool_id", 0)) > 0) {
                if (auto res = update_filament_preset_from_spool(item, true, true); res.has_failed())
                    BOOST_LOG_TRIVIAL(error) << __FUNCTION__ << ": Failed to update spoolman statistics with the following error: "
                                             << res.build_single_line_message() << "Spool ID: " << item->config.opt_int("spoolman_spool_id", 0);
            }
        }
    }
}


bool Spoolman::is_server_valid()
{
    bool res = false;
    if (!is_enabled())
        return res;

    Http::get(get_spoolman_api_url() + "info").on_complete([&res](std::string, unsigned http_status) {
        if (http_status == 200)
            res = true;
    })
    .timeout_max(MAX_TIMEOUT)
    .perform_sync();
    return res;
}

bool Spoolman::is_enabled() { return GUI::wxGetApp().app_config->get_bool("spoolman", "enabled"); }

//---------------------------------
// SpoolmanVendor
//---------------------------------

void SpoolmanVendor::update_from_server() { update_from_json(Spoolman::get_spoolman_json("vendor/" + std::to_string(id))); }

void SpoolmanVendor::update_from_json(pt::ptree json_data)
{
    id   = json_data.get<int>("id");
    name = get_opt<string>(json_data, "name");
}

void SpoolmanVendor::apply_to_config(Slic3r::DynamicConfig& config) const
{
    config.set_key_value("filament_vendor", new ConfigOptionStrings({name}));
}

//---------------------------------
// SpoolmanFilament
//---------------------------------

void SpoolmanFilament::update_from_server(bool recursive)
{
    const boost::property_tree::ptree& json_data = Spoolman::get_spoolman_json("filament/" + std::to_string(id));
    update_from_json(json_data);
    if (recursive)
        m_vendor_ptr->update_from_json(json_data.get_child("vendor"));
}

void SpoolmanFilament::update_from_json(pt::ptree json_data)
{
    if (int vendor_id = json_data.get<int>("vendor.id"); m_vendor_ptr && m_vendor_ptr->id != vendor_id) {
        if (!m_spoolman->m_vendors.count(vendor_id))
            m_spoolman->m_vendors.emplace(vendor_id, make_shared<SpoolmanVendor>(SpoolmanVendor(json_data.get_child("vendor"))));
        m_vendor_ptr = m_spoolman->m_vendors[vendor_id];
    }
    id             = json_data.get<int>("id");
    name           = get_opt<string>(json_data, "name");
    material       = get_opt<string>(json_data, "material");
    price          = get_opt<float>(json_data, "price");
    density        = get_opt<float>(json_data, "density");
    diameter       = get_opt<float>(json_data, "diameter");
    article_number = get_opt<string>(json_data, "article_number");
    extruder_temp  = get_opt<int>(json_data, "settings_extruder_temp");
    bed_temp       = get_opt<int>(json_data, "settings_bed_temp");
    color          = "#" + get_opt<string>(json_data, "color_hex");
}

void SpoolmanFilament::apply_to_config(Slic3r::DynamicConfig& config) const
{
    config.set_key_value("filament_type", new ConfigOptionStrings({material}));
    config.set_key_value("filament_cost", new ConfigOptionFloats({price}));
    config.set_key_value("filament_density", new ConfigOptionFloats({density}));
    config.set_key_value("filament_diameter", new ConfigOptionFloats({diameter}));
    config.set_key_value("nozzle_temperature_initial_layer", new ConfigOptionInts({extruder_temp + 5}));
    config.set_key_value("nozzle_temperature", new ConfigOptionInts({extruder_temp}));
    config.set_key_value("hot_plate_temp_initial_layer", new ConfigOptionInts({bed_temp + 5}));
    config.set_key_value("hot_plate_temp", new ConfigOptionInts({bed_temp}));
    config.set_key_value("default_filament_colour", new ConfigOptionStrings{color});
    m_vendor_ptr->apply_to_config(config);
}

//---------------------------------
// SpoolmanSpool
//---------------------------------

void SpoolmanSpool::update_from_server(bool recursive)
{
    const boost::property_tree::ptree& json_data = Spoolman::get_spoolman_json("spool/" + std::to_string(id));
    update_from_json(json_data);
    if (recursive) {
        m_filament_ptr->update_from_json(json_data.get_child("filament"));
        getVendor()->update_from_json(json_data.get_child("filament.vendor"));
    }
}

std::string SpoolmanSpool::get_preset_name()
{
    auto name = getVendor()->name;

    if (!m_filament_ptr->name.empty())
        name += " " + m_filament_ptr->name;
    if (!m_filament_ptr->material.empty())
        name += " " + m_filament_ptr->material;

    if (id > 0)
        name += " (Spool #" + std::to_string(id) + ")";

    return remove_special_key(name);
}

void SpoolmanSpool::apply_to_config(Slic3r::DynamicConfig& config) const
{
    config.set_key_value("spoolman_spool_id", new ConfigOptionInts({id}));
    m_filament_ptr->apply_to_config(config);
}

void SpoolmanSpool::apply_to_preset(Preset* preset, bool only_update_statistics) const
{
    auto spoolman_stats = preset->spoolman_statistics;
    spoolman_stats->remaining_weight = remaining_weight;
    spoolman_stats->used_weight = used_weight;
    spoolman_stats->remaining_length = remaining_length;
    spoolman_stats->used_length = used_length;
    spoolman_stats->archived = archived;
    if (only_update_statistics)
        return;
    this->apply_to_config(preset->config);
}

void SpoolmanSpool::update_from_json(pt::ptree json_data)
{
    if (int filament_id = json_data.get<int>("filament.id"); m_filament_ptr && m_filament_ptr->id != filament_id) {
        if (!m_spoolman->m_filaments.count(filament_id))
            m_spoolman->m_filaments.emplace(filament_id, make_shared<SpoolmanFilament>(SpoolmanFilament(json_data.get_child("filament"))));
        m_filament_ptr = m_spoolman->m_filaments.at(filament_id);
    }
    id               = json_data.get<int>("id");
    remaining_weight = get_opt<float>(json_data, "remaining_weight");
    used_weight      = get_opt<float>(json_data, "used_weight");
    remaining_length = get_opt<float>(json_data, "remaining_length");
    used_length      = get_opt<float>(json_data, "used_length");
    archived         = get_opt<bool>(json_data, "archived");

    loaded_lane_index.reset();
    loaded_lane_label.clear();
}

} // namespace Slic3r<|MERGE_RESOLUTION|>--- conflicted
+++ resolved
@@ -5,10 +5,7 @@
 #include <cctype>
 #include <functional>
 #include <iterator>
-<<<<<<< HEAD
 #include <map>
-=======
->>>>>>> 22da65ea
 #include <optional>
 #include <set>
 #include <sstream>
@@ -477,12 +474,8 @@
         return std::nullopt;
     };
 
-<<<<<<< HEAD
     auto extract_lane_index = [&](const std::string& lane_name,
                                   const std::array<const pt::ptree*, 2>& nodes) -> std::optional<unsigned int> {
-=======
-    auto extract_lane_index = [&](const std::string& lane_name, const std::array<const pt::ptree*, 2>& nodes) {
->>>>>>> 22da65ea
         for (const auto* node : nodes) {
             if (!node)
                 continue;
@@ -511,11 +504,7 @@
         if (auto parsed = parse_lane_integer(lane_name))
             return parsed;
 
-<<<<<<< HEAD
         return std::nullopt;
-=======
-        return std::optional<unsigned int>{};
->>>>>>> 22da65ea
     };
 
     auto extract_lane_label = [&](const std::string& lane_name, unsigned int lane_index,

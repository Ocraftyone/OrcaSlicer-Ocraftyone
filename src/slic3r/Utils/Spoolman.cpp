#include <slic3r/GUI/GUI_App.hpp>
#include <slic3r/GUI/MainFrame.hpp>
#include <algorithm>
#include <array>
#include <cctype>
#include <functional>
#include <iterator>
#include <optional>
#include <set>
#include <sstream>
#include <utility>
#include <vector>
#include <slic3r/GUI/CreatePresetsDialog.hpp>
#include <boost/algorithm/string.hpp>
#include <boost/regex.hpp>
#include <boost/property_tree/json_parser.hpp>
#include "Spoolman.hpp"
#include "Http.hpp"

namespace Slic3r {

namespace {
template<class Type> Type get_opt(pt::ptree& data, string path) { return data.get_optional<Type>(path).value_or(Type()); }

static constexpr const char* MOONRAKER_DEFAULT_PORT = "7125";

struct ServerAddress
{
    std::string scheme{"http"};
    std::string host{};
    std::string port{};
    bool        has_port{false};
};

static ServerAddress parse_server_address(std::string address)
{
    boost::algorithm::trim(address);
    ServerAddress result;

    if (address.empty())
        return result;

    auto scheme_pos = address.find("://");
    if (scheme_pos != std::string::npos) {
        result.scheme = address.substr(0, scheme_pos);
        address       = address.substr(scheme_pos + 3);
    }

    while (!address.empty() && address.back() == '/')
        address.pop_back();

    if (address.empty())
        return result;

    // Very small IPv6 handling: if the host starts with '[' assume the port is after ']'.
    if (!address.empty() && address.front() == '[') {
        auto closing = address.find(']');
        if (closing != std::string::npos) {
            result.host = address.substr(0, closing + 1);
            if (closing + 1 < address.size() && address[closing + 1] == ':') {
                result.port     = address.substr(closing + 2);
                result.has_port = true;
            }
            return result;
        }
    }

    auto colon_pos = address.find_last_of(':');
    if (colon_pos != std::string::npos && colon_pos + 1 < address.size() && address.find(':', colon_pos + 1) == std::string::npos) {
        result.host     = address.substr(0, colon_pos);
        result.port     = address.substr(colon_pos + 1);
        result.has_port = true;
    } else {
        result.host = address;
    }

    return result;
}

static std::string build_query_body(const std::map<std::string, std::vector<std::string>>& objects)
{
    pt::ptree request;
    pt::ptree objects_node;

    for (const auto& [name, fields] : objects) {
        pt::ptree field_array;
        for (const auto& field : fields) {
            pt::ptree value;
            value.put("", field);
            field_array.push_back({"", value});
        }
        objects_node.add_child(name, field_array);
    }

    request.add_child("objects", objects_node);

    std::ostringstream stream;
    pt::write_json(stream, request, false);
    return stream.str();
}
} // namespace

// Max timout in seconds for Spoolman HTTP requests
static constexpr long MAX_TIMEOUT = 5;

//---------------------------------
// Spoolman
//---------------------------------

static std::string get_spoolman_api_url()
{
    std::string spoolman_host = wxGetApp().app_config->get("spoolman", "host");
    std::string spoolman_port = Spoolman::DEFAULT_PORT;

    // Remove http(s) designator from the string as it interferes with the next step
    spoolman_host = boost::regex_replace(spoolman_host, boost::regex("https?://"), "");

    // If the host contains a port, use that rather than the default
    if (spoolman_host.find_last_of(':') != string::npos) {
        static const boost::regex pattern(R"((?<host>[a-z0-9.\-_]+):(?<port>[0-9]+))", boost::regex_constants::icase);
        boost::smatch result;
        if (boost::regex_match(spoolman_host, result, pattern)) {
            spoolman_port = result["port"]; // get port value first since it is overwritten when setting the host value in the next line
            spoolman_host = result["host"];
        } else {
            BOOST_LOG_TRIVIAL(error) << "Failed to parse host string. Host: " << spoolman_host << ", Port: " << spoolman_port;
        }
    }

    return spoolman_host + ":" + spoolman_port + "/api/v1/";
}

pt::ptree Spoolman::get_spoolman_json(const string& api_endpoint)
{
    auto url  = get_spoolman_api_url() + api_endpoint;
    auto http = Http::get(url);

    bool        res;
    std::string res_body;

    http.on_error([&](const std::string& body, std::string error, unsigned status) {
            BOOST_LOG_TRIVIAL(error) << "Failed to get data from the Spoolman server. Make sure that the port is correct and the server is running." << boost::format(" HTTP Error: %1%, HTTP status code: %2%") % error % status;
            res = false;
        })
        .on_complete([&](std::string body, unsigned) {
            res_body = std::move(body);
            res      = true;
        })
        .timeout_max(MAX_TIMEOUT)
        .perform_sync();

    if (!res)
        return {};

    if (res_body.empty()) {
        BOOST_LOG_TRIVIAL(info) << "Spoolman request returned an empty string";
        return {};
    }

    pt::ptree tree;
    try {
        stringstream ss(res_body);
        pt::read_json(ss, tree);
    } catch (std::exception& exception) {
        BOOST_LOG_TRIVIAL(error) << "Failed to read json into property tree. Exception: " << exception.what();
        return {};
    }

    return tree;
}

pt::ptree Spoolman::put_spoolman_json(const string& api_endpoint, const pt::ptree& data)
{
    auto url  = get_spoolman_api_url() + api_endpoint;
    auto http = Http::put2(url);

    bool        res;
    std::string res_body;

    stringstream ss;
    pt::write_json(ss, data);

    http.header("Content-Type", "application/json")
        .set_post_body(ss.str())
        .on_error([&](const std::string& body, std::string error, unsigned status) {
            BOOST_LOG_TRIVIAL(error) << "Failed to put data to the Spoolman server. Make sure that the port is correct and the server is running." << boost::format(" HTTP Error: %1%, HTTP status code: %2%, Response body: %3%") % error % status % body;
            res = false;
        })
        .on_complete([&](std::string body, unsigned) {
            res_body = std::move(body);
            res      = true;
        })
        .timeout_max(MAX_TIMEOUT)
        .perform_sync();

    if (!res)
        return {};

    if (res_body.empty()) {
        BOOST_LOG_TRIVIAL(info) << "Spoolman request returned an empty string";
        return {};
    }

    pt::ptree tree;
    try {
        ss = stringstream(res_body);
        pt::read_json(ss, tree);
    } catch (std::exception& exception) {
        BOOST_LOG_TRIVIAL(error) << "Failed to read json into property tree. Exception: " << exception.what();
        return {};
    }

    return tree;
}

std::vector<std::string> Spoolman::get_moonraker_candidate_urls()
{
    std::vector<std::string> urls;

    std::string spoolman_host = wxGetApp().app_config->get("spoolman", "host");
    auto        address       = parse_server_address(spoolman_host);

    if (address.host.empty())
        return urls;

    std::set<std::string> seen;
    auto add_url = [&](const std::string& scheme, const std::string& host, const std::string& port) {
        std::string url = scheme + "://" + host;
        if (!port.empty())
            url += ":" + port;
        url += "/";
        if (seen.insert(url).second)
            urls.push_back(std::move(url));
    };

    if (address.has_port)
        add_url(address.scheme, address.host, address.port);

    add_url(address.scheme, address.host, MOONRAKER_DEFAULT_PORT);

    if (!address.has_port || (address.port != "80" && address.port != "443"))
        add_url(address.scheme, address.host, "");

    return urls;
}

bool Spoolman::moonraker_query(const std::string& request_body, pt::ptree& response)
{
    const auto urls = get_moonraker_candidate_urls();
    if (urls.empty())
        return false;

    for (const auto& base : urls) {
        bool        success{false};
        std::string res_body;

        auto http = Http::post(base + "printer/objects/query");
        http.header("Content-Type", "application/json")
            .timeout_connect(MAX_TIMEOUT)
            .set_post_body(request_body)
            .timeout_max(MAX_TIMEOUT)
            .on_complete([&](std::string body, unsigned) {
                res_body = std::move(body);
                success  = true;
            })
            .on_error([&](const std::string&, std::string error, unsigned status) {
                BOOST_LOG_TRIVIAL(error) << "Failed to query Moonraker at " << base
                                         << "printer/objects/query. Error: " << error << ", HTTP status: " << status;
            })
            .perform_sync();

        if (!success || res_body.empty())
            continue;

        try {
            std::stringstream ss(res_body);
            pt::read_json(ss, response);
            return true;
        } catch (const std::exception& exception) {
            BOOST_LOG_TRIVIAL(error) << "Failed to read Moonraker json into property tree. Exception: " << exception.what();
        }
    }

    return false;
}

bool Spoolman::update_moonraker_lane_cache()
{
    m_moonraker_lane_cache.clear();

    const auto lane_query = build_query_body({{"AFC", {"lanes"}}});

    pt::ptree lane_response;
    if (!moonraker_query(lane_query, lane_response))
        return false;

    auto lanes_node_opt = lane_response.get_child_optional("result.status.AFC.lanes");
    if (!lanes_node_opt)
        return true;

    std::vector<std::string> lane_names;
    for (const auto& entry : *lanes_node_opt) {
        std::string lane_name = entry.second.get_value<std::string>("");
        boost::algorithm::trim(lane_name);
        if (!lane_name.empty())
            lane_names.emplace_back(std::move(lane_name));
    }

    if (lane_names.empty())
        return true;

    std::map<std::string, std::vector<std::string>> lane_object_requests;
    const std::vector<std::string>                  lane_fields{
        "name",
        "lane",
        "spool_id",
        "loaded_spool_id",
        "spool",
        "spoolman_spool_id",
        "spoolman",
        "metadata",
    };
    for (const auto& lane_name : lane_names) {
        lane_object_requests["AFC_stepper " + lane_name] = lane_fields;
        lane_object_requests["AFC_lane " + lane_name]    = lane_fields;
    }

    const auto lane_objects_query = build_query_body(lane_object_requests);

    pt::ptree lane_objects_response;
    if (!moonraker_query(lane_objects_query, lane_objects_response))
        return false;

    auto status_node_opt = lane_objects_response.get_child_optional("result.status");
    if (!status_node_opt)
        return true;

    auto& status_node = status_node_opt.get();

    std::set<unsigned int> used_lane_indices;
    unsigned int           next_lane_index = 0;

    auto allocate_lane_index = [&]() {
        while (used_lane_indices.count(next_lane_index) != 0)
            ++next_lane_index;

        unsigned int allocated = next_lane_index;
        used_lane_indices.insert(allocated);
        ++next_lane_index;
        return allocated;
    };

    auto parse_lane_integer = [](const std::string& value) -> std::optional<unsigned int> {
        try {
            size_t parsed_chars = 0;
            auto   parsed       = std::stoul(value, &parsed_chars);
            if (parsed_chars == value.size())
                return static_cast<unsigned int>(parsed);
        } catch (...) {
        }

        std::string digits;
        std::copy_if(value.begin(), value.end(), std::back_inserter(digits), [](char ch) {
            return std::isdigit(static_cast<unsigned char>(ch));
        });
        if (!digits.empty()) {
            try {
                return static_cast<unsigned int>(std::stoul(digits));
            } catch (...) {
            }
        }
        return std::nullopt;
    };

    auto parse_unsigned_field = [&](const pt::ptree& node, const std::string& path) -> std::optional<unsigned int> {
        if (path.empty()) {
            if (auto unsigned_value = node.get_value_optional<unsigned int>()) {
                if (*unsigned_value != 0)
                    return *unsigned_value;
            }

            if (auto signed_value = node.get_value_optional<int>()) {
                if (*signed_value > 0)
                    return static_cast<unsigned int>(*signed_value);
            }

            if (auto string_value = node.get_value_optional<std::string>()) {
                auto value = boost::algorithm::trim_copy(*string_value);
                if (!value.empty()) {
                    try {
                        size_t parsed_chars = 0;
                        auto   parsed       = std::stoul(value, &parsed_chars, 10);
                        if (parsed_chars == value.size())
                            return static_cast<unsigned int>(parsed);
                    } catch (...) {
                    }

                    std::string digits;
                    std::copy_if(value.begin(), value.end(), std::back_inserter(digits), [](char ch) {
                        return std::isdigit(static_cast<unsigned char>(ch));
                    });
                    if (!digits.empty()) {
                        try {
                            return static_cast<unsigned int>(std::stoul(digits));
                        } catch (...) {
                        }
                    }
                }
            }

            return std::nullopt;
        }

        if (auto unsigned_value = node.get_optional<unsigned int>(path)) {
            if (*unsigned_value != 0)
                return *unsigned_value;
            return std::nullopt;
        }

        if (auto signed_value = node.get_optional<int>(path)) {
            if (*signed_value > 0)
                return static_cast<unsigned int>(*signed_value);
            return std::nullopt;
        }

        if (auto string_value = node.get_optional<std::string>(path)) {
            auto value = boost::algorithm::trim_copy(*string_value);
            if (value.empty())
                return std::nullopt;

            try {
                size_t parsed_chars = 0;
                auto   parsed       = std::stoul(value, &parsed_chars, 10);
                if (parsed_chars == value.size())
                    return static_cast<unsigned int>(parsed);
            } catch (...) {
            }

            std::string digits;
            std::copy_if(value.begin(), value.end(), std::back_inserter(digits), [](char ch) {
                return std::isdigit(static_cast<unsigned char>(ch));
            });
            if (!digits.empty()) {
                try {
                    return static_cast<unsigned int>(std::stoul(digits));
                } catch (...) {
                }
            }
        }

        return std::nullopt;
    };

    const std::array<std::string, 18> spool_id_paths{{
        "spool_id",
        "loaded_spool_id",
        "spool.id",
        "spool.spool_id",
        "spool.spoolman_id",
        "spool.spoolman_spool_id",
        "spoolman_spool_id",
        "spoolman.id",
        "spoolman.spool_id",
        "metadata.spool_id",
        "metadata.loaded_spool_id",
        "metadata.loaded_spool.id",
        "metadata.loaded_spool.spoolman_id",
        "metadata.loaded_spool.spoolman_spool_id",
        "metadata.loaded_spool.spool_id",
        "metadata.spoolman_spool_id",
        "metadata.spool.id",
        "metadata.spool.spool_id",
        "metadata.spool.spoolman_id",
        "metadata.spool.spoolman_spool_id",
    }};

    auto extract_spool_id = [&](const pt::ptree& node) -> std::optional<unsigned int> {
<<<<<<< HEAD
        std::vector<const pt::ptree*> stack{&node};

        while (!stack.empty()) {
            const pt::ptree* current = stack.back();
            stack.pop_back();

            if (!current)
                continue;

            for (const auto& path : spool_id_paths) {
                if (auto value = parse_unsigned_field(*current, path))
                    return value;
            }

            for (const auto& child : *current) {
                if (child.first.empty())
                    continue;

                auto lower_key = boost::algorithm::to_lower_copy(child.first);
                if (lower_key.find("spool") == std::string::npos || lower_key.find("id") == std::string::npos)
                    continue;

                if (auto value = parse_unsigned_field(child.second, ""))
                    return value;

                stack.push_back(&child.second);
            }
=======
        for (const auto& path : spool_id_paths) {
            if (auto value = parse_unsigned_field(node, path))
                return value;
        }

        for (const auto& child : node) {
            if (child.first.empty())
                continue;

            auto lower_key = boost::algorithm::to_lower_copy(child.first);
            if (lower_key.find("spool") == std::string::npos || lower_key.find("id") == std::string::npos)
                continue;

            if (auto value = parse_unsigned_field(child.second, ""))
                return value;

            if (auto nested = extract_spool_id(child.second))
                return nested;
>>>>>>> 85665c99
        }

        return std::nullopt;
    };

    auto extract_lane_index = [&](const std::string& lane_name, const std::array<const pt::ptree*, 2>& nodes) {
        for (const auto* node : nodes) {
            if (!node)
                continue;

            if (auto value = parse_unsigned_field(*node, "lane"))
                return value;

            if (auto name_value = node->get_optional<std::string>("name")) {
                if (auto parsed = parse_lane_integer(*name_value))
                    return parsed;
            }
        }

        if (auto parsed = parse_lane_integer(lane_name))
            return parsed;

        return std::optional<unsigned int>{};
    };

    auto extract_lane_label = [&](const std::string& lane_name, unsigned int lane_index,
                                  const std::array<const pt::ptree*, 2>& nodes) {
        for (const auto* node : nodes) {
            if (!node)
                continue;

            auto label = node->get("name", "");
            boost::algorithm::trim(label);
            if (!label.empty())
                return label;
        }

        std::string label = lane_name;
        boost::algorithm::trim(label);
        if (!label.empty())
            return label;

        return std::string("Lane ") + std::to_string(lane_index);
    };

    for (const auto& lane_name : lane_names) {
        const auto stepper_key = "AFC_stepper " + lane_name;
        const auto lane_key    = "AFC_lane " + lane_name;

        const pt::ptree* stepper_node = nullptr;
        const pt::ptree* lane_node    = nullptr;

        if (auto node_opt = status_node.get_child_optional(stepper_key))
            stepper_node = &node_opt.get();
        if (auto node_opt = status_node.get_child_optional(lane_key))
            lane_node = &node_opt.get();

        if (!stepper_node && !lane_node)
            continue;

        const std::array<const pt::ptree*, 2> nodes{{stepper_node, lane_node}};

        std::optional<unsigned int> spool_id;
        for (const auto* node : nodes) {
            if (!node)
                continue;
            if ((spool_id = extract_spool_id(*node)))
                break;
        }

        if (!spool_id) {
            BOOST_LOG_TRIVIAL(warning) << __FUNCTION__
                                       << ": Failed to resolve spool id for lane '" << lane_name << "'";
            continue;
        }

        auto lane_index_opt = extract_lane_index(lane_name, nodes);
        unsigned int lane_index;
        if (lane_index_opt && used_lane_indices.insert(*lane_index_opt).second) {
            lane_index = *lane_index_opt;
            if (*lane_index_opt >= next_lane_index)
                next_lane_index = *lane_index_opt + 1;
        } else {
            lane_index = allocate_lane_index();
        }

        auto lane_label = extract_lane_label(lane_name, lane_index, nodes);

        LaneInfo info;
        info.lane_index = lane_index;
        info.lane_label = std::move(lane_label);

        auto [cache_it, inserted] = m_moonraker_lane_cache.emplace(*spool_id, std::move(info));
        if (!inserted) {
            BOOST_LOG_TRIVIAL(warning) << __FUNCTION__ << ": Spool " << *spool_id
                                       << " is assigned to multiple Moonraker lanes.";
        }
    }

    return true;
}

bool Spoolman::pull_spoolman_spools()
{
    pt::ptree tree;

    this->clear();

    // Vendor
    tree = get_spoolman_json("vendor");
    if (tree.empty())
        return false;
    for (const auto& item : tree)
        m_vendors.emplace(item.second.get<int>("id"), make_shared<SpoolmanVendor>(SpoolmanVendor(item.second)));

    // Filament
    tree = get_spoolman_json("filament");
    if (tree.empty())
        return false;
    for (const auto& item : tree)
        m_filaments.emplace(item.second.get<int>("id"), make_shared<SpoolmanFilament>(SpoolmanFilament(item.second)));

    // Spool
    tree = get_spoolman_json("spool");
    if (tree.empty())
        return false;
    for (const auto& item : tree)
        m_spools.emplace(item.second.get<int>("id"), make_shared<SpoolmanSpool>(SpoolmanSpool(item.second)));

    return true;
}

bool Spoolman::use_spoolman_spool(const unsigned int& spool_id, const double& usage, const std::string& usage_type)
{
    pt::ptree tree;
    tree.put("use_" + usage_type, usage);

    std::string endpoint = (boost::format("spool/%1%/use") % spool_id).str();
    tree = put_spoolman_json(endpoint, tree);
    if (tree.empty())
        return false;

    get_spoolman_spool_by_id(spool_id)->update_from_json(tree);
    return true;
}

bool Spoolman::use_spoolman_spools(const std::map<unsigned int, double>& data, const std::string& usage_type)
{
    if (!(usage_type == "length" || usage_type == "weight"))
        return false;

    std::vector<unsigned int> spool_ids;

    for (auto& [spool_id, usage] : data) {
        if (!use_spoolman_spool(spool_id, usage, usage_type))
            return false;
        spool_ids.emplace_back(spool_id);
    }

    update_specific_spool_statistics(spool_ids);

    m_use_undo_buffer = data;
    m_last_usage_type = usage_type;
    return true;
}

bool Spoolman::undo_use_spoolman_spools()
{
    if (m_use_undo_buffer.empty() || m_last_usage_type.empty())
        return false;

    std::vector<unsigned int> spool_ids;

    for (auto& [spool_id, usage] : m_use_undo_buffer) {
        if (!use_spoolman_spool(spool_id, usage * -1, m_last_usage_type))
            return false;
        spool_ids.emplace_back(spool_id);
    }

    update_specific_spool_statistics(spool_ids);

    m_use_undo_buffer.clear();
    m_last_usage_type.clear();
    return true;
}

SpoolmanLaneMap Spoolman::get_spools_by_loaded_lane(bool update)
{
    SpoolmanLaneMap lanes;
    const auto& spools = get_spoolman_spools(update);

    for (const auto& [id, spool] : spools) {
        if (!spool)
            continue;
        spool->loaded_lane_index.reset();
        spool->loaded_lane_label.clear();
    }

    if (!update_moonraker_lane_cache())
        return lanes;

    for (const auto& [spool_id, lane_info] : m_moonraker_lane_cache) {
        auto it = spools.find(spool_id);
        if (it == spools.end())
            continue;

        auto spool = it->second;
        if (!spool)
            continue;

        spool->loaded_lane_index = lane_info.lane_index;
        spool->loaded_lane_label = lane_info.lane_label;

        auto [lane_it, inserted] = lanes.emplace(lane_info.lane_index, spool);
        if (!inserted) {
            BOOST_LOG_TRIVIAL(warning) << __FUNCTION__ << ": Multiple spools are assigned to lane "
                                       << lane_info.lane_index << ". Ignoring spool " << spool_id;
        }
    }

    return lanes;
}

const Preset* Spoolman::find_preset_for_spool(int spool_id) const
{
    auto* preset_bundle = GUI::wxGetApp().preset_bundle;
    if (!preset_bundle)
        return nullptr;

    auto& filaments = preset_bundle->filaments;
    for (auto it = filaments.begin(); it != filaments.end(); ++it) {
        const Preset& preset = *it;
        if (!preset.is_user())
            continue;
        if (preset.config.opt_int("spoolman_spool_id", 0) == spool_id)
            return &preset;
    }

    return nullptr;
}

SpoolmanResult Spoolman::create_filament_preset_from_spool(const SpoolmanSpoolShrPtr& spool,
                                                           const Preset*              base_preset,
                                                           bool                       detach,
                                                           bool                       force)
{
    PresetCollection& filaments = wxGetApp().preset_bundle->filaments;
    SpoolmanResult    result;

    if (!base_preset)
        base_preset = &filaments.get_edited_preset();

    std::string filament_preset_name = spool->get_preset_name();

    // Bring over the printer name from the base preset or add one for the current printer
    if (const auto idx = base_preset->name.rfind(" @"); idx != std::string::npos)
        filament_preset_name += base_preset->name.substr(idx);
    else
        filament_preset_name += " @" + wxGetApp().preset_bundle->printers.get_selected_preset_name();

    if (const auto idx = filament_preset_name.rfind(" - Copy"); idx != std::string::npos)
        filament_preset_name.erase(idx);

    Preset* preset = filaments.find_preset(filament_preset_name);

    if (force) {
        if (preset && !preset->is_user())
            result.messages.emplace_back(_u8L("A system preset exists with the same name and cannot be overwritten"));
    } else {
        // Check if a preset with the same name already exists
        if (preset) {
            if (preset->is_user())
                result.messages.emplace_back(_u8L("Preset already exists with the same name"));
            else
                result.messages.emplace_back(_u8L("A system preset exists with the same name and cannot be overwritten"));
        }

        // Check for presets with the same spool ID
        int compatible(0);
        for (const auto item : filaments.get_compatible()) { // count num of visible and invisible
            if (item->is_user() && item->config.opt_int("spoolman_spool_id", 0) == spool->id) {
                compatible++;
                if (compatible > 1)
                    break;
            }
        }
        // if there were any, build the message
        if (compatible) {
            if (compatible > 1)
                result.messages.emplace_back(_u8L("Multiple compatible presets share the same spool ID"));
            else
                result.messages.emplace_back(_u8L("A compatible preset shares the same spool ID"));
        }

        // Check if the material types match between the base preset and the spool
        if (base_preset->config.opt_string("filament_type", 0) != spool->m_filament_ptr->material) {
            result.messages.emplace_back(_u8L("The materials of the base preset and the Spoolman spool do not match"));
        }
    }

    if (result.has_failed())
        return result;

    // get the first preset that is a system preset or base user preset in the inheritance hierarchy
    std::string inherits;
    if (!detach) {
        if (const auto base = filaments.get_preset_base(*base_preset))
            inherits = base->name;
        else // fallback if the above operation fails
            inherits = base_preset->name;
    }

    preset = new Preset(Preset::TYPE_FILAMENT, filament_preset_name);
    preset->config.apply(base_preset->config);
    preset->config.set_key_value("filament_settings_id", new ConfigOptionStrings({filament_preset_name}));
    preset->config.set("inherits", inherits, true);
    spool->apply_to_preset(preset);
    preset->filament_id = get_filament_id(filament_preset_name);
    preset->version     = base_preset->version;
    preset->loaded      = true;
    filaments.save_current_preset(filament_preset_name, detach, false, preset);

    return result;
}

SpoolmanResult Spoolman::update_filament_preset_from_spool(Preset* filament_preset, bool update_from_server, bool only_update_statistics)
{
    DynamicConfig  config;
    SpoolmanResult result;
    if (filament_preset->type != Preset::TYPE_FILAMENT) {
        result.messages.emplace_back("Preset is not a filament preset");
        return result;
    }
    const int&     spool_id = filament_preset->config.opt_int("spoolman_spool_id", 0);
    if (spool_id < 1) {
        result.messages.emplace_back(
            "Preset provided does not have a valid Spoolman spool ID"); // IDs below 1 are not used by spoolman and should be ignored
        return result;
    }
    SpoolmanSpoolShrPtr spool = get_instance()->get_spoolman_spool_by_id(spool_id);
    if (!spool) {
        result.messages.emplace_back("The spool ID does not exist in the local spool cache");
        return result;
    }
    if (update_from_server)
        spool->update_from_server(!only_update_statistics);
    spool->apply_to_preset(filament_preset, only_update_statistics);
    return result;
}

void Spoolman::update_visible_spool_statistics(bool clear_cache)
{
    PresetBundle* preset_bundle = GUI::wxGetApp().preset_bundle;
    PresetCollection& filaments    = preset_bundle->filaments;

    // Clear the cache so that it can be repopulated with the correct info
    if (clear_cache) get_instance()->clear();
    if (is_server_valid()) {
        for (const auto item : filaments.get_compatible()) {
            if (item->is_user() && item->spoolman_enabled()) {
                if (auto res = update_filament_preset_from_spool(item, true, true); res.has_failed())
                    BOOST_LOG_TRIVIAL(error) << __FUNCTION__ << ": Failed to update spoolman statistics with the following error: "
                                             << res.build_single_line_message() << "Spool ID: " << item->config.opt_int("spoolman_spool_id", 0);
            }
        }
    }
}

void Spoolman::update_specific_spool_statistics(const std::vector<unsigned int>& spool_ids)
{
    PresetBundle* preset_bundle = GUI::wxGetApp().preset_bundle;
    PresetCollection& filaments    = preset_bundle->filaments;

    std::set spool_ids_set(spool_ids.begin(), spool_ids.end());
    // make sure '0' is not a value
    spool_ids_set.erase(0);

    if (is_server_valid()) {
        for (const auto item : filaments.get_compatible()) {
            if (item->is_user() && spool_ids_set.count(item->config.opt_int("spoolman_spool_id", 0)) > 0) {
                if (auto res = update_filament_preset_from_spool(item, true, true); res.has_failed())
                    BOOST_LOG_TRIVIAL(error) << __FUNCTION__ << ": Failed to update spoolman statistics with the following error: "
                                             << res.build_single_line_message() << "Spool ID: " << item->config.opt_int("spoolman_spool_id", 0);
            }
        }
    }
}


bool Spoolman::is_server_valid()
{
    bool res = false;
    if (!is_enabled())
        return res;

    Http::get(get_spoolman_api_url() + "info").on_complete([&res](std::string, unsigned http_status) {
        if (http_status == 200)
            res = true;
    })
    .timeout_max(MAX_TIMEOUT)
    .perform_sync();
    return res;
}

bool Spoolman::is_enabled() { return GUI::wxGetApp().app_config->get_bool("spoolman", "enabled"); }

//---------------------------------
// SpoolmanVendor
//---------------------------------

void SpoolmanVendor::update_from_server() { update_from_json(Spoolman::get_spoolman_json("vendor/" + std::to_string(id))); }

void SpoolmanVendor::update_from_json(pt::ptree json_data)
{
    id   = json_data.get<int>("id");
    name = get_opt<string>(json_data, "name");
}

void SpoolmanVendor::apply_to_config(Slic3r::DynamicConfig& config) const
{
    config.set_key_value("filament_vendor", new ConfigOptionStrings({name}));
}

//---------------------------------
// SpoolmanFilament
//---------------------------------

void SpoolmanFilament::update_from_server(bool recursive)
{
    const boost::property_tree::ptree& json_data = Spoolman::get_spoolman_json("filament/" + std::to_string(id));
    update_from_json(json_data);
    if (recursive)
        m_vendor_ptr->update_from_json(json_data.get_child("vendor"));
}

void SpoolmanFilament::update_from_json(pt::ptree json_data)
{
    if (int vendor_id = json_data.get<int>("vendor.id"); m_vendor_ptr && m_vendor_ptr->id != vendor_id) {
        if (!m_spoolman->m_vendors.count(vendor_id))
            m_spoolman->m_vendors.emplace(vendor_id, make_shared<SpoolmanVendor>(SpoolmanVendor(json_data.get_child("vendor"))));
        m_vendor_ptr = m_spoolman->m_vendors[vendor_id];
    }
    id             = json_data.get<int>("id");
    name           = get_opt<string>(json_data, "name");
    material       = get_opt<string>(json_data, "material");
    price          = get_opt<float>(json_data, "price");
    density        = get_opt<float>(json_data, "density");
    diameter       = get_opt<float>(json_data, "diameter");
    article_number = get_opt<string>(json_data, "article_number");
    extruder_temp  = get_opt<int>(json_data, "settings_extruder_temp");
    bed_temp       = get_opt<int>(json_data, "settings_bed_temp");
    color          = "#" + get_opt<string>(json_data, "color_hex");
}

void SpoolmanFilament::apply_to_config(Slic3r::DynamicConfig& config) const
{
    config.set_key_value("filament_type", new ConfigOptionStrings({material}));
    config.set_key_value("filament_cost", new ConfigOptionFloats({price}));
    config.set_key_value("filament_density", new ConfigOptionFloats({density}));
    config.set_key_value("filament_diameter", new ConfigOptionFloats({diameter}));
    config.set_key_value("nozzle_temperature_initial_layer", new ConfigOptionInts({extruder_temp + 5}));
    config.set_key_value("nozzle_temperature", new ConfigOptionInts({extruder_temp}));
    config.set_key_value("hot_plate_temp_initial_layer", new ConfigOptionInts({bed_temp + 5}));
    config.set_key_value("hot_plate_temp", new ConfigOptionInts({bed_temp}));
    config.set_key_value("default_filament_colour", new ConfigOptionStrings{color});
    m_vendor_ptr->apply_to_config(config);
}

//---------------------------------
// SpoolmanSpool
//---------------------------------

void SpoolmanSpool::update_from_server(bool recursive)
{
    const boost::property_tree::ptree& json_data = Spoolman::get_spoolman_json("spool/" + std::to_string(id));
    update_from_json(json_data);
    if (recursive) {
        m_filament_ptr->update_from_json(json_data.get_child("filament"));
        getVendor()->update_from_json(json_data.get_child("filament.vendor"));
    }
}

std::string SpoolmanSpool::get_preset_name()
{
    auto name = getVendor()->name;

    if (!m_filament_ptr->name.empty())
        name += " " + m_filament_ptr->name;
    if (!m_filament_ptr->material.empty())
        name += " " + m_filament_ptr->material;

    if (id > 0)
        name += " (Spool #" + std::to_string(id) + ")";

    return remove_special_key(name);
}

void SpoolmanSpool::apply_to_config(Slic3r::DynamicConfig& config) const
{
    config.set_key_value("spoolman_spool_id", new ConfigOptionInts({id}));
    m_filament_ptr->apply_to_config(config);
}

void SpoolmanSpool::apply_to_preset(Preset* preset, bool only_update_statistics) const
{
    auto spoolman_stats = preset->spoolman_statistics;
    spoolman_stats->remaining_weight = remaining_weight;
    spoolman_stats->used_weight = used_weight;
    spoolman_stats->remaining_length = remaining_length;
    spoolman_stats->used_length = used_length;
    spoolman_stats->archived = archived;
    if (only_update_statistics)
        return;
    this->apply_to_config(preset->config);
}

void SpoolmanSpool::update_from_json(pt::ptree json_data)
{
    if (int filament_id = json_data.get<int>("filament.id"); m_filament_ptr && m_filament_ptr->id != filament_id) {
        if (!m_spoolman->m_filaments.count(filament_id))
            m_spoolman->m_filaments.emplace(filament_id, make_shared<SpoolmanFilament>(SpoolmanFilament(json_data.get_child("filament"))));
        m_filament_ptr = m_spoolman->m_filaments.at(filament_id);
    }
    id               = json_data.get<int>("id");
    remaining_weight = get_opt<float>(json_data, "remaining_weight");
    used_weight      = get_opt<float>(json_data, "used_weight");
    remaining_length = get_opt<float>(json_data, "remaining_length");
    used_length      = get_opt<float>(json_data, "used_length");
    archived         = get_opt<bool>(json_data, "archived");

    loaded_lane_index.reset();
    loaded_lane_label.clear();
}

} // namespace Slic3r<|MERGE_RESOLUTION|>--- conflicted
+++ resolved
@@ -475,7 +475,6 @@
     }};
 
     auto extract_spool_id = [&](const pt::ptree& node) -> std::optional<unsigned int> {
-<<<<<<< HEAD
         std::vector<const pt::ptree*> stack{&node};
 
         while (!stack.empty()) {
@@ -503,26 +502,6 @@
 
                 stack.push_back(&child.second);
             }
-=======
-        for (const auto& path : spool_id_paths) {
-            if (auto value = parse_unsigned_field(node, path))
-                return value;
-        }
-
-        for (const auto& child : node) {
-            if (child.first.empty())
-                continue;
-
-            auto lower_key = boost::algorithm::to_lower_copy(child.first);
-            if (lower_key.find("spool") == std::string::npos || lower_key.find("id") == std::string::npos)
-                continue;
-
-            if (auto value = parse_unsigned_field(child.second, ""))
-                return value;
-
-            if (auto nested = extract_spool_id(child.second))
-                return nested;
->>>>>>> 85665c99
         }
 
         return std::nullopt;

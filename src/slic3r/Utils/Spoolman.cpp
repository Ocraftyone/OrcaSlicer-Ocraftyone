--- conflicted
+++ resolved
@@ -3,10 +3,7 @@
 #include <algorithm>
 #include <cctype>
 #include <iterator>
-<<<<<<< HEAD
 #include <optional>
-=======
->>>>>>> 429af5ef
 #include <set>
 #include <sstream>
 #include <utility>
@@ -310,7 +307,6 @@
 
     bool lane_queries_succeeded = lane_names.empty();
 
-<<<<<<< HEAD
     std::set<unsigned int> used_lane_indices;
     unsigned int           next_lane_index = 0;
 
@@ -324,8 +320,6 @@
         return allocated;
     };
 
-=======
->>>>>>> 429af5ef
     for (const auto& lane_name : lane_names) {
         const auto lane_details_query = build_query_body({{"AFC_lane " + lane_name, {"name", "lane", "spool_id"}}});
 
@@ -342,21 +336,12 @@
 
         const auto& lane_node = *lane_node_opt;
 
-<<<<<<< HEAD
         std::optional<unsigned int> lane_index_candidate;
         if (auto lane_index_opt = lane_node.get_optional<unsigned int>("lane"))
             lane_index_candidate = *lane_index_opt;
         else if (auto lane_index_str = lane_node.get_optional<std::string>("lane")) {
             try {
                 lane_index_candidate = static_cast<unsigned int>(std::stoul(*lane_index_str));
-=======
-        unsigned int lane_index = 0;
-        if (auto lane_index_opt = lane_node.get_optional<unsigned int>("lane"))
-            lane_index = *lane_index_opt;
-        else if (auto lane_index_str = lane_node.get_optional<std::string>("lane")) {
-            try {
-                lane_index = static_cast<unsigned int>(std::stoul(*lane_index_str));
->>>>>>> 429af5ef
             } catch (...) {
                 BOOST_LOG_TRIVIAL(warning) << __FUNCTION__ << ": Failed to parse lane index for lane '" << lane_name << "'";
             }
@@ -367,11 +352,7 @@
             });
             if (!digits.empty()) {
                 try {
-<<<<<<< HEAD
                     lane_index_candidate = static_cast<unsigned int>(std::stoul(digits));
-=======
-                    lane_index = static_cast<unsigned int>(std::stoul(digits));
->>>>>>> 429af5ef
                 } catch (...) {
                     BOOST_LOG_TRIVIAL(warning) << __FUNCTION__ << ": Failed to parse lane index from lane name '" << lane_name
                                                 << "'";
@@ -379,7 +360,6 @@
             }
         }
 
-<<<<<<< HEAD
         unsigned int lane_index = 0;
         if (lane_index_candidate && used_lane_indices.insert(*lane_index_candidate).second) {
             lane_index = *lane_index_candidate;
@@ -389,8 +369,6 @@
             lane_index = allocate_lane_index();
         }
 
-=======
->>>>>>> 429af5ef
         std::string lane_label = lane_node.get("name", lane_name);
         boost::algorithm::trim(lane_label);
         if (lane_label.empty())
@@ -521,7 +499,6 @@
 
     for (const auto& [id, spool] : spools) {
         if (!spool)
-<<<<<<< HEAD
             continue;
         spool->loaded_lane_index.reset();
         spool->loaded_lane_label.clear();
@@ -537,8 +514,6 @@
 
         auto spool = it->second;
         if (!spool)
-=======
->>>>>>> 429af5ef
             continue;
         spool->loaded_lane_index.reset();
         spool->loaded_lane_label.clear();
@@ -559,12 +534,9 @@
         spool->loaded_lane_index = lane_info.lane_index;
         spool->loaded_lane_label = lane_info.lane_label;
 
-<<<<<<< HEAD
         spool->loaded_lane_index = lane_info.lane_index;
         spool->loaded_lane_label = lane_info.lane_label;
 
-=======
->>>>>>> 429af5ef
         auto [lane_it, inserted] = lanes.emplace(lane_info.lane_index, spool);
         if (!inserted) {
             BOOST_LOG_TRIVIAL(warning) << __FUNCTION__ << ": Multiple spools are assigned to lane "

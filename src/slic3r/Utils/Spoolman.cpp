#include <slic3r/GUI/GUI_App.hpp>
#include <slic3r/GUI/MainFrame.hpp>
#include <algorithm>
#include <array>
#include <cctype>
#include <functional>
#include <iterator>
#include <optional>
#include <set>
#include <sstream>
#include <utility>
#include <vector>
#include <slic3r/GUI/CreatePresetsDialog.hpp>
#include <boost/algorithm/string.hpp>
#include <boost/regex.hpp>
#include <boost/property_tree/json_parser.hpp>
#include "Spoolman.hpp"
#include "Http.hpp"

namespace Slic3r {

namespace {
template<class Type> Type get_opt(pt::ptree& data, string path) { return data.get_optional<Type>(path).value_or(Type()); }

static constexpr const char* MOONRAKER_DEFAULT_PORT = "7125";

struct ServerAddress
{
    std::string scheme{"http"};
    std::string host{};
    std::string port{};
    bool        has_port{false};
};

static ServerAddress parse_server_address(std::string address)
{
    boost::algorithm::trim(address);
    ServerAddress result;

    if (address.empty())
        return result;

    auto scheme_pos = address.find("://");
    if (scheme_pos != std::string::npos) {
        result.scheme = address.substr(0, scheme_pos);
        address       = address.substr(scheme_pos + 3);
    }

    while (!address.empty() && address.back() == '/')
        address.pop_back();

    if (address.empty())
        return result;

    // Very small IPv6 handling: if the host starts with '[' assume the port is after ']'.
    if (!address.empty() && address.front() == '[') {
        auto closing = address.find(']');
        if (closing != std::string::npos) {
            result.host = address.substr(0, closing + 1);
            if (closing + 1 < address.size() && address[closing + 1] == ':') {
                result.port     = address.substr(closing + 2);
                result.has_port = true;
            }
            return result;
        }
    }

    auto colon_pos = address.find_last_of(':');
    if (colon_pos != std::string::npos && colon_pos + 1 < address.size() && address.find(':', colon_pos + 1) == std::string::npos) {
        result.host     = address.substr(0, colon_pos);
        result.port     = address.substr(colon_pos + 1);
        result.has_port = true;
    } else {
        result.host = address;
    }

    return result;
}

static std::string build_query_body(const std::map<std::string, std::vector<std::string>>& objects)
{
    pt::ptree request;
    pt::ptree objects_node;

    for (const auto& [name, fields] : objects) {
        pt::ptree field_array;
        for (const auto& field : fields) {
            pt::ptree value;
            value.put("", field);
            field_array.push_back({"", value});
        }
        objects_node.add_child(name, field_array);
    }

    request.add_child("objects", objects_node);

    std::ostringstream stream;
    pt::write_json(stream, request, false);
    return stream.str();
}
} // namespace

// Max timout in seconds for Spoolman HTTP requests
static constexpr long MAX_TIMEOUT = 5;

//---------------------------------
// Spoolman
//---------------------------------

static std::string get_spoolman_api_url()
{
    std::string spoolman_host = wxGetApp().app_config->get("spoolman", "host");
    std::string spoolman_port = Spoolman::DEFAULT_PORT;

    // Remove http(s) designator from the string as it interferes with the next step
    spoolman_host = boost::regex_replace(spoolman_host, boost::regex("https?://"), "");

    // If the host contains a port, use that rather than the default
    if (spoolman_host.find_last_of(':') != string::npos) {
        static const boost::regex pattern(R"((?<host>[a-z0-9.\-_]+):(?<port>[0-9]+))", boost::regex_constants::icase);
        boost::smatch result;
        if (boost::regex_match(spoolman_host, result, pattern)) {
            spoolman_port = result["port"]; // get port value first since it is overwritten when setting the host value in the next line
            spoolman_host = result["host"];
        } else {
            BOOST_LOG_TRIVIAL(error) << "Failed to parse host string. Host: " << spoolman_host << ", Port: " << spoolman_port;
        }
    }

    return spoolman_host + ":" + spoolman_port + "/api/v1/";
}

pt::ptree Spoolman::get_spoolman_json(const string& api_endpoint)
{
    auto url  = get_spoolman_api_url() + api_endpoint;
    auto http = Http::get(url);

    bool        res;
    std::string res_body;

    http.on_error([&](const std::string& body, std::string error, unsigned status) {
            BOOST_LOG_TRIVIAL(error) << "Failed to get data from the Spoolman server. Make sure that the port is correct and the server is running." << boost::format(" HTTP Error: %1%, HTTP status code: %2%") % error % status;
            res = false;
        })
        .on_complete([&](std::string body, unsigned) {
            res_body = std::move(body);
            res      = true;
        })
        .timeout_max(MAX_TIMEOUT)
        .perform_sync();

    if (!res)
        return {};

    if (res_body.empty()) {
        BOOST_LOG_TRIVIAL(info) << "Spoolman request returned an empty string";
        return {};
    }

    pt::ptree tree;
    try {
        stringstream ss(res_body);
        pt::read_json(ss, tree);
    } catch (std::exception& exception) {
        BOOST_LOG_TRIVIAL(error) << "Failed to read json into property tree. Exception: " << exception.what();
        return {};
    }

    return tree;
}

pt::ptree Spoolman::put_spoolman_json(const string& api_endpoint, const pt::ptree& data)
{
    auto url  = get_spoolman_api_url() + api_endpoint;
    auto http = Http::put2(url);

    bool        res;
    std::string res_body;

    stringstream ss;
    pt::write_json(ss, data);

    http.header("Content-Type", "application/json")
        .set_post_body(ss.str())
        .on_error([&](const std::string& body, std::string error, unsigned status) {
            BOOST_LOG_TRIVIAL(error) << "Failed to put data to the Spoolman server. Make sure that the port is correct and the server is running." << boost::format(" HTTP Error: %1%, HTTP status code: %2%, Response body: %3%") % error % status % body;
            res = false;
        })
        .on_complete([&](std::string body, unsigned) {
            res_body = std::move(body);
            res      = true;
        })
        .timeout_max(MAX_TIMEOUT)
        .perform_sync();

    if (!res)
        return {};

    if (res_body.empty()) {
        BOOST_LOG_TRIVIAL(info) << "Spoolman request returned an empty string";
        return {};
    }

    pt::ptree tree;
    try {
        ss = stringstream(res_body);
        pt::read_json(ss, tree);
    } catch (std::exception& exception) {
        BOOST_LOG_TRIVIAL(error) << "Failed to read json into property tree. Exception: " << exception.what();
        return {};
    }

    return tree;
}

std::vector<std::string> Spoolman::get_moonraker_candidate_urls()
{
    std::vector<std::string> urls;

    std::string spoolman_host = wxGetApp().app_config->get("spoolman", "host");
    auto        address       = parse_server_address(spoolman_host);

    if (address.host.empty())
        return urls;

    std::set<std::string> seen;
    auto add_url = [&](const std::string& scheme, const std::string& host, const std::string& port) {
        std::string url = scheme + "://" + host;
        if (!port.empty())
            url += ":" + port;
        url += "/";
        if (seen.insert(url).second)
            urls.push_back(std::move(url));
    };

    if (address.has_port)
        add_url(address.scheme, address.host, address.port);

    add_url(address.scheme, address.host, MOONRAKER_DEFAULT_PORT);

    if (!address.has_port || (address.port != "80" && address.port != "443"))
        add_url(address.scheme, address.host, "");

    return urls;
}

bool Spoolman::moonraker_query(const std::string& request_body, pt::ptree& response)
{
    const auto urls = get_moonraker_candidate_urls();
    if (urls.empty())
        return false;

    for (const auto& base : urls) {
        bool        success{false};
        std::string res_body;

        auto http = Http::post(base + "printer/objects/query");
        http.header("Content-Type", "application/json")
            .timeout_connect(MAX_TIMEOUT)
            .set_post_body(request_body)
            .timeout_max(MAX_TIMEOUT)
            .on_complete([&](std::string body, unsigned) {
                res_body = std::move(body);
                success  = true;
            })
            .on_error([&](const std::string&, std::string error, unsigned status) {
                BOOST_LOG_TRIVIAL(error) << "Failed to query Moonraker at " << base
                                         << "printer/objects/query. Error: " << error << ", HTTP status: " << status;
            })
            .perform_sync();

        if (!success || res_body.empty())
            continue;

        try {
            std::stringstream ss(res_body);
            pt::read_json(ss, response);
            return true;
        } catch (const std::exception& exception) {
            BOOST_LOG_TRIVIAL(error) << "Failed to read Moonraker json into property tree. Exception: " << exception.what();
        }
    }

    return false;
}

bool Spoolman::update_moonraker_lane_cache()
{
    m_moonraker_lane_cache.clear();

    const auto lane_query = build_query_body({{"AFC", {"lanes"}}});

    pt::ptree lane_response;
    if (!moonraker_query(lane_query, lane_response))
        return false;

    auto lanes_node_opt = lane_response.get_child_optional("result.status.AFC.lanes");
    if (!lanes_node_opt)
        return true;

<<<<<<< HEAD
    std::set<std::string> lane_name_set;
    std::vector<const pt::ptree*> stack{&lanes_node_opt.get()};

    auto add_lane_name = [&](const std::string& value) {
        auto trimmed = boost::algorithm::trim_copy(value);
        if (!trimmed.empty())
            lane_name_set.insert(std::move(trimmed));
    };

    while (!stack.empty()) {
        const pt::ptree* node = stack.back();
        stack.pop_back();

        for (const auto& child : *node) {
            if (!child.first.empty())
                add_lane_name(child.first);

            if (auto value = child.second.get_value_optional<std::string>())
                add_lane_name(*value);

            if (!child.second.empty())
                stack.push_back(&child.second);
        }
    }

    std::vector<std::string> lane_names{lane_name_set.begin(), lane_name_set.end()};
=======
    std::vector<std::string> lane_names;
    for (const auto& entry : *lanes_node_opt) {
        std::string lane_name = entry.second.get_value<std::string>("");
        boost::algorithm::trim(lane_name);
        if (!lane_name.empty())
            lane_names.emplace_back(std::move(lane_name));
    }

>>>>>>> 955a1a10
    if (lane_names.empty())
        return true;

    std::map<std::string, std::vector<std::string>> lane_object_requests;
    const std::vector<std::string>                  lane_fields{
        "name",
        "lane",
        "spool_id",
        "loaded_spool_id",
        "spool",
        "spoolman_spool_id",
        "spoolman",
        "metadata",
    };
    for (const auto& lane_name : lane_names) {
        lane_object_requests["AFC_stepper " + lane_name] = lane_fields;
        lane_object_requests["AFC_lane " + lane_name]    = lane_fields;
    }

    const auto lane_objects_query = build_query_body(lane_object_requests);

    pt::ptree lane_objects_response;
    if (!moonraker_query(lane_objects_query, lane_objects_response))
        return false;

    auto status_node_opt = lane_objects_response.get_child_optional("result.status");
    if (!status_node_opt)
        return true;

<<<<<<< HEAD
    const auto& status_node = status_node_opt.get();
=======
    auto& status_node = status_node_opt.get();
>>>>>>> 955a1a10

    std::set<unsigned int> used_lane_indices;
    unsigned int           next_lane_index = 0;

    auto allocate_lane_index = [&]() {
        while (used_lane_indices.count(next_lane_index) != 0)
            ++next_lane_index;

<<<<<<< HEAD
        const unsigned int allocated = next_lane_index;
=======
        unsigned int allocated = next_lane_index;
>>>>>>> 955a1a10
        used_lane_indices.insert(allocated);
        ++next_lane_index;
        return allocated;
    };

    auto parse_lane_integer = [](const std::string& value) -> std::optional<unsigned int> {
<<<<<<< HEAD
        std::string trimmed = boost::algorithm::trim_copy(value);
        if (trimmed.empty())
            return std::nullopt;

        try {
            size_t parsed_chars = 0;
            auto   parsed       = std::stoul(trimmed, &parsed_chars);
            if (parsed_chars == trimmed.size())
=======
        try {
            size_t parsed_chars = 0;
            auto   parsed       = std::stoul(value, &parsed_chars);
            if (parsed_chars == value.size())
>>>>>>> 955a1a10
                return static_cast<unsigned int>(parsed);
        } catch (...) {
        }

        std::string digits;
<<<<<<< HEAD
        std::copy_if(trimmed.begin(), trimmed.end(), std::back_inserter(digits), [](char ch) {
=======
        std::copy_if(value.begin(), value.end(), std::back_inserter(digits), [](char ch) {
>>>>>>> 955a1a10
            return std::isdigit(static_cast<unsigned char>(ch));
        });
        if (!digits.empty()) {
            try {
                return static_cast<unsigned int>(std::stoul(digits));
            } catch (...) {
            }
        }
<<<<<<< HEAD

        return std::nullopt;
    };

    auto parse_unsigned_string = [&](const std::string& value) -> std::optional<unsigned int> {
        auto trimmed = boost::algorithm::trim_copy(value);
        if (trimmed.empty())
            return std::nullopt;

        try {
            size_t parsed_chars = 0;
            auto   parsed       = std::stoul(trimmed, &parsed_chars, 10);
            if (parsed_chars == trimmed.size())
                return static_cast<unsigned int>(parsed);
        } catch (...) {
        }

        std::string digits;
        std::copy_if(trimmed.begin(), trimmed.end(), std::back_inserter(digits), [](char ch) {
            return std::isdigit(static_cast<unsigned char>(ch));
        });
        if (!digits.empty()) {
            try {
                return static_cast<unsigned int>(std::stoul(digits));
            } catch (...) {
            }
        }

        return std::nullopt;
    };

    auto parse_unsigned_field = [&](const pt::ptree& node, const std::string& path) -> std::optional<unsigned int> {
=======
        return std::nullopt;
    };

    auto parse_unsigned_field = [&](const pt::ptree& node, const std::string& path) -> std::optional<unsigned int> {
        if (path.empty()) {
            if (auto unsigned_value = node.get_value_optional<unsigned int>()) {
                if (*unsigned_value != 0)
                    return *unsigned_value;
            }

            if (auto signed_value = node.get_value_optional<int>()) {
                if (*signed_value > 0)
                    return static_cast<unsigned int>(*signed_value);
            }

            if (auto string_value = node.get_value_optional<std::string>()) {
                auto value = boost::algorithm::trim_copy(*string_value);
                if (!value.empty()) {
                    try {
                        size_t parsed_chars = 0;
                        auto   parsed       = std::stoul(value, &parsed_chars, 10);
                        if (parsed_chars == value.size())
                            return static_cast<unsigned int>(parsed);
                    } catch (...) {
                    }

                    std::string digits;
                    std::copy_if(value.begin(), value.end(), std::back_inserter(digits), [](char ch) {
                        return std::isdigit(static_cast<unsigned char>(ch));
                    });
                    if (!digits.empty()) {
                        try {
                            return static_cast<unsigned int>(std::stoul(digits));
                        } catch (...) {
                        }
                    }
                }
            }

            return std::nullopt;
        }

>>>>>>> 955a1a10
        if (auto unsigned_value = node.get_optional<unsigned int>(path)) {
            if (*unsigned_value != 0)
                return *unsigned_value;
            return std::nullopt;
        }

        if (auto signed_value = node.get_optional<int>(path)) {
            if (*signed_value > 0)
                return static_cast<unsigned int>(*signed_value);
            return std::nullopt;
        }

<<<<<<< HEAD
        if (auto string_value = node.get_optional<std::string>(path))
            return parse_unsigned_string(*string_value);
=======
        if (auto string_value = node.get_optional<std::string>(path)) {
            auto value = boost::algorithm::trim_copy(*string_value);
            if (value.empty())
                return std::nullopt;

            try {
                size_t parsed_chars = 0;
                auto   parsed       = std::stoul(value, &parsed_chars, 10);
                if (parsed_chars == value.size())
                    return static_cast<unsigned int>(parsed);
            } catch (...) {
            }

            std::string digits;
            std::copy_if(value.begin(), value.end(), std::back_inserter(digits), [](char ch) {
                return std::isdigit(static_cast<unsigned char>(ch));
            });
            if (!digits.empty()) {
                try {
                    return static_cast<unsigned int>(std::stoul(digits));
                } catch (...) {
                }
            }
        }
>>>>>>> 955a1a10

        return std::nullopt;
    };

<<<<<<< HEAD
    const std::array<const char*, 18> spool_id_paths{{
=======
    const std::array<std::string, 18> spool_id_paths{{
>>>>>>> 955a1a10
        "spool_id",
        "loaded_spool_id",
        "spool.id",
        "spool.spool_id",
        "spool.spoolman_id",
        "spool.spoolman_spool_id",
        "spoolman_spool_id",
        "spoolman.id",
        "spoolman.spool_id",
        "metadata.spool_id",
        "metadata.loaded_spool_id",
<<<<<<< HEAD
        "metadata.loaded_spool.spoolman_id",
        "metadata.loaded_spool.id",
=======
        "metadata.loaded_spool.id",
        "metadata.loaded_spool.spoolman_id",
>>>>>>> 955a1a10
        "metadata.loaded_spool.spoolman_spool_id",
        "metadata.loaded_spool.spool_id",
        "metadata.spoolman_spool_id",
        "metadata.spool.id",
        "metadata.spool.spool_id",
        "metadata.spool.spoolman_id",
        "metadata.spool.spoolman_spool_id",
    }};

    auto extract_spool_id = [&](const pt::ptree& node) -> std::optional<unsigned int> {
<<<<<<< HEAD
        for (const auto* path : spool_id_paths) {
            if (auto value = parse_unsigned_field(node, path))
                return value;
        }
=======
        std::vector<const pt::ptree*> stack{&node};

        while (!stack.empty()) {
            const pt::ptree* current = stack.back();
            stack.pop_back();

            if (!current)
                continue;

            for (const auto& path : spool_id_paths) {
                if (auto value = parse_unsigned_field(*current, path))
                    return value;
            }

            for (const auto& child : *current) {
                if (child.first.empty())
                    continue;

                auto lower_key = boost::algorithm::to_lower_copy(child.first);
                if (lower_key.find("spool") == std::string::npos || lower_key.find("id") == std::string::npos)
                    continue;

                if (auto value = parse_unsigned_field(child.second, ""))
                    return value;

                stack.push_back(&child.second);
            }
        }

>>>>>>> 955a1a10
        return std::nullopt;
    };

    auto extract_lane_index = [&](const std::string& lane_name, const std::array<const pt::ptree*, 2>& nodes) {
        for (const auto* node : nodes) {
            if (!node)
                continue;

            if (auto value = parse_unsigned_field(*node, "lane"))
                return value;

            if (auto name_value = node->get_optional<std::string>("name")) {
                if (auto parsed = parse_lane_integer(*name_value))
                    return parsed;
            }
        }

        if (auto parsed = parse_lane_integer(lane_name))
            return parsed;

        return std::optional<unsigned int>{};
    };

    auto extract_lane_label = [&](const std::string& lane_name, unsigned int lane_index,
                                  const std::array<const pt::ptree*, 2>& nodes) {
        for (const auto* node : nodes) {
            if (!node)
                continue;

            auto label = node->get("name", "");
            boost::algorithm::trim(label);
            if (!label.empty())
                return label;
        }

        std::string label = lane_name;
        boost::algorithm::trim(label);
        if (!label.empty())
            return label;

        return std::string("Lane ") + std::to_string(lane_index);
    };

    for (const auto& lane_name : lane_names) {
        const auto stepper_key = "AFC_stepper " + lane_name;
        const auto lane_key    = "AFC_lane " + lane_name;

        const pt::ptree* stepper_node = nullptr;
        const pt::ptree* lane_node    = nullptr;

        if (auto node_opt = status_node.get_child_optional(stepper_key))
            stepper_node = &node_opt.get();
        if (auto node_opt = status_node.get_child_optional(lane_key))
            lane_node = &node_opt.get();

        if (!stepper_node && !lane_node)
            continue;

        const std::array<const pt::ptree*, 2> nodes{{stepper_node, lane_node}};

        std::optional<unsigned int> spool_id;
        for (const auto* node : nodes) {
            if (!node)
                continue;
            if ((spool_id = extract_spool_id(*node)))
                break;
        }

        if (!spool_id) {
            BOOST_LOG_TRIVIAL(warning) << __FUNCTION__
                                       << ": Failed to resolve spool id for lane '" << lane_name << "'";
            continue;
        }

        auto lane_index_opt = extract_lane_index(lane_name, nodes);
        unsigned int lane_index;
        if (lane_index_opt && used_lane_indices.insert(*lane_index_opt).second) {
            lane_index = *lane_index_opt;
            if (*lane_index_opt >= next_lane_index)
                next_lane_index = *lane_index_opt + 1;
        } else {
            lane_index = allocate_lane_index();
        }

        auto lane_label = extract_lane_label(lane_name, lane_index, nodes);

        LaneInfo info;
        info.lane_index = lane_index;
        info.lane_label = std::move(lane_label);

        auto [cache_it, inserted] = m_moonraker_lane_cache.emplace(*spool_id, std::move(info));
        if (!inserted) {
            BOOST_LOG_TRIVIAL(warning) << __FUNCTION__ << ": Spool " << *spool_id
                                       << " is assigned to multiple Moonraker lanes.";
        }
    }

    return true;
}

bool Spoolman::pull_spoolman_spools()
{
    pt::ptree tree;

    this->clear();

    // Vendor
    tree = get_spoolman_json("vendor");
    if (tree.empty())
        return false;
    for (const auto& item : tree)
        m_vendors.emplace(item.second.get<int>("id"), make_shared<SpoolmanVendor>(SpoolmanVendor(item.second)));

    // Filament
    tree = get_spoolman_json("filament");
    if (tree.empty())
        return false;
    for (const auto& item : tree)
        m_filaments.emplace(item.second.get<int>("id"), make_shared<SpoolmanFilament>(SpoolmanFilament(item.second)));

    // Spool
    tree = get_spoolman_json("spool");
    if (tree.empty())
        return false;
    for (const auto& item : tree)
        m_spools.emplace(item.second.get<int>("id"), make_shared<SpoolmanSpool>(SpoolmanSpool(item.second)));

    return true;
}

bool Spoolman::use_spoolman_spool(const unsigned int& spool_id, const double& usage, const std::string& usage_type)
{
    pt::ptree tree;
    tree.put("use_" + usage_type, usage);

    std::string endpoint = (boost::format("spool/%1%/use") % spool_id).str();
    tree = put_spoolman_json(endpoint, tree);
    if (tree.empty())
        return false;

    get_spoolman_spool_by_id(spool_id)->update_from_json(tree);
    return true;
}

bool Spoolman::use_spoolman_spools(const std::map<unsigned int, double>& data, const std::string& usage_type)
{
    if (!(usage_type == "length" || usage_type == "weight"))
        return false;

    std::vector<unsigned int> spool_ids;

    for (auto& [spool_id, usage] : data) {
        if (!use_spoolman_spool(spool_id, usage, usage_type))
            return false;
        spool_ids.emplace_back(spool_id);
    }

    update_specific_spool_statistics(spool_ids);

    m_use_undo_buffer = data;
    m_last_usage_type = usage_type;
    return true;
}

bool Spoolman::undo_use_spoolman_spools()
{
    if (m_use_undo_buffer.empty() || m_last_usage_type.empty())
        return false;

    std::vector<unsigned int> spool_ids;

    for (auto& [spool_id, usage] : m_use_undo_buffer) {
        if (!use_spoolman_spool(spool_id, usage * -1, m_last_usage_type))
            return false;
        spool_ids.emplace_back(spool_id);
    }

    update_specific_spool_statistics(spool_ids);

    m_use_undo_buffer.clear();
    m_last_usage_type.clear();
    return true;
}

SpoolmanLaneMap Spoolman::get_spools_by_loaded_lane(bool update)
{
    SpoolmanLaneMap lanes;
    const auto& spools = get_spoolman_spools(update);

    for (const auto& [id, spool] : spools) {
        if (!spool)
            continue;
        spool->loaded_lane_index.reset();
        spool->loaded_lane_label.clear();
    }

    if (!update_moonraker_lane_cache())
        return lanes;
<<<<<<< HEAD

    for (const auto& [spool_id, lane_info] : m_moonraker_lane_cache) {
        auto it = spools.find(spool_id);
        if (it == spools.end())
            continue;

        auto spool = it->second;
        if (!spool)
            continue;

        spool->loaded_lane_index = lane_info.lane_index;
        spool->loaded_lane_label = lane_info.lane_label;

=======

    for (const auto& [spool_id, lane_info] : m_moonraker_lane_cache) {
        auto it = spools.find(spool_id);
        if (it == spools.end())
            continue;

        auto spool = it->second;
        if (!spool)
            continue;

        spool->loaded_lane_index = lane_info.lane_index;
        spool->loaded_lane_label = lane_info.lane_label;

>>>>>>> 955a1a10
        auto [lane_it, inserted] = lanes.emplace(lane_info.lane_index, spool);
        if (!inserted) {
            BOOST_LOG_TRIVIAL(warning) << __FUNCTION__ << ": Multiple spools are assigned to lane "
                                       << lane_info.lane_index << ". Ignoring spool " << spool_id;
        }
    }

    return lanes;
}

const Preset* Spoolman::find_preset_for_spool(int spool_id) const
{
    auto* preset_bundle = GUI::wxGetApp().preset_bundle;
    if (!preset_bundle)
        return nullptr;

    auto& filaments = preset_bundle->filaments;
    for (auto it = filaments.begin(); it != filaments.end(); ++it) {
        const Preset& preset = *it;
        if (!preset.is_user())
            continue;
        if (preset.config.opt_int("spoolman_spool_id", 0) == spool_id)
            return &preset;
    }

    return nullptr;
}

SpoolmanResult Spoolman::create_filament_preset_from_spool(const SpoolmanSpoolShrPtr& spool,
                                                           const Preset*              base_preset,
                                                           bool                       detach,
                                                           bool                       force)
{
    PresetCollection& filaments = wxGetApp().preset_bundle->filaments;
    SpoolmanResult    result;

    if (!base_preset)
        base_preset = &filaments.get_edited_preset();

    std::string filament_preset_name = spool->get_preset_name();

    // Bring over the printer name from the base preset or add one for the current printer
    if (const auto idx = base_preset->name.rfind(" @"); idx != std::string::npos)
        filament_preset_name += base_preset->name.substr(idx);
    else
        filament_preset_name += " @" + wxGetApp().preset_bundle->printers.get_selected_preset_name();

    if (const auto idx = filament_preset_name.rfind(" - Copy"); idx != std::string::npos)
        filament_preset_name.erase(idx);

    Preset* preset = filaments.find_preset(filament_preset_name);

    if (force) {
        if (preset && !preset->is_user())
            result.messages.emplace_back(_u8L("A system preset exists with the same name and cannot be overwritten"));
    } else {
        // Check if a preset with the same name already exists
        if (preset) {
            if (preset->is_user())
                result.messages.emplace_back(_u8L("Preset already exists with the same name"));
            else
                result.messages.emplace_back(_u8L("A system preset exists with the same name and cannot be overwritten"));
        }

        // Check for presets with the same spool ID
        int compatible(0);
        for (const auto item : filaments.get_compatible()) { // count num of visible and invisible
            if (item->is_user() && item->config.opt_int("spoolman_spool_id", 0) == spool->id) {
                compatible++;
                if (compatible > 1)
                    break;
            }
        }
        // if there were any, build the message
        if (compatible) {
            if (compatible > 1)
                result.messages.emplace_back(_u8L("Multiple compatible presets share the same spool ID"));
            else
                result.messages.emplace_back(_u8L("A compatible preset shares the same spool ID"));
        }

        // Check if the material types match between the base preset and the spool
        if (base_preset->config.opt_string("filament_type", 0) != spool->m_filament_ptr->material) {
            result.messages.emplace_back(_u8L("The materials of the base preset and the Spoolman spool do not match"));
        }
    }

    if (result.has_failed())
        return result;

    // get the first preset that is a system preset or base user preset in the inheritance hierarchy
    std::string inherits;
    if (!detach) {
        if (const auto base = filaments.get_preset_base(*base_preset))
            inherits = base->name;
        else // fallback if the above operation fails
            inherits = base_preset->name;
    }

    preset = new Preset(Preset::TYPE_FILAMENT, filament_preset_name);
    preset->config.apply(base_preset->config);
    preset->config.set_key_value("filament_settings_id", new ConfigOptionStrings({filament_preset_name}));
    preset->config.set("inherits", inherits, true);
    spool->apply_to_preset(preset);
    preset->filament_id = get_filament_id(filament_preset_name);
    preset->version     = base_preset->version;
    preset->loaded      = true;
    filaments.save_current_preset(filament_preset_name, detach, false, preset);

    return result;
}

SpoolmanResult Spoolman::update_filament_preset_from_spool(Preset* filament_preset, bool update_from_server, bool only_update_statistics)
{
    DynamicConfig  config;
    SpoolmanResult result;
    if (filament_preset->type != Preset::TYPE_FILAMENT) {
        result.messages.emplace_back("Preset is not a filament preset");
        return result;
    }
    const int&     spool_id = filament_preset->config.opt_int("spoolman_spool_id", 0);
    if (spool_id < 1) {
        result.messages.emplace_back(
            "Preset provided does not have a valid Spoolman spool ID"); // IDs below 1 are not used by spoolman and should be ignored
        return result;
    }
    SpoolmanSpoolShrPtr spool = get_instance()->get_spoolman_spool_by_id(spool_id);
    if (!spool) {
        result.messages.emplace_back("The spool ID does not exist in the local spool cache");
        return result;
    }
    if (update_from_server)
        spool->update_from_server(!only_update_statistics);
    spool->apply_to_preset(filament_preset, only_update_statistics);
    return result;
}

void Spoolman::update_visible_spool_statistics(bool clear_cache)
{
    PresetBundle* preset_bundle = GUI::wxGetApp().preset_bundle;
    PresetCollection& filaments    = preset_bundle->filaments;

    // Clear the cache so that it can be repopulated with the correct info
    if (clear_cache) get_instance()->clear();
    if (is_server_valid()) {
        for (const auto item : filaments.get_compatible()) {
            if (item->is_user() && item->spoolman_enabled()) {
                if (auto res = update_filament_preset_from_spool(item, true, true); res.has_failed())
                    BOOST_LOG_TRIVIAL(error) << __FUNCTION__ << ": Failed to update spoolman statistics with the following error: "
                                             << res.build_single_line_message() << "Spool ID: " << item->config.opt_int("spoolman_spool_id", 0);
            }
        }
    }
}

void Spoolman::update_specific_spool_statistics(const std::vector<unsigned int>& spool_ids)
{
    PresetBundle* preset_bundle = GUI::wxGetApp().preset_bundle;
    PresetCollection& filaments    = preset_bundle->filaments;

    std::set spool_ids_set(spool_ids.begin(), spool_ids.end());
    // make sure '0' is not a value
    spool_ids_set.erase(0);

    if (is_server_valid()) {
        for (const auto item : filaments.get_compatible()) {
            if (item->is_user() && spool_ids_set.count(item->config.opt_int("spoolman_spool_id", 0)) > 0) {
                if (auto res = update_filament_preset_from_spool(item, true, true); res.has_failed())
                    BOOST_LOG_TRIVIAL(error) << __FUNCTION__ << ": Failed to update spoolman statistics with the following error: "
                                             << res.build_single_line_message() << "Spool ID: " << item->config.opt_int("spoolman_spool_id", 0);
            }
        }
    }
}


bool Spoolman::is_server_valid()
{
    bool res = false;
    if (!is_enabled())
        return res;

    Http::get(get_spoolman_api_url() + "info").on_complete([&res](std::string, unsigned http_status) {
        if (http_status == 200)
            res = true;
    })
    .timeout_max(MAX_TIMEOUT)
    .perform_sync();
    return res;
}

bool Spoolman::is_enabled() { return GUI::wxGetApp().app_config->get_bool("spoolman", "enabled"); }

//---------------------------------
// SpoolmanVendor
//---------------------------------

void SpoolmanVendor::update_from_server() { update_from_json(Spoolman::get_spoolman_json("vendor/" + std::to_string(id))); }

void SpoolmanVendor::update_from_json(pt::ptree json_data)
{
    id   = json_data.get<int>("id");
    name = get_opt<string>(json_data, "name");
}

void SpoolmanVendor::apply_to_config(Slic3r::DynamicConfig& config) const
{
    config.set_key_value("filament_vendor", new ConfigOptionStrings({name}));
}

//---------------------------------
// SpoolmanFilament
//---------------------------------

void SpoolmanFilament::update_from_server(bool recursive)
{
    const boost::property_tree::ptree& json_data = Spoolman::get_spoolman_json("filament/" + std::to_string(id));
    update_from_json(json_data);
    if (recursive)
        m_vendor_ptr->update_from_json(json_data.get_child("vendor"));
}

void SpoolmanFilament::update_from_json(pt::ptree json_data)
{
    if (int vendor_id = json_data.get<int>("vendor.id"); m_vendor_ptr && m_vendor_ptr->id != vendor_id) {
        if (!m_spoolman->m_vendors.count(vendor_id))
            m_spoolman->m_vendors.emplace(vendor_id, make_shared<SpoolmanVendor>(SpoolmanVendor(json_data.get_child("vendor"))));
        m_vendor_ptr = m_spoolman->m_vendors[vendor_id];
    }
    id             = json_data.get<int>("id");
    name           = get_opt<string>(json_data, "name");
    material       = get_opt<string>(json_data, "material");
    price          = get_opt<float>(json_data, "price");
    density        = get_opt<float>(json_data, "density");
    diameter       = get_opt<float>(json_data, "diameter");
    article_number = get_opt<string>(json_data, "article_number");
    extruder_temp  = get_opt<int>(json_data, "settings_extruder_temp");
    bed_temp       = get_opt<int>(json_data, "settings_bed_temp");
    color          = "#" + get_opt<string>(json_data, "color_hex");
}

void SpoolmanFilament::apply_to_config(Slic3r::DynamicConfig& config) const
{
    config.set_key_value("filament_type", new ConfigOptionStrings({material}));
    config.set_key_value("filament_cost", new ConfigOptionFloats({price}));
    config.set_key_value("filament_density", new ConfigOptionFloats({density}));
    config.set_key_value("filament_diameter", new ConfigOptionFloats({diameter}));
    config.set_key_value("nozzle_temperature_initial_layer", new ConfigOptionInts({extruder_temp + 5}));
    config.set_key_value("nozzle_temperature", new ConfigOptionInts({extruder_temp}));
    config.set_key_value("hot_plate_temp_initial_layer", new ConfigOptionInts({bed_temp + 5}));
    config.set_key_value("hot_plate_temp", new ConfigOptionInts({bed_temp}));
    config.set_key_value("default_filament_colour", new ConfigOptionStrings{color});
    m_vendor_ptr->apply_to_config(config);
}

//---------------------------------
// SpoolmanSpool
//---------------------------------

void SpoolmanSpool::update_from_server(bool recursive)
{
    const boost::property_tree::ptree& json_data = Spoolman::get_spoolman_json("spool/" + std::to_string(id));
    update_from_json(json_data);
    if (recursive) {
        m_filament_ptr->update_from_json(json_data.get_child("filament"));
        getVendor()->update_from_json(json_data.get_child("filament.vendor"));
    }
}

std::string SpoolmanSpool::get_preset_name()
{
    auto name = getVendor()->name;

    if (!m_filament_ptr->name.empty())
        name += " " + m_filament_ptr->name;
    if (!m_filament_ptr->material.empty())
        name += " " + m_filament_ptr->material;

    if (id > 0)
        name += " (Spool #" + std::to_string(id) + ")";

    return remove_special_key(name);
}

void SpoolmanSpool::apply_to_config(Slic3r::DynamicConfig& config) const
{
    config.set_key_value("spoolman_spool_id", new ConfigOptionInts({id}));
    m_filament_ptr->apply_to_config(config);
}

void SpoolmanSpool::apply_to_preset(Preset* preset, bool only_update_statistics) const
{
    auto spoolman_stats = preset->spoolman_statistics;
    spoolman_stats->remaining_weight = remaining_weight;
    spoolman_stats->used_weight = used_weight;
    spoolman_stats->remaining_length = remaining_length;
    spoolman_stats->used_length = used_length;
    spoolman_stats->archived = archived;
    if (only_update_statistics)
        return;
    this->apply_to_config(preset->config);
}

void SpoolmanSpool::update_from_json(pt::ptree json_data)
{
    if (int filament_id = json_data.get<int>("filament.id"); m_filament_ptr && m_filament_ptr->id != filament_id) {
        if (!m_spoolman->m_filaments.count(filament_id))
            m_spoolman->m_filaments.emplace(filament_id, make_shared<SpoolmanFilament>(SpoolmanFilament(json_data.get_child("filament"))));
        m_filament_ptr = m_spoolman->m_filaments.at(filament_id);
    }
    id               = json_data.get<int>("id");
    remaining_weight = get_opt<float>(json_data, "remaining_weight");
    used_weight      = get_opt<float>(json_data, "used_weight");
    remaining_length = get_opt<float>(json_data, "remaining_length");
    used_length      = get_opt<float>(json_data, "used_length");
    archived         = get_opt<bool>(json_data, "archived");

    loaded_lane_index.reset();
    loaded_lane_label.clear();
}

} // namespace Slic3r<|MERGE_RESOLUTION|>--- conflicted
+++ resolved
@@ -298,7 +298,6 @@
     if (!lanes_node_opt)
         return true;
 
-<<<<<<< HEAD
     std::set<std::string> lane_name_set;
     std::vector<const pt::ptree*> stack{&lanes_node_opt.get()};
 
@@ -325,16 +324,6 @@
     }
 
     std::vector<std::string> lane_names{lane_name_set.begin(), lane_name_set.end()};
-=======
-    std::vector<std::string> lane_names;
-    for (const auto& entry : *lanes_node_opt) {
-        std::string lane_name = entry.second.get_value<std::string>("");
-        boost::algorithm::trim(lane_name);
-        if (!lane_name.empty())
-            lane_names.emplace_back(std::move(lane_name));
-    }
-
->>>>>>> 955a1a10
     if (lane_names.empty())
         return true;
 
@@ -364,11 +353,7 @@
     if (!status_node_opt)
         return true;
 
-<<<<<<< HEAD
     const auto& status_node = status_node_opt.get();
-=======
-    auto& status_node = status_node_opt.get();
->>>>>>> 955a1a10
 
     std::set<unsigned int> used_lane_indices;
     unsigned int           next_lane_index = 0;
@@ -377,18 +362,13 @@
         while (used_lane_indices.count(next_lane_index) != 0)
             ++next_lane_index;
 
-<<<<<<< HEAD
         const unsigned int allocated = next_lane_index;
-=======
-        unsigned int allocated = next_lane_index;
->>>>>>> 955a1a10
         used_lane_indices.insert(allocated);
         ++next_lane_index;
         return allocated;
     };
 
     auto parse_lane_integer = [](const std::string& value) -> std::optional<unsigned int> {
-<<<<<<< HEAD
         std::string trimmed = boost::algorithm::trim_copy(value);
         if (trimmed.empty())
             return std::nullopt;
@@ -396,44 +376,6 @@
         try {
             size_t parsed_chars = 0;
             auto   parsed       = std::stoul(trimmed, &parsed_chars);
-            if (parsed_chars == trimmed.size())
-=======
-        try {
-            size_t parsed_chars = 0;
-            auto   parsed       = std::stoul(value, &parsed_chars);
-            if (parsed_chars == value.size())
->>>>>>> 955a1a10
-                return static_cast<unsigned int>(parsed);
-        } catch (...) {
-        }
-
-        std::string digits;
-<<<<<<< HEAD
-        std::copy_if(trimmed.begin(), trimmed.end(), std::back_inserter(digits), [](char ch) {
-=======
-        std::copy_if(value.begin(), value.end(), std::back_inserter(digits), [](char ch) {
->>>>>>> 955a1a10
-            return std::isdigit(static_cast<unsigned char>(ch));
-        });
-        if (!digits.empty()) {
-            try {
-                return static_cast<unsigned int>(std::stoul(digits));
-            } catch (...) {
-            }
-        }
-<<<<<<< HEAD
-
-        return std::nullopt;
-    };
-
-    auto parse_unsigned_string = [&](const std::string& value) -> std::optional<unsigned int> {
-        auto trimmed = boost::algorithm::trim_copy(value);
-        if (trimmed.empty())
-            return std::nullopt;
-
-        try {
-            size_t parsed_chars = 0;
-            auto   parsed       = std::stoul(trimmed, &parsed_chars, 10);
             if (parsed_chars == trimmed.size())
                 return static_cast<unsigned int>(parsed);
         } catch (...) {
@@ -453,51 +395,34 @@
         return std::nullopt;
     };
 
-    auto parse_unsigned_field = [&](const pt::ptree& node, const std::string& path) -> std::optional<unsigned int> {
-=======
+    auto parse_unsigned_string = [&](const std::string& value) -> std::optional<unsigned int> {
+        auto trimmed = boost::algorithm::trim_copy(value);
+        if (trimmed.empty())
+            return std::nullopt;
+
+        try {
+            size_t parsed_chars = 0;
+            auto   parsed       = std::stoul(trimmed, &parsed_chars, 10);
+            if (parsed_chars == trimmed.size())
+                return static_cast<unsigned int>(parsed);
+        } catch (...) {
+        }
+
+        std::string digits;
+        std::copy_if(trimmed.begin(), trimmed.end(), std::back_inserter(digits), [](char ch) {
+            return std::isdigit(static_cast<unsigned char>(ch));
+        });
+        if (!digits.empty()) {
+            try {
+                return static_cast<unsigned int>(std::stoul(digits));
+            } catch (...) {
+            }
+        }
+
         return std::nullopt;
     };
 
     auto parse_unsigned_field = [&](const pt::ptree& node, const std::string& path) -> std::optional<unsigned int> {
-        if (path.empty()) {
-            if (auto unsigned_value = node.get_value_optional<unsigned int>()) {
-                if (*unsigned_value != 0)
-                    return *unsigned_value;
-            }
-
-            if (auto signed_value = node.get_value_optional<int>()) {
-                if (*signed_value > 0)
-                    return static_cast<unsigned int>(*signed_value);
-            }
-
-            if (auto string_value = node.get_value_optional<std::string>()) {
-                auto value = boost::algorithm::trim_copy(*string_value);
-                if (!value.empty()) {
-                    try {
-                        size_t parsed_chars = 0;
-                        auto   parsed       = std::stoul(value, &parsed_chars, 10);
-                        if (parsed_chars == value.size())
-                            return static_cast<unsigned int>(parsed);
-                    } catch (...) {
-                    }
-
-                    std::string digits;
-                    std::copy_if(value.begin(), value.end(), std::back_inserter(digits), [](char ch) {
-                        return std::isdigit(static_cast<unsigned char>(ch));
-                    });
-                    if (!digits.empty()) {
-                        try {
-                            return static_cast<unsigned int>(std::stoul(digits));
-                        } catch (...) {
-                        }
-                    }
-                }
-            }
-
-            return std::nullopt;
-        }
-
->>>>>>> 955a1a10
         if (auto unsigned_value = node.get_optional<unsigned int>(path)) {
             if (*unsigned_value != 0)
                 return *unsigned_value;
@@ -510,44 +435,13 @@
             return std::nullopt;
         }
 
-<<<<<<< HEAD
         if (auto string_value = node.get_optional<std::string>(path))
             return parse_unsigned_string(*string_value);
-=======
-        if (auto string_value = node.get_optional<std::string>(path)) {
-            auto value = boost::algorithm::trim_copy(*string_value);
-            if (value.empty())
-                return std::nullopt;
-
-            try {
-                size_t parsed_chars = 0;
-                auto   parsed       = std::stoul(value, &parsed_chars, 10);
-                if (parsed_chars == value.size())
-                    return static_cast<unsigned int>(parsed);
-            } catch (...) {
-            }
-
-            std::string digits;
-            std::copy_if(value.begin(), value.end(), std::back_inserter(digits), [](char ch) {
-                return std::isdigit(static_cast<unsigned char>(ch));
-            });
-            if (!digits.empty()) {
-                try {
-                    return static_cast<unsigned int>(std::stoul(digits));
-                } catch (...) {
-                }
-            }
-        }
->>>>>>> 955a1a10
 
         return std::nullopt;
     };
 
-<<<<<<< HEAD
     const std::array<const char*, 18> spool_id_paths{{
-=======
-    const std::array<std::string, 18> spool_id_paths{{
->>>>>>> 955a1a10
         "spool_id",
         "loaded_spool_id",
         "spool.id",
@@ -559,13 +453,8 @@
         "spoolman.spool_id",
         "metadata.spool_id",
         "metadata.loaded_spool_id",
-<<<<<<< HEAD
         "metadata.loaded_spool.spoolman_id",
         "metadata.loaded_spool.id",
-=======
-        "metadata.loaded_spool.id",
-        "metadata.loaded_spool.spoolman_id",
->>>>>>> 955a1a10
         "metadata.loaded_spool.spoolman_spool_id",
         "metadata.loaded_spool.spool_id",
         "metadata.spoolman_spool_id",
@@ -576,42 +465,10 @@
     }};
 
     auto extract_spool_id = [&](const pt::ptree& node) -> std::optional<unsigned int> {
-<<<<<<< HEAD
         for (const auto* path : spool_id_paths) {
             if (auto value = parse_unsigned_field(node, path))
                 return value;
         }
-=======
-        std::vector<const pt::ptree*> stack{&node};
-
-        while (!stack.empty()) {
-            const pt::ptree* current = stack.back();
-            stack.pop_back();
-
-            if (!current)
-                continue;
-
-            for (const auto& path : spool_id_paths) {
-                if (auto value = parse_unsigned_field(*current, path))
-                    return value;
-            }
-
-            for (const auto& child : *current) {
-                if (child.first.empty())
-                    continue;
-
-                auto lower_key = boost::algorithm::to_lower_copy(child.first);
-                if (lower_key.find("spool") == std::string::npos || lower_key.find("id") == std::string::npos)
-                    continue;
-
-                if (auto value = parse_unsigned_field(child.second, ""))
-                    return value;
-
-                stack.push_back(&child.second);
-            }
-        }
-
->>>>>>> 955a1a10
         return std::nullopt;
     };
 
@@ -810,7 +667,6 @@
 
     if (!update_moonraker_lane_cache())
         return lanes;
-<<<<<<< HEAD
 
     for (const auto& [spool_id, lane_info] : m_moonraker_lane_cache) {
         auto it = spools.find(spool_id);
@@ -824,21 +680,6 @@
         spool->loaded_lane_index = lane_info.lane_index;
         spool->loaded_lane_label = lane_info.lane_label;
 
-=======
-
-    for (const auto& [spool_id, lane_info] : m_moonraker_lane_cache) {
-        auto it = spools.find(spool_id);
-        if (it == spools.end())
-            continue;
-
-        auto spool = it->second;
-        if (!spool)
-            continue;
-
-        spool->loaded_lane_index = lane_info.lane_index;
-        spool->loaded_lane_label = lane_info.lane_label;
-
->>>>>>> 955a1a10
         auto [lane_it, inserted] = lanes.emplace(lane_info.lane_index, spool);
         if (!inserted) {
             BOOST_LOG_TRIVIAL(warning) << __FUNCTION__ << ": Multiple spools are assigned to lane "

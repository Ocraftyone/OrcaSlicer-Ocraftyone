#ifndef SLIC3R_SPOOLMAN_HPP
#define SLIC3R_SPOOLMAN_HPP

#include <boost/property_tree/ptree.hpp>
#include <map>
<<<<<<< HEAD
#include <memory>
=======
>>>>>>> 71cfbc83
#include <optional>
#include <libslic3r/Config.hpp>

namespace pt = boost::property_tree;

namespace Slic3r {
class Preset;

class SpoolmanVendor;
class SpoolmanFilament;
class SpoolmanSpool;

typedef std::shared_ptr<SpoolmanVendor>   SpoolmanVendorShrPtr;
typedef std::shared_ptr<SpoolmanFilament> SpoolmanFilamentShrPtr;
typedef std::shared_ptr<SpoolmanSpool>    SpoolmanSpoolShrPtr;

using SpoolmanLaneMap = std::map<unsigned int, SpoolmanSpoolShrPtr>;

struct SpoolmanResult
{
    SpoolmanResult() = default;
    bool                     has_failed() { return !messages.empty(); }
    std::string build_error_dialog_message() {
        if (!has_failed()) return {};
        std::string message = messages.size() > 1 ? "Multiple errors:\n" : "Error:\n";

        for (const auto& error : messages) {
            message += error + "\n";
        }

        return message;
    }
    std::string  build_single_line_message() {
        if (!has_failed()) return {};
        std::string message = messages.size() > 1 ? "Multiple errors: " : "Error: ";

        for (const auto& error : messages) {
            message += error + ". ";
        }

        return message;
    }
    std::vector<std::string> messages{};
};

/// Contains routines to get the data from the Spoolman server, save as Spoolman data containers, and create presets from them.
/// The Spoolman data classes can only be accessed/instantiated by this class.
/// An instance of this class can only be accessed via the get_instance() function.
class Spoolman
{
    inline static Spoolman* m_instance{nullptr};

    bool m_initialized{false};

    std::map<unsigned int, double> m_use_undo_buffer{};
    std::string                    m_last_usage_type{};

    std::map<unsigned int, SpoolmanVendorShrPtr>   m_vendors{};
    std::map<unsigned int, SpoolmanFilamentShrPtr> m_filaments{};
    std::map<unsigned int, SpoolmanSpoolShrPtr>    m_spools{};

    Spoolman()
    {
        m_instance    = this;
        if (is_server_valid())
            m_initialized = pull_spoolman_spools();
    };

    /// gets the json response from the specified API endpoint
    static pt::ptree get_spoolman_json(const std::string& api_endpoint);

    /// puts the provided data to the specified API endpoint
    /// \returns the json response
    static pt::ptree put_spoolman_json(const std::string& api_endpoint, const pt::ptree& data);

    /// get all the spools from the api and store them
    /// \returns if succeeded
    bool pull_spoolman_spools();

    /// uses/consumes filament from the specified spool then updates the spool
    /// \param usage_type The consumption metric to be used. Should be "length" or "weight". This will NOT be checked.
    /// \returns if succeeded
    bool use_spoolman_spool(const unsigned int& spool_id, const double& usage, const std::string& usage_type);
public:
    static constexpr auto DEFAULT_PORT = "7912";

    /// uses/consumes filament from multiple specified spools then updates them
    /// \param data a map with the spool ID as the key and the amount to be consumed as the value
    /// \param usage_type The consumption metric to be used. Should be "length" or "weight". This will be checked.
    /// \returns if succeeded
    bool use_spoolman_spools(const std::map<unsigned int, double>& data, const std::string& usage_type);

    /// undo the previous use/consumption
    /// \returns if succeeded
    bool undo_use_spoolman_spools();

    static SpoolmanResult create_filament_preset_from_spool(const SpoolmanSpoolShrPtr& spool,
                                                            const Preset*              base_preset,
                                                            bool                       detach = false,
                                                            bool                       force = false);
    static SpoolmanResult update_filament_preset_from_spool(Preset* filament_preset,
                                                            bool    update_from_server     = true,
                                                            bool    only_update_statistics = false);

    /// Update the statistics values for the visible filament profiles with spoolman enabled
    /// clear_cache should be set true if the update is due to a change in printer profile or other change that requires it
    static void update_visible_spool_statistics(bool clear_cache = false);

    /// Update the statistics values for the filament profiles tied to the specified spool IDs
    static void update_specific_spool_statistics(const std::vector<unsigned int>& spool_ids);

    /// Check if Spoolman is enabled and the provided host is valid
    static bool is_server_valid();

    /// Check if Spoolman is enabled
    static bool is_enabled();

    const std::map<unsigned int, SpoolmanSpoolShrPtr>& get_spoolman_spools(bool update = false)
    {
        if (update || !m_initialized)
            m_initialized = pull_spoolman_spools();
        return m_spools;
    }

    SpoolmanSpoolShrPtr get_spoolman_spool_by_id(unsigned int spool_id, bool update = false)
    {
        if (update || !m_initialized)
            m_initialized = pull_spoolman_spools();
        return m_spools[spool_id];
    }

    SpoolmanLaneMap get_spools_by_loaded_lane(bool update = false);
    const Preset*   find_preset_for_spool(int spool_id) const;

    void clear()
    {
        m_spools.clear();
        m_filaments.clear();
        m_vendors.clear();
        m_initialized = false;
    }

    static Spoolman* get_instance()
    {
        if (!m_instance)
            new Spoolman();
        return m_instance;
    }

    friend class SpoolmanVendor;
    friend class SpoolmanFilament;
    friend class SpoolmanSpool;
};

/// Vendor: The vendor name
class SpoolmanVendor
{
public:
    int         id;
    std::string name;

    void update_from_server();

private:
    Spoolman* m_spoolman;

    explicit SpoolmanVendor(const pt::ptree& json_data) : m_spoolman(Spoolman::m_instance) { update_from_json(json_data); };

    void update_from_json(pt::ptree json_data);
    void apply_to_config(Slic3r::DynamicConfig& config) const;

    friend class Spoolman;
    friend class SpoolmanFilament;
    friend class SpoolmanSpool;
};

/// Filament: Contains data about a type of filament, including the material, weight, price,
/// etc. You can have multiple spools of one type of filament
class SpoolmanFilament
{
public:
    int         id;
    std::string name;
    std::string material;
    float       price;
    float       density;
    float       diameter;
    std::string article_number;
    int         extruder_temp;
    int         bed_temp;
    std::string color;

    SpoolmanVendorShrPtr m_vendor_ptr;

    void update_from_server(bool recursive = false);

private:
    Spoolman* m_spoolman;

    explicit SpoolmanFilament(const pt::ptree& json_data) : m_spoolman(Spoolman::m_instance)
    {
        m_vendor_ptr = m_spoolman->m_vendors[json_data.get<int>("vendor.id")];
        update_from_json(json_data);
    };

    void update_from_json(pt::ptree json_data);
    void apply_to_config(Slic3r::DynamicConfig& config) const;

    friend class Spoolman;
    friend class SpoolmanVendor;
    friend class SpoolmanSpool;
};

/// Spool: Contains data on the used and remaining amounts of filament
class SpoolmanSpool
{
public:
    int   id;
    float remaining_weight;
    float used_weight;
    float remaining_length;
    float used_length;
    bool  archived;

    std::optional<unsigned int> loaded_lane_index;
    std::string                 loaded_lane_label;

    SpoolmanFilamentShrPtr m_filament_ptr;

    SpoolmanVendorShrPtr& getVendor() { return m_filament_ptr->m_vendor_ptr; };

    void update_from_server(bool recursive = false);

    /// builds a preset name based on spool data
    std::string get_preset_name();

    void apply_to_config(DynamicConfig& config) const;
    void apply_to_preset(Preset* preset, bool only_update_statistics = false) const;

private:
    Spoolman* m_spoolman;

    explicit SpoolmanSpool(const pt::ptree& json_data) : m_spoolman(Spoolman::m_instance)
    {
        m_filament_ptr = m_spoolman->m_filaments[json_data.get<int>("filament.id")];
        update_from_json(json_data);
    }

    void update_from_json(pt::ptree json_data);

    friend class Spoolman;
};

} // namespace Slic3r
#endif // SLIC3R_SPOOLMAN_HPP<|MERGE_RESOLUTION|>--- conflicted
+++ resolved
@@ -3,10 +3,9 @@
 
 #include <boost/property_tree/ptree.hpp>
 #include <map>
-<<<<<<< HEAD
+
 #include <memory>
-=======
->>>>>>> 71cfbc83
+
 #include <optional>
 #include <libslic3r/Config.hpp>
 

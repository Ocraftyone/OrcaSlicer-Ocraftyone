cmake_minimum_required(VERSION 3.13)
project(libslic3r_gui)

include(PrecompiledHeader)

set(SLIC3R_GUI_SOURCES
    Config/Snapshot.cpp
    Config/Snapshot.hpp
    Config/Version.cpp
    Config/Version.hpp
    GUI/2DBed.cpp
    GUI/2DBed.hpp
    GUI/3DBed.cpp
    GUI/3DBed.hpp
    GUI/3DScene.cpp
    GUI/3DScene.hpp
    GUI/AboutDialog.cpp
    GUI/AboutDialog.hpp
    GUI/AmsMappingPopup.cpp
    GUI/AmsMappingPopup.hpp
    GUI/AMSMaterialsSetting.cpp
    GUI/AMSMaterialsSetting.hpp
    GUI/AMSSetting.cpp
    GUI/AMSSetting.hpp
    GUI/AmsWidgets.cpp
    GUI/AmsWidgets.hpp
    GUI/Auxiliary.cpp
    GUI/AuxiliaryDataViewModel.cpp
    GUI/AuxiliaryDataViewModel.hpp
    GUI/AuxiliaryDialog.cpp
    GUI/AuxiliaryDialog.hpp
    GUI/Auxiliary.hpp
    GUI/BackgroundSlicingProcess.cpp
    GUI/BackgroundSlicingProcess.hpp
    GUI/BBLStatusBarBind.cpp
    GUI/BBLStatusBarBind.hpp
    GUI/BBLStatusBar.cpp
    GUI/BBLStatusBar.hpp
    GUI/BBLStatusBarSend.cpp
    GUI/BBLStatusBarSend.hpp
    GUI/BBLTopbar.cpp
    GUI/BBLTopbar.hpp
    GUI/BedShapeDialog.cpp
    GUI/BedShapeDialog.hpp
    GUI/BindDialog.cpp
    GUI/BindDialog.hpp
    GUI/BitmapCache.cpp
    GUI/BitmapCache.hpp
    GUI/BitmapComboBox.cpp
    GUI/BitmapComboBox.hpp
    GUI/BonjourDialog.cpp
    GUI/BonjourDialog.hpp
    GUI/calib_dlg.cpp
    GUI/calib_dlg.hpp
    GUI/Calibration.cpp
    GUI/Calibration.hpp
    GUI/CalibrationPanel.cpp
    GUI/CalibrationPanel.hpp
    GUI/CalibrationWizardCaliPage.cpp
    GUI/CalibrationWizardCaliPage.hpp
    GUI/CalibrationWizard.cpp
    GUI/CalibrationWizard.hpp
    GUI/CalibrationWizardPage.cpp
    GUI/CalibrationWizardPage.hpp
    GUI/CalibrationWizardPresetPage.cpp
    GUI/CalibrationWizardPresetPage.hpp
    GUI/CalibrationWizardSavePage.cpp
    GUI/CalibrationWizardSavePage.hpp
    GUI/CalibrationWizardStartPage.cpp
    GUI/CalibrationWizardStartPage.hpp
    GUI/CaliHistoryDialog.cpp
    GUI/CaliHistoryDialog.hpp
    GUI/Camera.cpp
    GUI/Camera.hpp
    GUI/CameraPopup.cpp
    GUI/CameraPopup.hpp
    GUI/CameraUtils.cpp
    GUI/CameraUtils.hpp
    GUI/CloneDialog.cpp
    GUI/CloneDialog.hpp
    GUI/ConfigManipulation.cpp
    GUI/ConfigManipulation.hpp
    GUI/ConfigWizard.cpp
    GUI/ConfigWizard.hpp
    GUI/ConfigWizard_private.hpp
    GUI/ConnectPrinter.cpp
    GUI/ConnectPrinter.hpp
    GUI/CreatePresetsDialog.cpp
    GUI/CreatePresetsDialog.hpp
    GUI/DailyTips.cpp
    GUI/DailyTips.hpp
    GUI/DesktopIntegrationDialog.cpp
    GUI/DesktopIntegrationDialog.hpp
    GUI/DeviceManager.cpp
    GUI/DeviceManager.hpp
    GUI/Downloader.cpp
    GUI/DownloaderFileGet.cpp
    GUI/DownloaderFileGet.hpp
    GUI/Downloader.hpp
    GUI/DownloadProgressDialog.cpp
    GUI/DownloadProgressDialog.hpp
    GUI/DragCanvas.cpp
    GUI/DragCanvas.hpp
    GUI/EditGCodeDialog.cpp
    GUI/EditGCodeDialog.hpp
    GUI/ExtraRenderers.cpp
    GUI/ExtraRenderers.hpp
    GUI/ExtrusionCalibration.cpp
    GUI/ExtrusionCalibration.hpp
    GUI/Field.cpp
    GUI/Field.hpp
    GUI/FileArchiveDialog.cpp
    GUI/FileArchiveDialog.hpp
    GUI/format.hpp
    GUI/GCodeViewer.cpp
    GUI/GCodeViewer.hpp
    GUI/Gizmos/GizmoObjectManipulation.cpp
    GUI/Gizmos/GizmoObjectManipulation.hpp
    GUI/Gizmos/GLGizmoAssembly.cpp
    GUI/Gizmos/GLGizmoAssembly.hpp
    GUI/Gizmos/GLGizmoBase.cpp
    GUI/Gizmos/GLGizmoBase.hpp
    GUI/Gizmos/GLGizmoBrimEars.cpp
    GUI/Gizmos/GLGizmoBrimEars.hpp
    GUI/Gizmos/GLGizmoCut.cpp
    GUI/Gizmos/GLGizmoCut.hpp
    GUI/Gizmos/GLGizmoEmboss.cpp
    GUI/Gizmos/GLGizmoEmboss.hpp
    #GUI/Gizmos/GLGizmoFaceDetector.cpp
    #GUI/Gizmos/GLGizmoFaceDetector.hpp
    GUI/Gizmos/GLGizmoFdmSupports.cpp
    GUI/Gizmos/GLGizmoFdmSupports.hpp
    GUI/Gizmos/GLGizmoFlatten.cpp
    GUI/Gizmos/GLGizmoFlatten.hpp
    GUI/Gizmos/GLGizmoFuzzySkin.cpp
    GUI/Gizmos/GLGizmoFuzzySkin.hpp
    #GUI/Gizmos/GLGizmoHollow.cpp
    #GUI/Gizmos/GLGizmoHollow.hpp
    GUI/Gizmos/GLGizmoMeasure.cpp
    GUI/Gizmos/GLGizmoMeasure.hpp
    GUI/Gizmos/GLGizmoMeshBoolean.cpp
    GUI/Gizmos/GLGizmoMeshBoolean.hpp
    GUI/Gizmos/GLGizmoMmuSegmentation.cpp
    GUI/Gizmos/GLGizmoMmuSegmentation.hpp
    GUI/Gizmos/GLGizmoMove.cpp
    GUI/Gizmos/GLGizmoMove.hpp
    GUI/Gizmos/GLGizmoPainterBase.cpp
    GUI/Gizmos/GLGizmoPainterBase.hpp
    GUI/Gizmos/GLGizmoRotate.cpp
    GUI/Gizmos/GLGizmoRotate.hpp
    GUI/Gizmos/GLGizmoScale.cpp
    GUI/Gizmos/GLGizmoScale.hpp
    GUI/Gizmos/GLGizmosCommon.cpp
    GUI/Gizmos/GLGizmosCommon.hpp
    GUI/Gizmos/GLGizmoSeam.cpp
    GUI/Gizmos/GLGizmoSeam.hpp
    GUI/Gizmos/GLGizmoSimplify.cpp
    GUI/Gizmos/GLGizmoSimplify.hpp
    #GUI/Gizmos/GLGizmoSlaSupports.cpp
    #GUI/Gizmos/GLGizmoSlaSupports.hpp
    GUI/Gizmos/GLGizmosManager.cpp
    GUI/Gizmos/GLGizmosManager.hpp
    GUI/Gizmos/GLGizmoSVG.cpp
    GUI/Gizmos/GLGizmoSVG.hpp
    #GUI/Gizmos/GLGizmoText.cpp
    #GUI/Gizmos/GLGizmoText.hpp
    GUI/GLCanvas3D.cpp
    GUI/GLCanvas3D.hpp
    GUI/GLModel.cpp
    GUI/GLModel.hpp
    GUI/GLSelectionRectangle.cpp
    GUI/GLSelectionRectangle.hpp
    GUI/GLShader.cpp
    GUI/GLShader.hpp
    GUI/GLShadersManager.cpp
    GUI/GLShadersManager.hpp
    GUI/GLTexture.cpp
    GUI/GLTexture.hpp
    GUI/GLToolbar.cpp
    GUI/GLToolbar.hpp
    GUI/GUI_App.cpp
    GUI/GUI_App.hpp
    GUI/GUI_AuxiliaryList.cpp
    GUI/GUI_AuxiliaryList.hpp
    GUI/GUI_Colors.cpp
    GUI/GUI_Colors.hpp
    GUI/GUI.cpp
    GUI/GUI_Factories.cpp
    GUI/GUI_Factories.hpp
    GUI/GUI_Geometry.cpp
    GUI/GUI_Geometry.hpp
    GUI/GUI.hpp
    GUI/GUI_Init.cpp
    GUI/GUI_Init.hpp
    GUI/GUI_ObjectLayers.cpp
    GUI/GUI_ObjectLayers.hpp
    GUI/GUI_ObjectList.cpp
    GUI/GUI_ObjectList.hpp
    GUI/GUI_ObjectSettings.cpp
    GUI/GUI_ObjectSettings.hpp
    GUI/GUI_ObjectTable.cpp
    GUI/GUI_ObjectTable.hpp
    GUI/GUI_ObjectTableSettings.cpp
    GUI/GUI_ObjectTableSettings.hpp
    GUI/GUI_Preview.cpp
    GUI/GUI_Preview.hpp
    GUI/GUI_Utils.cpp
    GUI/GUI_Utils.hpp
    GUI/HintNotification.cpp
    GUI/HintNotification.hpp
    GUI/HMS.cpp
    GUI/HMS.hpp
    GUI/HMSPanel.cpp
    GUI/HMSPanel.hpp
    GUI/HttpServer.cpp
    GUI/HttpServer.hpp
    GUI/I18N.cpp
    GUI/I18N.hpp
    GUI/IconManager.cpp
    GUI/IconManager.hpp
    GUI/ImageGrid.cpp
    GUI/ImageGrid.h
    GUI/ImGuiWrapper.cpp
    GUI/ImGuiWrapper.hpp
    GUI/IMSlider.cpp
    GUI/IMSlider.hpp
    GUI/IMToolbar.cpp
    GUI/IMToolbar.hpp
    GUI/InstanceCheck.cpp
    GUI/InstanceCheck.hpp
    GUI/Jobs/ArrangeJob.cpp
    GUI/Jobs/ArrangeJob.hpp
    GUI/Jobs/BindJob.cpp
    GUI/Jobs/BindJob.hpp
    GUI/Jobs/BoostThreadWorker.cpp
    GUI/Jobs/BoostThreadWorker.hpp
    GUI/Jobs/BusyCursorJob.hpp
    GUI/Jobs/CreateFontNameImageJob.cpp
    GUI/Jobs/CreateFontNameImageJob.hpp
    GUI/Jobs/CreateFontStyleImagesJob.cpp
    GUI/Jobs/CreateFontStyleImagesJob.hpp
    GUI/Jobs/EmbossJob.cpp
    GUI/Jobs/EmbossJob.hpp
    GUI/Jobs/FillBedJob.cpp
    GUI/Jobs/FillBedJob.hpp
    GUI/Jobs/Job.hpp
    GUI/Jobs/NotificationProgressIndicator.cpp
    GUI/Jobs/NotificationProgressIndicator.hpp
    GUI/Jobs/OAuthJob.cpp
    GUI/Jobs/OAuthJob.hpp
    GUI/Jobs/OrientJob.cpp
    GUI/Jobs/OrientJob.hpp
    GUI/Jobs/PlaterWorker.hpp
    GUI/Jobs/PrintJob.cpp
    GUI/Jobs/PrintJob.hpp
    GUI/Jobs/ProgressIndicator.hpp
    GUI/Jobs/RotoptimizeJob.cpp
    GUI/Jobs/RotoptimizeJob.hpp
    GUI/Jobs/SendJob.cpp
    GUI/Jobs/SendJob.hpp
    GUI/Jobs/SLAImportDialog.hpp
    GUI/Jobs/SLAImportJob.cpp
    GUI/Jobs/SLAImportJob.hpp
    GUI/Jobs/ThreadSafeQueue.hpp
    GUI/Jobs/UpgradeNetworkJob.cpp
    GUI/Jobs/UpgradeNetworkJob.hpp
    GUI/Jobs/Worker.hpp
    GUI/KBShortcutsDialog.cpp
    GUI/KBShortcutsDialog.hpp
    GUI/MainFrame.cpp
    GUI/MainFrame.hpp
    GUI/MarkdownTip.cpp
    GUI/MarkdownTip.hpp
    GUI/MediaFilePanel.cpp
    GUI/MediaFilePanel.h
    GUI/MediaPlayCtrl.cpp
    GUI/MediaPlayCtrl.h
    GUI/MeshUtils.cpp
    GUI/MeshUtils.hpp
    GUI/ModelMall.cpp
    GUI/ModelMall.hpp
    GUI/MonitorBasePanel.cpp
    GUI/MonitorBasePanel.h
    GUI/Monitor.cpp
    GUI/Monitor.hpp
    GUI/MonitorPage.cpp
    GUI/MonitorPage.hpp
    GUI/Mouse3DController.cpp
    GUI/Mouse3DController.hpp
    GUI/MsgDialog.cpp
    GUI/MsgDialog.hpp
    GUI/MultiMachine.cpp
    GUI/MultiMachine.hpp
    GUI/MultiMachineManagerPage.cpp
    GUI/MultiMachineManagerPage.hpp
    GUI/MultiMachinePage.cpp
    GUI/MultiMachinePage.hpp
    GUI/MultiPrintJob.cpp
    GUI/MultiPrintJob.hpp
    GUI/MultiSendMachineModel.cpp
    GUI/MultiSendMachineModel.hpp
    GUI/MultiTaskManagerPage.cpp
    GUI/MultiTaskManagerPage.hpp
    GUI/MultiTaskModel.cpp
    GUI/MultiTaskModel.hpp
    GUI/NetworkTestDialog.cpp
    GUI/NetworkTestDialog.hpp
    GUI/Notebook.cpp
    GUI/Notebook.hpp
    GUI/NotificationManager.cpp
    GUI/NotificationManager.hpp
    GUI/OAuthDialog.cpp
    GUI/OAuthDialog.hpp
    GUI/ObjColorDialog.cpp
    GUI/ObjColorDialog.hpp
    GUI/ObjectDataViewModel.cpp
    GUI/ObjectDataViewModel.hpp
    GUI/OG_CustomCtrl.cpp
    GUI/OG_CustomCtrl.hpp
    GUI/OpenGLManager.cpp
    GUI/OpenGLManager.hpp
    GUI/OptionsGroup.cpp
    GUI/OptionsGroup.hpp
    GUI/ParamsDialog.cpp
    GUI/ParamsDialog.hpp
    GUI/ParamsPanel.cpp
    GUI/ParamsPanel.hpp
    GUI/PartPlate.cpp
    GUI/PartPlate.hpp
    GUI/PhysicalPrinterDialog.cpp
    GUI/PhysicalPrinterDialog.hpp
    GUI/Plater.cpp
    GUI/Plater.hpp
    GUI/PlateSettingsDialog.cpp
    GUI/PlateSettingsDialog.hpp
    GUI/Preferences.cpp
    GUI/Preferences.hpp
    GUI/PresetComboBoxes.cpp
    GUI/PresetComboBoxes.hpp
    GUI/PresetHints.cpp
    GUI/PresetHints.hpp
    GUI/PrinterCloudAuthDialog.cpp
    GUI/PrinterCloudAuthDialog.hpp
    GUI/Printer/PrinterFileSystem.cpp
    GUI/Printer/PrinterFileSystem.h
    GUI/PrinterWebView.cpp
    GUI/PrinterWebView.hpp
    GUI/PrintHostDialogs.cpp
    GUI/PrintHostDialogs.hpp
    GUI/PrintOptionsDialog.cpp
    GUI/PrintOptionsDialog.hpp
    GUI/PrivacyUpdateDialog.cpp
    GUI/PrivacyUpdateDialog.hpp
    GUI/ProgressStatusBar.cpp
    GUI/ProgressStatusBar.hpp
    GUI/Project.cpp
    GUI/ProjectDirtyStateManager.cpp
    GUI/ProjectDirtyStateManager.hpp
    GUI/Project.hpp
    GUI/PublishDialog.cpp
    GUI/PublishDialog.hpp
    GUI/RammingChart.cpp
    GUI/RammingChart.hpp
    GUI/RecenterDialog.cpp
    GUI/RecenterDialog.hpp
    GUI/ReleaseNote.cpp
    GUI/ReleaseNote.hpp
    GUI/RemovableDriveManager.cpp
    GUI/RemovableDriveManager.hpp
    GUI/SavePresetDialog.cpp
    GUI/SavePresetDialog.hpp
    GUI/SceneRaycaster.cpp
    GUI/SceneRaycaster.hpp
    GUI/Search.cpp
    GUI/Search.hpp
    GUI/Selection.cpp
    GUI/Selection.hpp
    GUI/SelectMachine.cpp
    GUI/SelectMachine.hpp
    GUI/SelectMachinePop.cpp
    GUI/SelectMachinePop.hpp
    GUI/SendMultiMachinePage.cpp
    GUI/SendMultiMachinePage.hpp
    GUI/SendSystemInfoDialog.cpp
    GUI/SendSystemInfoDialog.hpp
    GUI/SendToPrinter.cpp
    GUI/SendToPrinter.hpp
    GUI/SingleChoiceDialog.cpp
    GUI/SingleChoiceDialog.hpp
    GUI/SliceInfoPanel.cpp
    GUI/SliceInfoPanel.hpp
    GUI/SlicingProgressNotification.cpp
    GUI/SlicingProgressNotification.hpp
    GUI/StatusPanel.cpp
    GUI/StatusPanel.hpp
    GUI/StepMeshDialog.cpp
    GUI/StepMeshDialog.hpp
    GUI/SurfaceDrag.cpp
    GUI/SurfaceDrag.hpp
    GUI/Tabbook.cpp
    GUI/Tabbook.hpp
    GUI/TabButton.cpp
    GUI/TabButton.hpp
    GUI/Tab.cpp
    GUI/Tab.hpp
    GUI/TaskManager.cpp
    GUI/TaskManager.hpp
    GUI/TextLines.cpp
    GUI/TextLines.hpp
    GUI/TickCode.cpp
    GUI/TickCode.hpp
    GUI/UnsavedChangesDialog.cpp
    GUI/UnsavedChangesDialog.hpp
    GUI/UpdateDialogs.cpp
    GUI/UpdateDialogs.hpp
    GUI/UpgradePanel.cpp
    GUI/UpgradePanel.hpp
    GUI/UserManager.cpp
    GUI/UserManager.hpp
    GUI/UserNotification.cpp
    GUI/UserNotification.hpp
    GUI/WebDownPluginDlg.cpp
    GUI/WebDownPluginDlg.hpp
    GUI/WebGuideDialog.cpp
    GUI/WebGuideDialog.hpp
    GUI/WebUserLoginDialog.cpp
    GUI/WebUserLoginDialog.hpp
    GUI/WebViewDialog.cpp
    GUI/WebViewDialog.hpp
    GUI/Widgets/AMSControl.cpp
    GUI/Widgets/AMSControl.hpp
    GUI/Widgets/AMSItem.cpp
    GUI/Widgets/AMSItem.hpp
    GUI/Widgets/AxisCtrlButton.cpp
    GUI/Widgets/AxisCtrlButton.hpp
    GUI/Widgets/Button.cpp
    GUI/Widgets/Button.hpp
    GUI/Widgets/CheckBox.cpp
    GUI/Widgets/CheckBox.hpp
    GUI/Widgets/ComboBox.cpp
    GUI/Widgets/ComboBox.hpp
    GUI/Widgets/DialogButtons.cpp
    GUI/Widgets/DialogButtons.hpp
    GUI/Widgets/DropDown.cpp
    GUI/Widgets/DropDown.hpp
    GUI/Widgets/ErrorMsgStaticText.cpp
    GUI/Widgets/ErrorMsgStaticText.hpp
    GUI/Widgets/FanControl.cpp
    GUI/Widgets/FanControl.hpp
    GUI/Widgets/ImageSwitchButton.cpp
    GUI/Widgets/ImageSwitchButton.hpp
    GUI/Widgets/Label.cpp
    GUI/Widgets/LabeledStaticBox.cpp
    GUI/Widgets/LabeledStaticBox.hpp
    GUI/Widgets/Label.hpp
    GUI/Widgets/PopupWindow.cpp
    GUI/Widgets/PopupWindow.hpp
    GUI/Widgets/ProgressBar.cpp
    GUI/Widgets/ProgressBar.hpp
    GUI/Widgets/ProgressDialog.cpp
    GUI/Widgets/ProgressDialog.hpp
    GUI/Widgets/RadioBox.cpp
    GUI/Widgets/RadioBox.hpp
    GUI/Widgets/RadioGroup.cpp
    GUI/Widgets/RadioGroup.hpp
    GUI/Widgets/RoundedRectangle.cpp
    GUI/Widgets/RoundedRectangle.hpp
    GUI/Widgets/Scrollbar.cpp
    GUI/Widgets/Scrollbar.hpp
    GUI/Widgets/ScrolledWindow.cpp
    GUI/Widgets/ScrolledWindow.hpp
    GUI/Widgets/SideButton.cpp
    GUI/Widgets/SideButton.hpp
    GUI/Widgets/SideMenuPopup.cpp
    GUI/Widgets/SideMenuPopup.hpp
    GUI/Widgets/SideTools.cpp
    GUI/Widgets/SideTools.hpp
    GUI/Widgets/SpinInput.cpp
    GUI/Widgets/SpinInput.hpp
    GUI/Widgets/StateColor.cpp
    GUI/Widgets/StateColor.hpp
    GUI/Widgets/StateHandler.cpp
    GUI/Widgets/StateHandler.hpp
    GUI/Widgets/StaticBox.cpp
    GUI/Widgets/StaticBox.hpp
    GUI/Widgets/StaticLine.cpp
    GUI/Widgets/StaticLine.hpp
    GUI/Widgets/StepCtrl.cpp
    GUI/Widgets/StepCtrl.hpp
    GUI/Widgets/SwitchButton.cpp
    GUI/Widgets/SwitchButton.hpp
    GUI/Widgets/TabCtrl.cpp
    GUI/Widgets/TabCtrl.hpp
    GUI/Widgets/TempInput.cpp
    GUI/Widgets/TempInput.hpp
    GUI/Widgets/TextInput.cpp
    GUI/Widgets/TextInput.hpp
    GUI/Widgets/WebView.cpp
    GUI/Widgets/WebView.hpp
    GUI/WipeTowerDialog.cpp
    GUI/wxExtensions.cpp
    GUI/wxExtensions.hpp
    pchheader.cpp
    pchheader.hpp
    Utils/ASCIIFolding.cpp
    Utils/ASCIIFolding.hpp
    Utils/AstroBox.cpp
    Utils/AstroBox.hpp
    Utils/bambu_networking.hpp
    Utils/Bonjour.cpp
    Utils/Bonjour.hpp
    Utils/CalibUtils.cpp
    Utils/CalibUtils.hpp
    Utils/ColorSpaceConvert.cpp
    Utils/ColorSpaceConvert.hpp
    Utils/CrealityPrint.cpp
    Utils/CrealityPrint.hpp
    Utils/Duet.cpp
    Utils/Duet.hpp
    Utils/ElegooLink.cpp
    Utils/ElegooLink.hpp
    Utils/EmbossStyleManager.cpp
    Utils/EmbossStyleManager.hpp
    Utils/ESP3D.cpp
    Utils/ESP3D.hpp
    Utils/FileHelp.cpp
    Utils/FileHelp.hpp
    Utils/FixModelByWin10.cpp
    Utils/FixModelByWin10.hpp
    Utils/FlashAir.cpp
    Utils/FlashAir.hpp
    Utils/Flashforge.cpp
    Utils/Flashforge.hpp
    Utils/FontConfigHelp.cpp
    Utils/FontConfigHelp.hpp
    Utils/HexFile.cpp
    Utils/HexFile.hpp
    Utils/Http.cpp
    Utils/Http.hpp
    Utils/json_diff.cpp
    Utils/json_diff.hpp
    Utils/minilzo_extension.cpp
    Utils/minilzo_extension.hpp
    Utils/MKS.cpp
    Utils/MKS.hpp
    Utils/NetworkAgent.cpp
    Utils/NetworkAgent.hpp
    Utils/Obico.cpp
    Utils/Obico.hpp
    Utils/OctoPrint.cpp
    Utils/OctoPrint.hpp
    Utils/PresetUpdater.cpp
    Utils/PresetUpdater.hpp
    Utils/PrintHost.cpp
    Utils/PrintHost.hpp
    Utils/Process.cpp
    Utils/Process.hpp
    Utils/ProfileDescription.hpp
    Utils/Profile.hpp
    Utils/RaycastManager.cpp
    Utils/RaycastManager.hpp
    Utils/Repetier.cpp
    Utils/Repetier.hpp
    Utils/Serial.cpp
    Utils/Serial.hpp
    Utils/SerialMessage.hpp
    Utils/SerialMessageType.hpp
    Utils/SimplyPrint.cpp
    Utils/SimplyPrint.hpp
    Utils/TCPConsole.cpp
    Utils/TCPConsole.hpp
    Utils/UndoRedo.cpp
    Utils/UndoRedo.hpp
    Utils/WebSocketClient.hpp
<<<<<<< HEAD
    Utils/Spoolman.cpp
    Utils/Spoolman.hpp
    GUI/SpoolmanImportDialog.cpp
    GUI/SpoolmanImportDialog.hpp
    Utils/bambu_networking.hpp
=======
    Utils/WxFontUtils.cpp
    Utils/WxFontUtils.hpp
>>>>>>> c59255a6
)

add_subdirectory(GUI/DeviceTab)

if (WIN32)
    list(APPEND SLIC3R_GUI_SOURCES
            GUI/dark_mode/dark_mode.hpp
            GUI/dark_mode/IatHook.hpp
            GUI/dark_mode/UAHMenuBar.hpp
            GUI/dark_mode.hpp
            GUI/dark_mode.cpp
        )
endif ()

if (APPLE)
    list(APPEND SLIC3R_GUI_SOURCES
            Utils/RetinaHelperImpl.mm
            Utils/MacDarkMode.mm
            GUI/RemovableDriveManagerMM.mm
            GUI/RemovableDriveManagerMM.h
            GUI/Mouse3DHandlerMac.mm
            GUI/InstanceCheckMac.mm
            GUI/InstanceCheckMac.h
            GUI/GUI_UtilsMac.mm
            GUI/wxMediaCtrl2.mm
            GUI/wxMediaCtrl2.h
        )
    FIND_LIBRARY(DISKARBITRATION_LIBRARY DiskArbitration)
else ()
    list(APPEND SLIC3R_GUI_SOURCES
            GUI/wxMediaCtrl2.cpp
            GUI/wxMediaCtrl2.h
        )
endif ()

if (UNIX AND NOT APPLE)
    list(APPEND SLIC3R_GUI_SOURCES
        GUI/Printer/gstbambusrc.c
    )
endif ()

add_library(libslic3r_gui STATIC ${SLIC3R_GUI_SOURCES})
target_include_directories(libslic3r_gui PRIVATE Utils)

if (WIN32)
    target_include_directories(libslic3r_gui SYSTEM PRIVATE ${CMAKE_CURRENT_SOURCE_DIR}/../../deps/WebView2/include)
endif()

source_group(TREE ${CMAKE_CURRENT_SOURCE_DIR} FILES ${SLIC3R_GUI_SOURCES})

encoding_check(libslic3r_gui)

find_package(libnoise REQUIRED)
target_link_libraries(libslic3r_gui libslic3r cereal::cereal imgui imguizmo minilzo GLEW::GLEW OpenGL::GL hidapi ${wxWidgets_LIBRARIES} glfw libcurl OpenSSL::SSL OpenSSL::Crypto noise::noise)

if (MSVC)
    target_link_libraries(libslic3r_gui Setupapi.lib)
elseif (CMAKE_SYSTEM_NAME STREQUAL "Linux")
    FIND_LIBRARY(WAYLAND_SERVER_LIBRARIES NAMES wayland-server)
    FIND_LIBRARY(WAYLAND_EGL_LIBRARIES    NAMES wayland-egl)
    FIND_LIBRARY(WAYLAND_CLIENT_LIBRARIES NAMES wayland-client)
    find_package(CURL REQUIRED)
    target_link_libraries(libslic3r_gui
        OpenGL::EGL
        ${DBUS_LIBRARIES}
        ${WAYLAND_SERVER_LIBRARIES}
        ${WAYLAND_EGL_LIBRARIES}
        ${WAYLAND_CLIENT_LIBRARIES}
        ${CURL_LIBRARIES}
    )
elseif (APPLE)
    target_link_libraries(libslic3r_gui ${DISKARBITRATION_LIBRARY})
endif()

if (SLIC3R_STATIC)
    # FIXME: This was previously exported by wx-config but the wxWidgets
    # cmake build forgets this and the build fails in debug mode (or on raspberry release)
    target_compile_definitions(libslic3r_gui PUBLIC -DwxDEBUG_LEVEL=0)
endif()

if (SPNAV_LIB)
    target_link_libraries(libslic3r_gui ${SPNAV_LIB})
endif()

if (SLIC3R_STATIC AND NOT SLIC3R_STATIC_EXCLUDE_CURL AND UNIX AND NOT APPLE)
    target_compile_definitions(libslic3r_gui PRIVATE OPENSSL_CERT_OVERRIDE)
endif ()

if (SLIC3R_PCH AND NOT SLIC3R_SYNTAXONLY)
    add_precompiled_header(libslic3r_gui pchheader.hpp FORCEINCLUDE)
endif ()

# We need to implement some hacks for wxWidgets and touch the underlying GTK
# layer and sub-libraries. This forces us to use the include locations and
# link these libraries.
if (UNIX AND NOT APPLE)
    find_package(GTK${SLIC3R_GTK} REQUIRED)
    if (FLATPAK)
        # I don't know why this is needed, but for whatever reason slic3r isn't
        # linking to X11 and webkit2gtk. force it.
        find_package(X11 REQUIRED)
        find_package(PkgConfig REQUIRED)
        pkg_check_modules(webkit2gtk REQUIRED webkit2gtk-4.1)
        target_link_libraries (libslic3r_gui ${X11_LIBRARIES} ${webkit2gtk_LIBRARIES})
    endif()
    target_include_directories(libslic3r_gui SYSTEM PRIVATE ${GTK${SLIC3R_GTK}_INCLUDE_DIRS})
    target_link_libraries(libslic3r_gui ${GTK${SLIC3R_GTK}_LIBRARIES} fontconfig)


    # We add GStreamer for bambu:/// support.
    pkg_check_modules(GSTREAMER REQUIRED gstreamer-1.0)
    pkg_check_modules(GST_BASE REQUIRED gstreamer-base-1.0)
    target_link_libraries(libslic3r_gui ${GSTREAMER_LIBRARIES} ${GST_BASE_LIBRARIES})
    target_include_directories(libslic3r_gui SYSTEM PRIVATE ${GSTREAMER_INCLUDE_DIRS} ${GST_BASE_INCLUDE_DIRS})
endif ()

# Add a definition so that we can tell we are compiling slic3r.
target_compile_definitions(libslic3r_gui PRIVATE SLIC3R_CURRENTLY_COMPILING_GUI_MODULE)<|MERGE_RESOLUTION|>--- conflicted
+++ resolved
@@ -572,16 +572,12 @@
     Utils/UndoRedo.cpp
     Utils/UndoRedo.hpp
     Utils/WebSocketClient.hpp
-<<<<<<< HEAD
     Utils/Spoolman.cpp
     Utils/Spoolman.hpp
     GUI/SpoolmanImportDialog.cpp
     GUI/SpoolmanImportDialog.hpp
-    Utils/bambu_networking.hpp
-=======
     Utils/WxFontUtils.cpp
     Utils/WxFontUtils.hpp
->>>>>>> c59255a6
 )
 
 add_subdirectory(GUI/DeviceTab)

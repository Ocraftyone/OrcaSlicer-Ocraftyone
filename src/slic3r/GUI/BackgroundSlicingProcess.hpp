#ifndef slic3r_GUI_BackgroundSlicingProcess_hpp_
#define slic3r_GUI_BackgroundSlicingProcess_hpp_

#include <string>
#include <condition_variable>
#include <mutex>

#include <boost/thread.hpp>

#include <wx/event.h>

#include "libslic3r/PrintBase.hpp"
#include "libslic3r/GCode/ThumbnailData.hpp"
#include "libslic3r/Format/SL1.hpp"
#include "slic3r/Utils/PrintHost.hpp"
#include "libslic3r/GCode/GCodeProcessor.hpp"
#include "PartPlate.hpp"

namespace boost { namespace filesystem { class path; } }

namespace Slic3r {

class DynamicPrintConfig;
class Model;
class SLAPrint;

class SlicingStatusEvent : public wxEvent
{
public:
	SlicingStatusEvent(wxEventType eventType, int winid, const PrintBase::SlicingStatus &status) :
		wxEvent(winid, eventType), status(std::move(status)) {}
	virtual wxEvent *Clone() const { return new SlicingStatusEvent(*this); }

	PrintBase::SlicingStatus status;
};

class SlicingProcessCompletedEvent : public wxEvent
{
public:
	enum StatusType {
		Finished,
		Cancelled,
		Error
	};

	SlicingProcessCompletedEvent(wxEventType eventType, int winid, StatusType status, std::exception_ptr exception) :
		wxEvent(winid, eventType), m_status(status), m_exception(exception) {}
	virtual wxEvent* Clone() const { return new SlicingProcessCompletedEvent(*this); }

	StatusType 	status()    const { return m_status; }
	bool 		finished()  const { return m_status == Finished; }
	bool 		success()   const { return m_status == Finished; }
	bool 		cancelled() const { return m_status == Cancelled; }
	bool		error() 	const { return m_status == Error; }
	// Unhandled error produced by stdlib or a Win32 structured exception, or unhandled Slic3r's own critical exception.
	bool 		critical_error() const;
	// Critical errors does invalidate plater except CopyFileError.
	bool        invalidate_plater() const;
	// Only valid if error()
	void 		rethrow_exception() const { assert(this->error()); assert(m_exception); std::rethrow_exception(m_exception); }
	// Produce a human readable message to be displayed by a notification or a message box.
	// 2nd parameter defines whether the output should be displayed with a monospace font.
    std::pair<std::string, std::vector<size_t>> format_error_message() const;

private:
	StatusType 			m_status;
	std::exception_ptr 	m_exception;
};

//BBS: move it to plater.hpp
//wxDEFINE_EVENT(EVT_SLICING_UPDATE, SlicingStatusEvent);

// Print step IDs for keeping track of the print state.
enum BackgroundSlicingProcessStep {
    bspsGCodeFinalize, bspsCount,
};

// Support for the GUI background processing (Slicing and G-code generation).
// As of now this class is not declared in Slic3r::GUI due to the Perl bindings limits.
class BackgroundSlicingProcess
{
public:
	BackgroundSlicingProcess();
	// Stop the background processing and finalize the bacgkround processing thread, remove temp files.
	~BackgroundSlicingProcess();

	void set_fff_print(Print *print) { m_fff_print = print; }
    void set_sla_print(SLAPrint *print) { m_sla_print = print; m_sla_print->set_printer(&m_sla_archive); }
	void set_thumbnail_cb(ThumbnailsGeneratorCallback cb) { m_thumbnail_cb = cb; }
	void set_gcode_result(GCodeProcessorResult* result) { m_gcode_result = result; }

	//BBS: add partplate related logic
	bool switch_print_preprocess();
	bool can_switch_print();
	void set_current_plate(GUI::PartPlate* plate) { m_current_plate = plate; }
	GUI::PartPlate* get_current_plate() { return m_current_plate; }
	GCodeProcessorResult* get_current_gcode_result() { return m_gcode_result;}

	// The following wxCommandEvent will be sent to the UI thread / Plater window, when the slicing is finished
	// and the background processing will transition into G-code export.
	// The wxCommandEvent is sent to the UI thread asynchronously without waiting for the event to be processed.
	void set_slicing_completed_event(int event_id) { m_event_slicing_completed_id = event_id; }
	// The following wxCommandEvent will be sent to the UI thread / Plater window, when the G-code export is finished.
	// The wxCommandEvent is sent to the UI thread asynchronously without waiting for the event to be processed.
	void set_finished_event(int event_id) { m_event_finished_id = event_id; }
	// The following wxCommandEvent will be sent to the UI thread / Plater window, when the G-code is being exported to
	// specified path or uploaded.
	// The wxCommandEvent is sent to the UI thread asynchronously without waiting for the event to be processed.
	void set_export_began_event(int event_id) { m_event_export_began_id = event_id; }

	// BBS
	void set_export_finished_event(int event_id) { m_event_export_finished_id = event_id; }

	// Activate either m_fff_print or m_sla_print.
	// Return true if changed.
	bool select_technology(PrinterTechnology tech);

	// Get the currently active printer technology.
	PrinterTechnology   current_printer_technology() const;
	// Get the current print. It is either m_fff_print or m_sla_print.
	const PrintBase*    current_print() const { return m_print; }
	const Print* 		fff_print() const { return m_fff_print; }
<<<<<<< HEAD
	Print* 				fff_print() { return m_fff_print; }
=======
    Print *             fff_print() { return m_fff_print; }
>>>>>>> 2f9434a8
	const SLAPrint* 	sla_print() const { return m_sla_print; }
    // Take the project path (if provided), extract the name of the project, run it through the macro processor and save it next to the project file.
    // If the project_path is empty, just run output_filepath().
	std::string 		output_filepath_for_project(const boost::filesystem::path &project_path);

	// Start the background processing. Returns false if the background processing was already running.
	bool start();
	// Cancel the background processing. Returns false if the background processing was not running.
	// A stopped background processing may be restarted with start().
	bool stop();
	// Cancel the background processing and reset the print. Returns false if the background processing was not running.
	// Useful when the Model or configuration is being changed drastically.
	bool reset();

	// Apply config over the print. Returns false, if the new config values caused any of the already
	// processed steps to be invalidated, therefore the task will need to be restarted.
    PrintBase::ApplyStatus apply(const Model &model, const DynamicPrintConfig &config);
	// After calling the apply() function, set_task() may be called to limit the task to be processed by process().
	// This is useful for calculating SLA supports for a single object only.
	void 		set_task(const PrintBase::TaskParams &params);
	// After calling apply, the empty() call will report whether there is anything to slice.
	bool 		empty() const;
	// Validate the print. Returns an empty string if valid, returns an error message if invalid.
	// Call validate before calling start().
    StringObjectException validate(StringObjectException *warning = nullptr, Polygons* collison_polygons = nullptr, std::vector<std::pair<Polygon, float>>* height_polygons = nullptr);

	// Set the export path of the G-code.
	// Once the path is set, the G-code
	void schedule_export(const std::string &path, bool export_path_on_removable_media);
	// Set print host upload job data to be enqueued to the PrintHostJobQueue
	// after current print slicing is complete
	void schedule_upload(Slic3r::PrintHostJob upload_job);
	// Clear m_export_path.
	void reset_export();
	// Once the G-code export is scheduled, the apply() methods will do nothing.
	bool is_export_scheduled() const { return ! m_export_path.empty(); }
	bool is_upload_scheduled() const { return ! m_upload_job.empty(); }

	enum State {
		// m_thread  is not running yet, or it did not reach the STATE_IDLE yet (it does not wait on the condition yet).
		STATE_INITIAL = 0,
		// m_thread is waiting for the task to execute.
		STATE_IDLE,
		STATE_STARTED,
		// m_thread is executing a task.
		STATE_RUNNING,
		// m_thread finished executing a task, and it is waiting until the UI thread picks up the results.
		STATE_FINISHED,
		// m_thread finished executing a task, the task has been canceled by the UI thread, therefore the UI thread will not be notified.
		STATE_CANCELED,
		// m_thread exited the loop and it is going to finish. The UI thread should join on m_thread.
		STATE_EXIT,
		STATE_EXITED,
	};
	State 	state() 	const { return m_state; }
	bool    idle() 		const { return m_state == STATE_IDLE; }
	bool    running() 	const { return m_state == STATE_STARTED || m_state == STATE_RUNNING || m_state == STATE_FINISHED || m_state == STATE_CANCELED; }
    // Returns true if the last step of the active print was finished with success.
    // The "finished" flag is reset by the apply() method, if it changes the state of the print.
    // This "finished" flag does not account for the final export of the output file (.gcode or zipped PNGs),
    // and it does not account for the OctoPrint scheduling.
    //BBS: improve the finished logic, also judge the m_gcode_result
    //bool    finished() const { return m_print->finished(); }
    bool    finished() const { return m_print->finished() && !m_gcode_result->moves.empty(); }
    bool    is_internal_cancelled() { return m_internal_cancelled; }

    //BBS: add Plater to friend class
    //need to call stop_internal in ui thread
    friend class GUI::Plater;

private:
	void 	thread_proc();
	// Calls thread_proc(), catches all C++ exceptions and shows them using wxApp::OnUnhandledException().
	void 	thread_proc_safe() throw();
#ifdef _WIN32
	// Wrapper for Win32 structured exceptions. Win32 structured exception blocks and C++ exception blocks cannot be mixed in the same function.
	// Catch a SEH exception and return its ID or zero if no SEH exception has been catched.
	unsigned long 	thread_proc_safe_seh() throw();
	// Calls thread_proc_safe_seh(), rethrows a Slic3r::HardCrash exception based on SEH exception
	// returned by thread_proc_safe_seh() and lets wxApp::OnUnhandledException() display it.
	void 			thread_proc_safe_seh_throw() throw();
#endif // _WIN32
	void 	join_background_thread();
	// To be called by Print::apply() through the Print::m_cancel_callback to stop the background
	// processing before changing any data of running or finalized milestones.
	// This function shall not trigger any UI update through the wxWidgets event.
	void	stop_internal();

	// Helper to wrap the FFF slicing & G-code generation.
	void	process_fff();

    // Temporary: for mimicking the fff file export behavior with the raster output
    void	process_sla();

    // Call Print::process() and catch all exceptions into ex, thus no exception could be thrown
    // by this method. This exception behavior is required to combine C++ exceptions with Win32 SEH exceptions
    // on the same thread.
	void    call_process(std::exception_ptr &ex) throw();

#ifdef _WIN32
	// Wrapper for Win32 structured exceptions. Win32 structured exception blocks and C++ exception blocks cannot be mixed in the same function.
	// Catch a SEH exception and return its ID or zero if no SEH exception has been catched.
	unsigned long call_process_seh(std::exception_ptr &ex) throw();
	// Calls call_process_seh(), rethrows a Slic3r::HardCrash exception based on SEH exception
	// returned by call_process_seh().
	void    	  call_process_seh_throw(std::exception_ptr &ex) throw();
#endif // _WIN32

	// Currently active print. It is one of m_fff_print and m_sla_print.
	PrintBase				   *m_print 			 = nullptr;
	// Non-owned pointers to Print instances.
	Print 					   *m_fff_print 		 = nullptr;
	SLAPrint 				   *m_sla_print			 = nullptr;
	// Data structure, to which the G-code export writes its annotations.
	GCodeProcessorResult     *m_gcode_result 		 = nullptr;
	// Callback function, used to write thumbnails into gcode.
	ThumbnailsGeneratorCallback m_thumbnail_cb 	     = nullptr;
	SL1Archive                  m_sla_archive;
		// Temporary G-code, there is one defined for the BackgroundSlicingProcess, differentiated from the other processes by a process ID.
	std::string 				m_temp_output_path;
	// Output path provided by the user. The output path may be set even if the slicing is running,
	// but once set, it cannot be re-set.
	std::string 				m_export_path;
	bool 						m_export_path_on_removable_media = false;
	// Print host upload job to schedule after slicing is complete, used by schedule_upload(),
	// empty by default (ie. no upload to schedule)
	PrintHostJob                m_upload_job;
	// Thread, on which the background processing is executed. The thread will always be present
	// and ready to execute the slicing process.
	boost::thread		 		m_thread;
	// Mutex and condition variable to synchronize m_thread with the UI thread.
	std::mutex 		 			m_mutex;
	std::condition_variable		m_condition;
	State 						m_state = STATE_INITIAL;

	// For executing tasks from the background thread on UI thread synchronously (waiting for result) using wxWidgets CallAfter().
	// When the background proces is canceled, the UITask has to be invalidated as well, so that it will not be
	// executed on the UI thread referencing invalid data.
    struct UITask {
        enum State {
            Planned,
            Finished,
            Canceled,
        };
        State  					state = Planned;
        std::mutex 				mutex;
    	std::condition_variable	condition;
    };
    // Only one UI task may be planned by the background thread to be executed on the UI thread, as the background
    // thread is blocking until the UI thread calculation finishes.
    std::shared_ptr<UITask> 	m_ui_task;

	//BBS: partplate related
	GUI::PartPlate* m_current_plate;
	PrinterTechnology m_printer_tech = ptUnknown;
	bool m_internal_cancelled = false;

    PrintState<BackgroundSlicingProcessStep, bspsCount>   	m_step_state;
	bool                set_step_started(BackgroundSlicingProcessStep step);
	void                set_step_done(BackgroundSlicingProcessStep step);
	bool 				is_step_done(BackgroundSlicingProcessStep step) const;
	bool                invalidate_step(BackgroundSlicingProcessStep step);
    bool                invalidate_all_steps();
    // If the background processing stop was requested, throw CanceledException.
    void                throw_if_canceled() const { if (m_print->canceled()) throw CanceledException(); }
	void				finalize_gcode();
    void                prepare_upload();
    // To be executed at the background thread.
	ThumbnailsList		render_thumbnails(const ThumbnailsParams &params);
	// Execute task from background thread on the UI thread synchronously. Returns true if processed, false if cancelled before executing the task.
	bool 				execute_ui_task(std::function<void()> task);
	// To be called from inside m_mutex to cancel a planned UI task.
	static void			cancel_ui_task(std::shared_ptr<BackgroundSlicingProcess::UITask> task);

	// wxWidgets command ID to be sent to the plater to inform that the slicing is finished, and the G-code export will continue.
	int 						m_event_slicing_completed_id 	= 0;
	// wxWidgets command ID to be sent to the plater to inform that the task finished.
	int 						m_event_finished_id  			= 0;
	// wxWidgets command ID to be sent to the plater to inform that the G-code is being exported.
	int                         m_event_export_began_id         = 0;
	// wxWidgets command ID to be sent to the plater to inform that the G-code is exported end.
	int							m_event_export_finished_id		= 0;

};

}; // namespace Slic3r

#endif /* slic3r_GUI_BackgroundSlicingProcess_hpp_ */<|MERGE_RESOLUTION|>--- conflicted
+++ resolved
@@ -120,11 +120,7 @@
 	// Get the current print. It is either m_fff_print or m_sla_print.
 	const PrintBase*    current_print() const { return m_print; }
 	const Print* 		fff_print() const { return m_fff_print; }
-<<<<<<< HEAD
-	Print* 				fff_print() { return m_fff_print; }
-=======
     Print *             fff_print() { return m_fff_print; }
->>>>>>> 2f9434a8
 	const SLAPrint* 	sla_print() const { return m_sla_print; }
     // Take the project path (if provided), extract the name of the project, run it through the macro processor and save it next to the project file.
     // If the project_path is empty, just run output_filepath().

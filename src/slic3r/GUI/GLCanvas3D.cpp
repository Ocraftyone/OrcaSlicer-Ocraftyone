--- conflicted
+++ resolved
@@ -3206,7 +3206,6 @@
     return factor * m_bed.get_bounding_box().max_size();
 }
 
-<<<<<<< HEAD
 void GLCanvas3D::set_cursor(ECursorType type)
 {
     if ((m_canvas != nullptr) && (m_cursor_type != type))
@@ -3219,11 +3218,11 @@
 
         m_cursor_type = type;
     }
-=======
+}
+
 void GLCanvas3D::msw_rescale()
 {
     m_warning_texture.rescale(*this);
->>>>>>> 065448e9
 }
 
 bool GLCanvas3D::_is_shown_on_screen() const

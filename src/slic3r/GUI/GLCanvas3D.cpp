#include "libslic3r/libslic3r.h"
#include "slic3r/GUI/Gizmos/GLGizmos.hpp"
#include "GLCanvas3D.hpp"

#include "admesh/stl.h"
#include "polypartition.h"
#include "libslic3r/ClipperUtils.hpp"
#include "libslic3r/PrintConfig.hpp"
#include "libslic3r/GCode/PreviewData.hpp"
#include "libslic3r/Geometry.hpp"
#include "libslic3r/Utils.hpp"
#include "libslic3r/Technologies.hpp"
#include "libslic3r/Tesselate.hpp"
#include "slic3r/GUI/3DScene.hpp"
#include "slic3r/GUI/BackgroundSlicingProcess.hpp"
#include "slic3r/GUI/GLShader.hpp"
#include "slic3r/GUI/GUI.hpp"
#include "slic3r/GUI/PresetBundle.hpp"
#include "GUI_App.hpp"
#include "GUI_ObjectList.hpp"
#include "GUI_ObjectManipulation.hpp"
#include "I18N.hpp"

#if ENABLE_RETINA_GL
#include "slic3r/Utils/RetinaHelper.hpp"
#endif

#include <GL/glew.h>

#include <wx/glcanvas.h>
#include <wx/bitmap.h>
#include <wx/dcmemory.h>
#include <wx/image.h>
#include <wx/settings.h>
#include <wx/tooltip.h>
#include <wx/debug.h>
#include <wx/fontutil.h>

// Print now includes tbb, and tbb includes Windows. This breaks compilation of wxWidgets if included before wx.
#include "libslic3r/Print.hpp"
#include "libslic3r/SLAPrint.hpp"

#include "wxExtensions.hpp"

#include <tbb/parallel_for.h>
#include <tbb/spin_mutex.h>

#include <boost/log/trivial.hpp>
#include <boost/algorithm/string/predicate.hpp>

#include <iostream>
#include <float.h>
#include <algorithm>
#include <cmath>

static const float TRACKBALLSIZE = 0.8f;
static const float GROUND_Z = -0.02f;

static const float GIZMO_RESET_BUTTON_HEIGHT = 22.0f;
static const float GIZMO_RESET_BUTTON_WIDTH = 70.f;

static const float UNIT_MATRIX[] = { 1.0f, 0.0f, 0.0f, 0.0f,
                                     0.0f, 1.0f, 0.0f, 0.0f,
                                     0.0f, 0.0f, 1.0f, 0.0f,
                                     0.0f, 0.0f, 0.0f, 1.0f };

static const float DEFAULT_BG_DARK_COLOR[3] = { 0.478f, 0.478f, 0.478f };
static const float DEFAULT_BG_LIGHT_COLOR[3] = { 0.753f, 0.753f, 0.753f };
static const float ERROR_BG_DARK_COLOR[3] = { 0.478f, 0.192f, 0.039f };
static const float ERROR_BG_LIGHT_COLOR[3] = { 0.753f, 0.192f, 0.039f };
//static const float AXES_COLOR[3][3] = { { 1.0f, 0.0f, 0.0f }, { 0.0f, 1.0f, 0.0f }, { 0.0f, 0.0f, 1.0f } };

namespace Slic3r {
namespace GUI {

Size::Size()
    : m_width(0)
    , m_height(0)
{
}

Size::Size(int width, int height, float scale_factor)
    : m_width(width)
    , m_height(height)
    , m_scale_factor(scale_factor)
{
}

int Size::get_width() const
{
    return m_width;
}

void Size::set_width(int width)
{
    m_width = width;
}

int Size::get_height() const
{
    return m_height;
}

void Size::set_height(int height)
{
    m_height = height;
}

int Size::get_scale_factor() const
{
    return m_scale_factor;
}

void Size::set_scale_factor(int scale_factor)
{
    m_scale_factor = scale_factor;
}

#if !ENABLE_TEXTURES_FROM_SVG
GLCanvas3D::Shader::Shader()
    : m_shader(nullptr)
{
}

GLCanvas3D::Shader::~Shader()
{
    _reset();
}

bool GLCanvas3D::Shader::init(const std::string& vertex_shader_filename, const std::string& fragment_shader_filename)
{
    if (is_initialized())
        return true;

    m_shader = new GLShader();
    if (m_shader != nullptr)
    {
        if (!m_shader->load_from_file(fragment_shader_filename.c_str(), vertex_shader_filename.c_str()))
        {
            std::cout << "Compilaton of shader failed:" << std::endl;
            std::cout << m_shader->last_error << std::endl;
            _reset();
            return false;
        }
    }

    return true;
}

bool GLCanvas3D::Shader::is_initialized() const
{
    return (m_shader != nullptr);
}

bool GLCanvas3D::Shader::start_using() const
{
    if (is_initialized())
    {
        m_shader->enable();
        return true;
    }
    else
        return false;
}

void GLCanvas3D::Shader::stop_using() const
{
    if (m_shader != nullptr)
        m_shader->disable();
}

void GLCanvas3D::Shader::set_uniform(const std::string& name, float value) const
{
    if (m_shader != nullptr)
        m_shader->set_uniform(name.c_str(), value);
}

void GLCanvas3D::Shader::set_uniform(const std::string& name, const float* matrix) const
{
    if (m_shader != nullptr)
        m_shader->set_uniform(name.c_str(), matrix);
}

const GLShader* GLCanvas3D::Shader::get_shader() const
{
    return m_shader;
}

void GLCanvas3D::Shader::_reset()
{
    if (m_shader != nullptr)
    {
        m_shader->release();
        delete m_shader;
        m_shader = nullptr;
    }
}
#endif // !ENABLE_TEXTURES_FROM_SVG

GLCanvas3D::LayersEditing::LayersEditing()
    : m_use_legacy_opengl(false)
    , m_enabled(false)
    , m_z_texture_id(0)
    , m_model_object(nullptr)
    , m_object_max_z(0.f)
    , m_slicing_parameters(nullptr)
    , m_layer_height_profile_modified(false)
    , state(Unknown)
    , band_width(2.0f)
    , strength(0.005f)
    , last_object_id(-1)
    , last_z(0.0f)
    , last_action(LAYER_HEIGHT_EDIT_ACTION_INCREASE)
{
}

GLCanvas3D::LayersEditing::~LayersEditing()
{
    if (m_z_texture_id != 0)
    {
        glsafe(::glDeleteTextures(1, &m_z_texture_id));
        m_z_texture_id = 0;
    }
    delete m_slicing_parameters;
}

const float GLCanvas3D::LayersEditing::THICKNESS_BAR_WIDTH = 70.0f;
const float GLCanvas3D::LayersEditing::THICKNESS_RESET_BUTTON_HEIGHT = 22.0f;

bool GLCanvas3D::LayersEditing::init(const std::string& vertex_shader_filename, const std::string& fragment_shader_filename)
{
    if (!m_shader.init(vertex_shader_filename, fragment_shader_filename))
        return false;

    glsafe(::glGenTextures(1, (GLuint*)&m_z_texture_id));
    glsafe(::glBindTexture(GL_TEXTURE_2D, m_z_texture_id));
    glsafe(::glTexParameteri(GL_TEXTURE_2D, GL_TEXTURE_WRAP_S, GL_CLAMP));
    glsafe(::glTexParameteri(GL_TEXTURE_2D, GL_TEXTURE_WRAP_T, GL_CLAMP));
    glsafe(::glTexParameteri(GL_TEXTURE_2D, GL_TEXTURE_MAG_FILTER, GL_LINEAR));
    glsafe(::glTexParameteri(GL_TEXTURE_2D, GL_TEXTURE_MIN_FILTER, GL_LINEAR_MIPMAP_NEAREST));
    glsafe(::glTexParameteri(GL_TEXTURE_2D, GL_TEXTURE_MAX_LEVEL, 1));
    glsafe(::glBindTexture(GL_TEXTURE_2D, 0));

    return true;
}

void GLCanvas3D::LayersEditing::set_config(const DynamicPrintConfig* config)
{ 
    m_config = config;
    delete m_slicing_parameters;
    m_slicing_parameters = nullptr;
    m_layers_texture.valid = false;
}

void GLCanvas3D::LayersEditing::select_object(const Model &model, int object_id)
{
    const ModelObject *model_object_new = (object_id >= 0) ? model.objects[object_id] : nullptr;
    if (model_object_new == nullptr || this->last_object_id != object_id || m_model_object != model_object_new || m_model_object->id() != model_object_new->id()) {
        m_layer_height_profile.clear();
        m_layer_height_profile_modified = false;
        delete m_slicing_parameters;
        m_slicing_parameters = nullptr;
        m_layers_texture.valid = false;
    }
    this->last_object_id = object_id;
    m_model_object       = model_object_new;
    m_object_max_z       = (m_model_object == nullptr) ? 0.f : m_model_object->bounding_box().max.z();
}

bool GLCanvas3D::LayersEditing::is_allowed() const
{
    return !m_use_legacy_opengl && m_shader.is_initialized() && m_shader.get_shader()->shader_program_id > 0 && m_z_texture_id > 0;
}

void GLCanvas3D::LayersEditing::set_use_legacy_opengl(bool use_legacy_opengl)
{
    m_use_legacy_opengl = use_legacy_opengl;
}

bool GLCanvas3D::LayersEditing::is_enabled() const
{
    return m_enabled;
}

void GLCanvas3D::LayersEditing::set_enabled(bool enabled)
{
    m_enabled = is_allowed() && enabled;
}

void GLCanvas3D::LayersEditing::render_overlay(const GLCanvas3D& canvas) const
{
    if (!m_enabled)
        return;

    const Rect& bar_rect = get_bar_rect_viewport(canvas);
    const Rect& reset_rect = get_reset_rect_viewport(canvas);

    glsafe(::glDisable(GL_DEPTH_TEST));

    // The viewport and camera are set to complete view and glOrtho(-$x / 2, $x / 2, -$y / 2, $y / 2, -$depth, $depth),
    // where x, y is the window size divided by $self->_zoom.
    glsafe(::glPushMatrix());
    glsafe(::glLoadIdentity());

    _render_tooltip_texture(canvas, bar_rect, reset_rect);
    _render_reset_texture(reset_rect);
    _render_active_object_annotations(canvas, bar_rect);
    _render_profile(bar_rect);

    // Revert the matrices.
    glsafe(::glPopMatrix());

    glsafe(::glEnable(GL_DEPTH_TEST));
}

float GLCanvas3D::LayersEditing::get_cursor_z_relative(const GLCanvas3D& canvas)
{
    const Vec2d mouse_pos = canvas.get_local_mouse_position();
    const Rect& rect = get_bar_rect_screen(canvas);
    float x = (float)mouse_pos(0);
    float y = (float)mouse_pos(1);
    float t = rect.get_top();
    float b = rect.get_bottom();

    return ((rect.get_left() <= x) && (x <= rect.get_right()) && (t <= y) && (y <= b)) ?
        // Inside the bar.
        (b - y - 1.0f) / (b - t - 1.0f) :
        // Outside the bar.
        -1000.0f;
}

bool GLCanvas3D::LayersEditing::bar_rect_contains(const GLCanvas3D& canvas, float x, float y)
{
    const Rect& rect = get_bar_rect_screen(canvas);
    return (rect.get_left() <= x) && (x <= rect.get_right()) && (rect.get_top() <= y) && (y <= rect.get_bottom());
}

bool GLCanvas3D::LayersEditing::reset_rect_contains(const GLCanvas3D& canvas, float x, float y)
{
    const Rect& rect = get_reset_rect_screen(canvas);
    return (rect.get_left() <= x) && (x <= rect.get_right()) && (rect.get_top() <= y) && (y <= rect.get_bottom());
}

Rect GLCanvas3D::LayersEditing::get_bar_rect_screen(const GLCanvas3D& canvas)
{
    const Size& cnv_size = canvas.get_canvas_size();
    float w = (float)cnv_size.get_width();
    float h = (float)cnv_size.get_height();

    return Rect(w - thickness_bar_width(canvas), 0.0f, w, h - reset_button_height(canvas));
}

Rect GLCanvas3D::LayersEditing::get_reset_rect_screen(const GLCanvas3D& canvas)
{
    const Size& cnv_size = canvas.get_canvas_size();
    float w = (float)cnv_size.get_width();
    float h = (float)cnv_size.get_height();

    return Rect(w - thickness_bar_width(canvas), h - reset_button_height(canvas), w, h);
}

Rect GLCanvas3D::LayersEditing::get_bar_rect_viewport(const GLCanvas3D& canvas)
{
    const Size& cnv_size = canvas.get_canvas_size();
    float half_w = 0.5f * (float)cnv_size.get_width();
    float half_h = 0.5f * (float)cnv_size.get_height();

    float zoom = canvas.get_camera().zoom;
    float inv_zoom = (zoom != 0.0f) ? 1.0f / zoom : 0.0f;

    return Rect((half_w - thickness_bar_width(canvas)) * inv_zoom, half_h * inv_zoom, half_w * inv_zoom, (-half_h + reset_button_height(canvas)) * inv_zoom);
}

Rect GLCanvas3D::LayersEditing::get_reset_rect_viewport(const GLCanvas3D& canvas)
{
    const Size& cnv_size = canvas.get_canvas_size();
    float half_w = 0.5f * (float)cnv_size.get_width();
    float half_h = 0.5f * (float)cnv_size.get_height();

    float zoom = canvas.get_camera().zoom;
    float inv_zoom = (zoom != 0.0f) ? 1.0f / zoom : 0.0f;

    return Rect((half_w - thickness_bar_width(canvas)) * inv_zoom, (-half_h + reset_button_height(canvas)) * inv_zoom, half_w * inv_zoom, -half_h * inv_zoom);
}


bool GLCanvas3D::LayersEditing::_is_initialized() const
{
    return m_shader.is_initialized();
}

void GLCanvas3D::LayersEditing::_render_tooltip_texture(const GLCanvas3D& canvas, const Rect& bar_rect, const Rect& reset_rect) const
{
    // TODO: do this with ImGui

    if (m_tooltip_texture.get_id() == 0)
    {
        std::string filename = resources_dir() + "/icons/variable_layer_height_tooltip.png";
        if (!m_tooltip_texture.load_from_file(filename, false))
            return;
    }

#if ENABLE_RETINA_GL
    const float scale = canvas.get_canvas_size().get_scale_factor();
#else
    const float scale = canvas.get_wxglcanvas()->GetContentScaleFactor();
#endif
    const float width = (float)m_tooltip_texture.get_width() * scale;
    const float height = (float)m_tooltip_texture.get_height() * scale;

    float zoom = canvas.get_camera().zoom;
    float inv_zoom = (zoom != 0.0f) ? 1.0f / zoom : 0.0f;
    float gap = 10.0f * inv_zoom;

    float bar_left = bar_rect.get_left();
    float reset_bottom = reset_rect.get_bottom();

    float l = bar_left - width * inv_zoom - gap;
    float r = bar_left - gap;
    float t = reset_bottom + height * inv_zoom + gap;
    float b = reset_bottom + gap;

    GLTexture::render_texture(m_tooltip_texture.get_id(), l, r, b, t);
}

void GLCanvas3D::LayersEditing::_render_reset_texture(const Rect& reset_rect) const
{
    if (m_reset_texture.get_id() == 0)
    {
        std::string filename = resources_dir() + "/icons/variable_layer_height_reset.png";
        if (!m_reset_texture.load_from_file(filename, false))
            return;
    }

    GLTexture::render_texture(m_reset_texture.get_id(), reset_rect.get_left(), reset_rect.get_right(), reset_rect.get_bottom(), reset_rect.get_top());
}

void GLCanvas3D::LayersEditing::_render_active_object_annotations(const GLCanvas3D& canvas, const Rect& bar_rect) const
{
    m_shader.start_using();

    m_shader.set_uniform("z_to_texture_row", float(m_layers_texture.cells - 1) / (float(m_layers_texture.width) * m_object_max_z));
	m_shader.set_uniform("z_texture_row_to_normalized", 1.0f / (float)m_layers_texture.height);
    m_shader.set_uniform("z_cursor", m_object_max_z * this->get_cursor_z_relative(canvas));
    m_shader.set_uniform("z_cursor_band_width", band_width);
    // The shader requires the original model coordinates when rendering to the texture, so we pass it the unit matrix
    m_shader.set_uniform("volume_world_matrix", UNIT_MATRIX);

    glsafe(::glPixelStorei(GL_UNPACK_ALIGNMENT, 1));
    glsafe(::glBindTexture(GL_TEXTURE_2D, m_z_texture_id));

    // Render the color bar
    float l = bar_rect.get_left();
    float r = bar_rect.get_right();
    float t = bar_rect.get_top();
    float b = bar_rect.get_bottom();

    ::glBegin(GL_QUADS);
    ::glNormal3f(0.0f, 0.0f, 1.0f);
    ::glVertex3f(l, b, 0.0f);
    ::glVertex3f(r, b, 0.0f);
    ::glVertex3f(r, t, m_object_max_z);
    ::glVertex3f(l, t, m_object_max_z);
    glsafe(::glEnd());
    glsafe(::glBindTexture(GL_TEXTURE_2D, 0));

    m_shader.stop_using();
}

void GLCanvas3D::LayersEditing::_render_profile(const Rect& bar_rect) const
{
    //FIXME show some kind of legend.

    // Make the vertical bar a bit wider so the layer height curve does not touch the edge of the bar region.
	assert(m_slicing_parameters != nullptr);
    float scale_x = bar_rect.get_width() / (float)(1.12 * m_slicing_parameters->max_layer_height);
    float scale_y = bar_rect.get_height() / m_object_max_z;
    float x = bar_rect.get_left() + (float)m_slicing_parameters->layer_height * scale_x;

    // Baseline
    glsafe(::glColor3f(0.0f, 0.0f, 0.0f));
    ::glBegin(GL_LINE_STRIP);
    ::glVertex2f(x, bar_rect.get_bottom());
    ::glVertex2f(x, bar_rect.get_top());
    glsafe(::glEnd());

    // Curve
    glsafe(::glColor3f(0.0f, 0.0f, 1.0f));
    ::glBegin(GL_LINE_STRIP);
    for (unsigned int i = 0; i < m_layer_height_profile.size(); i += 2)
        ::glVertex2f(bar_rect.get_left() + (float)m_layer_height_profile[i + 1] * scale_x, bar_rect.get_bottom() + (float)m_layer_height_profile[i] * scale_y);
    glsafe(::glEnd());
}

void GLCanvas3D::LayersEditing::render_volumes(const GLCanvas3D& canvas, const GLVolumeCollection &volumes) const
{
    assert(this->is_allowed());
    assert(this->last_object_id != -1);
    GLint shader_id = m_shader.get_shader()->shader_program_id;
    assert(shader_id > 0);

    GLint current_program_id;
    glsafe(::glGetIntegerv(GL_CURRENT_PROGRAM, &current_program_id));
    if (shader_id > 0 && shader_id != current_program_id)
        // The layer editing shader is not yet active. Activate it.
        glsafe(::glUseProgram(shader_id));
    else
        // The layer editing shader was already active.
        current_program_id = -1;

    GLint z_to_texture_row_id               = ::glGetUniformLocation(shader_id, "z_to_texture_row");
    GLint z_texture_row_to_normalized_id    = ::glGetUniformLocation(shader_id, "z_texture_row_to_normalized");
    GLint z_cursor_id                       = ::glGetUniformLocation(shader_id, "z_cursor");
    GLint z_cursor_band_width_id            = ::glGetUniformLocation(shader_id, "z_cursor_band_width");
    GLint world_matrix_id                   = ::glGetUniformLocation(shader_id, "volume_world_matrix");
    glcheck();

    if (z_to_texture_row_id != -1 && z_texture_row_to_normalized_id != -1 && z_cursor_id != -1 && z_cursor_band_width_id != -1 && world_matrix_id != -1) 
    {
        const_cast<LayersEditing*>(this)->generate_layer_height_texture();

        // Uniforms were resolved, go ahead using the layer editing shader.
        glsafe(::glUniform1f(z_to_texture_row_id, GLfloat(m_layers_texture.cells - 1) / (GLfloat(m_layers_texture.width) * GLfloat(m_object_max_z))));
        glsafe(::glUniform1f(z_texture_row_to_normalized_id, GLfloat(1.0f / m_layers_texture.height)));
        glsafe(::glUniform1f(z_cursor_id, GLfloat(m_object_max_z) * GLfloat(this->get_cursor_z_relative(canvas))));
        glsafe(::glUniform1f(z_cursor_band_width_id, GLfloat(this->band_width)));
        // Initialize the layer height texture mapping.
        GLsizei w = (GLsizei)m_layers_texture.width;
        GLsizei h = (GLsizei)m_layers_texture.height;
        GLsizei half_w = w / 2;
        GLsizei half_h = h / 2;
        glsafe(::glPixelStorei(GL_UNPACK_ALIGNMENT, 1));
        glsafe(::glBindTexture(GL_TEXTURE_2D, m_z_texture_id));
        glsafe(::glTexImage2D(GL_TEXTURE_2D, 0, GL_RGBA, w, h, 0, GL_RGBA, GL_UNSIGNED_BYTE, 0));
        glsafe(::glTexImage2D(GL_TEXTURE_2D, 1, GL_RGBA, half_w, half_h, 0, GL_RGBA, GL_UNSIGNED_BYTE, 0));
        glsafe(::glTexSubImage2D(GL_TEXTURE_2D, 0, 0, 0, w, h, GL_RGBA, GL_UNSIGNED_BYTE, m_layers_texture.data.data()));
        glsafe(::glTexSubImage2D(GL_TEXTURE_2D, 1, 0, 0, half_w, half_h, GL_RGBA, GL_UNSIGNED_BYTE, m_layers_texture.data.data() + m_layers_texture.width * m_layers_texture.height * 4));
        for (const GLVolume *glvolume : volumes.volumes) {
            // Render the object using the layer editing shader and texture.
            if (! glvolume->is_active || glvolume->composite_id.object_id != this->last_object_id || glvolume->is_modifier)
                continue;
            glsafe(::glUniformMatrix4fv(world_matrix_id, 1, GL_FALSE, (const GLfloat*)glvolume->world_matrix().cast<float>().data()));
            glvolume->render();
        }
        // Revert back to the previous shader.
        glBindTexture(GL_TEXTURE_2D, 0);
        if (current_program_id > 0)
            glsafe(::glUseProgram(current_program_id));
    } 
    else 
    {
        // Something went wrong. Just render the object.
        assert(false);
		for (const GLVolume *glvolume : volumes.volumes) {
			// Render the object using the layer editing shader and texture.
			if (!glvolume->is_active || glvolume->composite_id.object_id != this->last_object_id || glvolume->is_modifier)
				continue;
            glsafe(::glUniformMatrix4fv(world_matrix_id, 1, GL_FALSE, (const GLfloat*)glvolume->world_matrix().cast<float>().data()));
			glvolume->render();
		}
	}
}

void GLCanvas3D::LayersEditing::adjust_layer_height_profile()
{
	this->update_slicing_parameters();
	PrintObject::update_layer_height_profile(*m_model_object, *m_slicing_parameters, m_layer_height_profile);
	Slic3r::adjust_layer_height_profile(*m_slicing_parameters, m_layer_height_profile, this->last_z, this->strength, this->band_width, this->last_action);
	m_layer_height_profile_modified = true;
    m_layers_texture.valid = false;
}

void GLCanvas3D::LayersEditing::reset_layer_height_profile(GLCanvas3D& canvas)
{
	const_cast<ModelObject*>(m_model_object)->layer_height_profile.clear();
    m_layer_height_profile.clear();
    m_layers_texture.valid = false;
    canvas.post_event(SimpleEvent(EVT_GLCANVAS_SCHEDULE_BACKGROUND_PROCESS));
}

void GLCanvas3D::LayersEditing::generate_layer_height_texture()
{
	this->update_slicing_parameters();
	// Always try to update the layer height profile.
    bool update = ! m_layers_texture.valid;
    if (PrintObject::update_layer_height_profile(*m_model_object, *m_slicing_parameters, m_layer_height_profile)) {
        // Initialized to the default value.
        m_layer_height_profile_modified = false;
        update = true;
    }
    // Update if the layer height profile was changed, or when the texture is not valid.
    if (! update && ! m_layers_texture.data.empty() && m_layers_texture.cells > 0)
        // Texture is valid, don't update.
        return; 

    if (m_layers_texture.data.empty()) {
        m_layers_texture.width  = 1024;
        m_layers_texture.height = 1024;
        m_layers_texture.levels = 2;
        m_layers_texture.data.assign(m_layers_texture.width * m_layers_texture.height * 5, 0);
    }

    bool level_of_detail_2nd_level = true;
    m_layers_texture.cells = Slic3r::generate_layer_height_texture(
        *m_slicing_parameters, 
        Slic3r::generate_object_layers(*m_slicing_parameters, m_layer_height_profile), 
		m_layers_texture.data.data(), m_layers_texture.height, m_layers_texture.width, level_of_detail_2nd_level);
	m_layers_texture.valid = true;
}

void GLCanvas3D::LayersEditing::accept_changes(GLCanvas3D& canvas)
{
    if (last_object_id >= 0) {
        if (m_layer_height_profile_modified) {
            const_cast<ModelObject*>(m_model_object)->layer_height_profile = m_layer_height_profile;
			canvas.post_event(SimpleEvent(EVT_GLCANVAS_SCHEDULE_BACKGROUND_PROCESS));
        }
    }
    m_layer_height_profile_modified = false;
}

void GLCanvas3D::LayersEditing::update_slicing_parameters()
{
	if (m_slicing_parameters == nullptr) {
		m_slicing_parameters = new SlicingParameters();
    	*m_slicing_parameters = PrintObject::slicing_parameters(*m_config, *m_model_object);
    }
}

float GLCanvas3D::LayersEditing::thickness_bar_width(const GLCanvas3D &canvas)
{
    return
#if ENABLE_RETINA_GL
        canvas.get_canvas_size().get_scale_factor()
#else
        canvas.get_wxglcanvas()->GetContentScaleFactor()
#endif
         * THICKNESS_BAR_WIDTH;
}

float GLCanvas3D::LayersEditing::reset_button_height(const GLCanvas3D &canvas)
{
    return
#if ENABLE_RETINA_GL
        canvas.get_canvas_size().get_scale_factor()
#else
        canvas.get_wxglcanvas()->GetContentScaleFactor()
#endif
         * THICKNESS_RESET_BUTTON_HEIGHT;
}


const Point GLCanvas3D::Mouse::Drag::Invalid_2D_Point(INT_MAX, INT_MAX);
const Vec3d GLCanvas3D::Mouse::Drag::Invalid_3D_Point(DBL_MAX, DBL_MAX, DBL_MAX);
const int GLCanvas3D::Mouse::Drag::MoveThresholdPx = 5;

GLCanvas3D::Mouse::Drag::Drag()
    : start_position_2D(Invalid_2D_Point)
    , start_position_3D(Invalid_3D_Point)
    , move_volume_idx(-1)
    , move_requires_threshold(false)
    , move_start_threshold_position_2D(Invalid_2D_Point)
{
}

GLCanvas3D::Mouse::Mouse()
    : dragging(false)
    , position(DBL_MAX, DBL_MAX)
    , scene_position(DBL_MAX, DBL_MAX, DBL_MAX)
{
}

const unsigned char GLCanvas3D::WarningTexture::Background_Color[3] = { 120, 120, 120 };//{ 9, 91, 134 };
const unsigned char GLCanvas3D::WarningTexture::Opacity = 255;

GLCanvas3D::WarningTexture::WarningTexture()
    : GUI::GLTexture()
    , m_original_width(0)
    , m_original_height(0)
{
}

void GLCanvas3D::WarningTexture::activate(WarningTexture::Warning warning, bool state, const GLCanvas3D& canvas)
{
    auto it = std::find(m_warnings.begin(), m_warnings.end(), warning);

    if (state) {
        if (it != m_warnings.end()) // this warning is already set to be shown
            return;

        m_warnings.push_back(warning);
        std::sort(m_warnings.begin(), m_warnings.end());
    }
    else {
        if (it == m_warnings.end()) // deactivating something that is not active is an easy task
            return;

        m_warnings.erase(it);
        if (m_warnings.empty()) { // nothing remains to be shown
            reset();
            return;
        }
    }

    // Look at the end of our vector and generate proper texture.
    std::string text;
    bool red_colored = false;
    switch (m_warnings.back()) {
        case ObjectOutside      : text = L("Detected object outside print volume"); break;
        case ToolpathOutside    : text = L("Detected toolpath outside print volume"); break;
        case SomethingNotShown  : text = L("Some objects are not visible when editing supports"); break;
        case ObjectClashed: {
            text = L("Detected object outside print volume\n"
                     "Resolve a clash to continue slicing/export process correctly"); 
            red_colored = true;
            break;
        }
    }

    _generate(text, canvas, red_colored); // GUI::GLTexture::reset() is called at the beginning of generate(...)
}


#ifdef __WXMSW__
static bool is_font_cleartype(const wxFont &font)
{
    // Native font description: on MSW, it is a version number plus the content of LOGFONT, separated by semicolon.
    wxString font_desc = font.GetNativeFontInfoDesc();
    // Find the quality field.
    wxString sep(";");
    size_t startpos = 0;
    for (size_t i = 0; i < 12; ++ i)
        startpos = font_desc.find(sep, startpos + 1);
    ++ startpos;
    size_t endpos = font_desc.find(sep, startpos);
    int quality = wxAtoi(font_desc(startpos, endpos - startpos));
    return quality == CLEARTYPE_QUALITY;
}

// ClearType produces renders, which are difficult to convert into an alpha blended OpenGL texture.
// Therefore it is better to disable it, though Vojtech found out, that the font returned with ClearType
// disabled is signifcantly thicker than the default ClearType font.
// This function modifies the font provided.
static void msw_disable_cleartype(wxFont &font)
{
    // Native font description: on MSW, it is a version number plus the content of LOGFONT, separated by semicolon.
    wxString font_desc = font.GetNativeFontInfoDesc();
    // Find the quality field.
    wxString sep(";");
    size_t startpos_weight = 0;
    for (size_t i = 0; i < 5; ++ i)
        startpos_weight = font_desc.find(sep, startpos_weight + 1);
    ++ startpos_weight;
    size_t endpos_weight = font_desc.find(sep, startpos_weight);
    // Parse the weight field.
    unsigned int weight = atoi(font_desc(startpos_weight, endpos_weight - startpos_weight));
    size_t startpos = endpos_weight;
    for (size_t i = 0; i < 6; ++ i)
        startpos = font_desc.find(sep, startpos + 1);
    ++ startpos;
    size_t endpos = font_desc.find(sep, startpos);
    int quality = wxAtoi(font_desc(startpos, endpos - startpos));
    if (quality == CLEARTYPE_QUALITY) {
        // Replace the weight with a smaller value to compensate the weight of non ClearType font.
        wxString sweight    = std::to_string(weight * 2 / 4);
        size_t   len_weight = endpos_weight - startpos_weight;
        wxString squality   = std::to_string(ANTIALIASED_QUALITY);
        font_desc.replace(startpos_weight, len_weight, sweight);
        font_desc.replace(startpos + sweight.size() - len_weight, endpos - startpos, squality);
        font.SetNativeFontInfo(font_desc);
        wxString font_desc2 = font.GetNativeFontInfoDesc();
    }
    wxString font_desc2 = font.GetNativeFontInfoDesc();
}
#endif /* __WXMSW__ */

bool GLCanvas3D::WarningTexture::_generate(const std::string& msg_utf8, const GLCanvas3D& canvas, const bool red_colored/* = false*/)
{
    reset();

    if (msg_utf8.empty())
        return false;

    wxString msg = GUI::from_u8(msg_utf8);

    wxMemoryDC memDC;
    // select default font
    const float scale = canvas.get_canvas_size().get_scale_factor();
    wxFont font = wxSystemSettings::GetFont(wxSYS_DEFAULT_GUI_FONT).Scale(scale);
    font.MakeLarger();
    font.MakeBold();
    memDC.SetFont(font);

    // calculates texture size
    wxCoord w, h;
    memDC.GetMultiLineTextExtent(msg, &w, &h);

    m_original_width = (int)w;
    m_original_height = (int)h;
    m_width = (int)next_highest_power_of_2((uint32_t)w);
	m_height = (int)next_highest_power_of_2((uint32_t)h);

    // generates bitmap
    wxBitmap bitmap(m_width, m_height);

    memDC.SelectObject(bitmap);
    memDC.SetBackground(wxBrush(*wxBLACK));
    memDC.Clear();

    // draw message
    memDC.SetTextForeground(*wxRED);
	memDC.DrawLabel(msg, wxRect(0,0, m_original_width, m_original_height), wxALIGN_CENTER);

    memDC.SelectObject(wxNullBitmap);

    // Convert the bitmap into a linear data ready to be loaded into the GPU.
    wxImage image = bitmap.ConvertToImage();

    // prepare buffer
    std::vector<unsigned char> data(4 * m_width * m_height, 0);
    const unsigned char *src = image.GetData();
    for (int h = 0; h < m_height; ++h)
    {
        unsigned char* dst = data.data() + 4 * h * m_width;
        for (int w = 0; w < m_width; ++w)
        {
            *dst++ = 255;
            if (red_colored) {
                *dst++ = 72; // 204
                *dst++ = 65; // 204
            } else {
                *dst++ = 255;
                *dst++ = 255;
            }
			*dst++ = (unsigned char)std::min<int>(255, *src);
            src += 3;
        }
    }

    // sends buffer to gpu
    glsafe(::glPixelStorei(GL_UNPACK_ALIGNMENT, 1));
    glsafe(::glGenTextures(1, &m_id));
    glsafe(::glBindTexture(GL_TEXTURE_2D, (GLuint)m_id));
    glsafe(::glTexImage2D(GL_TEXTURE_2D, 0, GL_RGBA, (GLsizei)m_width, (GLsizei)m_height, 0, GL_RGBA, GL_UNSIGNED_BYTE, (const void*)data.data()));
    glsafe(::glTexParameteri(GL_TEXTURE_2D, GL_TEXTURE_MAG_FILTER, GL_LINEAR));
    glsafe(::glTexParameteri(GL_TEXTURE_2D, GL_TEXTURE_MIN_FILTER, GL_LINEAR));
    glsafe(::glTexParameteri(GL_TEXTURE_2D, GL_TEXTURE_MAX_LEVEL, 0));
    glsafe(::glBindTexture(GL_TEXTURE_2D, 0));

    return true;
}

void GLCanvas3D::WarningTexture::render(const GLCanvas3D& canvas) const
{
    if (m_warnings.empty())
        return;

    if ((m_id > 0) && (m_original_width > 0) && (m_original_height > 0) && (m_width > 0) && (m_height > 0))
    {
        glsafe(::glDisable(GL_DEPTH_TEST));
        glsafe(::glPushMatrix());
        glsafe(::glLoadIdentity());

        const Size& cnv_size = canvas.get_canvas_size();
        float zoom = canvas.get_camera().zoom;
        float inv_zoom = (zoom != 0.0f) ? 1.0f / zoom : 0.0f;
        float left = (-0.5f * (float)m_original_width) * inv_zoom;
        float top = (-0.5f * (float)cnv_size.get_height() + (float)m_original_height + 2.0f) * inv_zoom;
        float right = left + (float)m_original_width * inv_zoom;
        float bottom = top - (float)m_original_height * inv_zoom;

        float uv_left = 0.0f;
        float uv_top = 0.0f;
        float uv_right = (float)m_original_width / (float)m_width;
        float uv_bottom = (float)m_original_height / (float)m_height;

        GLTexture::Quad_UVs uvs;
        uvs.left_top = { uv_left, uv_top };
        uvs.left_bottom = { uv_left, uv_bottom };
        uvs.right_bottom = { uv_right, uv_bottom };
        uvs.right_top = { uv_right, uv_top };

        GLTexture::render_sub_texture(m_id, left, right, bottom, top, uvs);

        glsafe(::glPopMatrix());
        glsafe(::glEnable(GL_DEPTH_TEST));
    }
}

const unsigned char GLCanvas3D::LegendTexture::Squares_Border_Color[3] = { 64, 64, 64 };
const unsigned char GLCanvas3D::LegendTexture::Default_Background_Color[3] = { (unsigned char)(DEFAULT_BG_LIGHT_COLOR[0] * 255.0f), (unsigned char)(DEFAULT_BG_LIGHT_COLOR[1] * 255.0f), (unsigned char)(DEFAULT_BG_LIGHT_COLOR[2] * 255.0f) };
const unsigned char GLCanvas3D::LegendTexture::Error_Background_Color[3] = { (unsigned char)(ERROR_BG_LIGHT_COLOR[0] * 255.0f), (unsigned char)(ERROR_BG_LIGHT_COLOR[1] * 255.0f), (unsigned char)(ERROR_BG_LIGHT_COLOR[2] * 255.0f) };
const unsigned char GLCanvas3D::LegendTexture::Opacity = 255;

GLCanvas3D::LegendTexture::LegendTexture()
    : GUI::GLTexture()
    , m_original_width(0)
    , m_original_height(0)
{
}

void GLCanvas3D::LegendTexture::fill_color_print_legend_values(const GCodePreviewData& preview_data, const GLCanvas3D& canvas, 
                                                               std::vector<std::pair<double, double>>& cp_legend_values)
{
    if (preview_data.extrusion.view_type == GCodePreviewData::Extrusion::ColorPrint) 
    {
        auto& config = wxGetApp().preset_bundle->project_config;
        const std::vector<double>& color_print_values = config.option<ConfigOptionFloats>("colorprint_heights")->values;
        const int values_cnt = color_print_values.size();
        if (values_cnt > 0) {
            auto print_zs = canvas.get_current_print_zs(true);
            auto z = 0;
            for (auto i = 0; i < values_cnt; ++i)
            {
                double prev_z = -1.0;
                for (z; z < print_zs.size(); ++z)
                    if (fabs(color_print_values[i] - print_zs[z]) < EPSILON) {
                        prev_z = print_zs[z - 1];
                        break;
                    }
                if (prev_z < 0)
                    continue;
                
                cp_legend_values.push_back(std::pair<double, double>(prev_z, color_print_values[i]));
            }
        }
    }
}

bool GLCanvas3D::LegendTexture::generate(const GCodePreviewData& preview_data, const std::vector<float>& tool_colors, const GLCanvas3D& canvas)
{
    reset();

    // collects items to render
    auto title = _(preview_data.get_legend_title());

    std::vector<std::pair<double, double>> cp_legend_values;
    fill_color_print_legend_values(preview_data, canvas, cp_legend_values);

    const GCodePreviewData::LegendItemsList& items = preview_data.get_legend_items(tool_colors, cp_legend_values);

    unsigned int items_count = (unsigned int)items.size();
    if (items_count == 0)
        // nothing to render, return
        return false;

    wxMemoryDC memDC;
    wxMemoryDC mask_memDC;

    // calculate scaling
    const float scale_gl = canvas.get_canvas_size().get_scale_factor();
    const float scale = scale_gl * wxGetApp().em_unit()*0.1; // get scale from em_unit() value, because of get_scale_factor() return 1 
    const int scaled_square = std::floor((float)Px_Square * scale);
    const int scaled_title_offset = Px_Title_Offset * scale;
    const int scaled_text_offset = Px_Text_Offset * scale;
    const int scaled_square_contour = Px_Square_Contour * scale;
    const int scaled_border = Px_Border * scale;

    // select default font
    wxFont font = wxSystemSettings::GetFont(wxSYS_DEFAULT_GUI_FONT).Scale(scale_gl);
#ifdef __WXMSW__
    // Disabling ClearType works, but the font returned is very different (much thicker) from the default.
//    msw_disable_cleartype(font);
    bool cleartype = is_font_cleartype(font);
#else
    bool cleartype = false;
#endif /* __WXMSW__ */

    memDC.SetFont(font);
    mask_memDC.SetFont(font);

    // calculates texture size
    wxCoord w, h;
    memDC.GetTextExtent(title, &w, &h);
    int title_width = (int)w;
    int title_height = (int)h;

    int max_text_width = 0;
    int max_text_height = 0;
    for (const GCodePreviewData::LegendItem& item : items)
    {
        memDC.GetTextExtent(GUI::from_u8(item.text), &w, &h);
        max_text_width = std::max(max_text_width, (int)w);
        max_text_height = std::max(max_text_height, (int)h);
    }

    m_original_width = std::max(2 * scaled_border + title_width, 2 * (scaled_border + scaled_square_contour) + scaled_square + scaled_text_offset + max_text_width);
    m_original_height = 2 * (scaled_border + scaled_square_contour) + title_height + scaled_title_offset + items_count * scaled_square;
    if (items_count > 1)
        m_original_height += (items_count - 1) * scaled_square_contour;

	m_width = (int)next_highest_power_of_2((uint32_t)m_original_width);
	m_height = (int)next_highest_power_of_2((uint32_t)m_original_height);

    // generates bitmap
    wxBitmap bitmap(m_width, m_height);
    wxBitmap mask(m_width, m_height);

    memDC.SelectObject(bitmap);
    mask_memDC.SelectObject(mask);

    memDC.SetBackground(wxBrush(*wxBLACK));
    mask_memDC.SetBackground(wxBrush(*wxBLACK));

    memDC.Clear();
    mask_memDC.Clear();

    // draw title
    memDC.SetTextForeground(*wxWHITE);
	mask_memDC.SetTextForeground(*wxRED);

    int title_x = scaled_border;
    int title_y = scaled_border;
    memDC.DrawText(title, title_x, title_y);
    mask_memDC.DrawText(title, title_x, title_y);

    // draw icons contours as background
    int squares_contour_x = scaled_border;
    int squares_contour_y = scaled_border + title_height + scaled_title_offset;
    int squares_contour_width = scaled_square + 2 * scaled_square_contour;
    int squares_contour_height = items_count * scaled_square + 2 * scaled_square_contour;
    if (items_count > 1)
        squares_contour_height += (items_count - 1) * scaled_square_contour;

    wxColour color(Squares_Border_Color[0], Squares_Border_Color[1], Squares_Border_Color[2]);
    wxPen pen(color);
    wxBrush brush(color);
    memDC.SetPen(pen);
    memDC.SetBrush(brush);
    memDC.DrawRectangle(wxRect(squares_contour_x, squares_contour_y, squares_contour_width, squares_contour_height));

    // draw items (colored icon + text)
    int icon_x = squares_contour_x + scaled_square_contour;
    int icon_x_inner = icon_x + 1;
    int icon_y = squares_contour_y + scaled_square_contour;
    int icon_y_step = scaled_square + scaled_square_contour;

    int text_x = icon_x + scaled_square + scaled_text_offset;
    int text_y_offset = (scaled_square - max_text_height) / 2;

    int px_inner_square = scaled_square - 2;

    for (const GCodePreviewData::LegendItem& item : items)
    {
        // draw darker icon perimeter
        const std::vector<unsigned char>& item_color_bytes = item.color.as_bytes();
        wxImage::HSVValue dark_hsv = wxImage::RGBtoHSV(wxImage::RGBValue(item_color_bytes[0], item_color_bytes[1], item_color_bytes[2]));
        dark_hsv.value *= 0.75;
        wxImage::RGBValue dark_rgb = wxImage::HSVtoRGB(dark_hsv);
        color.Set(dark_rgb.red, dark_rgb.green, dark_rgb.blue, item_color_bytes[3]);
        pen.SetColour(color);
        brush.SetColour(color);
        memDC.SetPen(pen);
        memDC.SetBrush(brush);
        memDC.DrawRectangle(wxRect(icon_x, icon_y, scaled_square, scaled_square));

        // draw icon interior
        color.Set(item_color_bytes[0], item_color_bytes[1], item_color_bytes[2], item_color_bytes[3]);
        pen.SetColour(color);
        brush.SetColour(color);
        memDC.SetPen(pen);
        memDC.SetBrush(brush);
        memDC.DrawRectangle(wxRect(icon_x_inner, icon_y + 1, px_inner_square, px_inner_square));

        // draw text
        mask_memDC.DrawText(GUI::from_u8(item.text), text_x, icon_y + text_y_offset);

        // update y
        icon_y += icon_y_step;
    }

    memDC.SelectObject(wxNullBitmap);
    mask_memDC.SelectObject(wxNullBitmap);

    // Convert the bitmap into a linear data ready to be loaded into the GPU.
    wxImage image = bitmap.ConvertToImage();
    wxImage mask_image = mask.ConvertToImage();

    // prepare buffer
    std::vector<unsigned char> data(4 * m_width * m_height, 0);
	const unsigned char *src_image = image.GetData();
    const unsigned char *src_mask  = mask_image.GetData();
	for (int h = 0; h < m_height; ++h)
    {
        int hh = h * m_width;
        unsigned char* px_ptr = data.data() + 4 * hh;
        for (int w = 0; w < m_width; ++w)
        {
			if (w >= squares_contour_x && w < squares_contour_x + squares_contour_width &&
				h >= squares_contour_y && h < squares_contour_y + squares_contour_height) {
				// Color palette, use the color verbatim.
				*px_ptr++ = *src_image++;
				*px_ptr++ = *src_image++;
				*px_ptr++ = *src_image++;
				*px_ptr++ = 255;
			} else {
				// Text or background
				unsigned char alpha = *src_mask;
				// Compensate the white color for the 50% opacity reduction at the character edges.
                //unsigned char color = (unsigned char)floor(alpha * 255.f / (128.f + 0.5f * alpha));
                unsigned char color = alpha;
				*px_ptr++ = color;
				*px_ptr++ = color; // *src_mask ++;
				*px_ptr++ = color; // *src_mask ++;
				*px_ptr++ = 128 + (alpha / 2); // (alpha > 0) ? 255 : 128;
				src_image += 3;
			}
            src_mask += 3;
        }
    }

    // sends buffer to gpu
    glsafe(::glPixelStorei(GL_UNPACK_ALIGNMENT, 1));
    glsafe(::glGenTextures(1, &m_id));
    glsafe(::glBindTexture(GL_TEXTURE_2D, (GLuint)m_id));
    glsafe(::glTexImage2D(GL_TEXTURE_2D, 0, GL_RGBA, (GLsizei)m_width, (GLsizei)m_height, 0, GL_RGBA, GL_UNSIGNED_BYTE, (const void*)data.data()));
    glsafe(::glTexParameteri(GL_TEXTURE_2D, GL_TEXTURE_MAG_FILTER, GL_LINEAR));
    glsafe(::glTexParameteri(GL_TEXTURE_2D, GL_TEXTURE_MIN_FILTER, GL_LINEAR));
    glsafe(::glTexParameteri(GL_TEXTURE_2D, GL_TEXTURE_MAX_LEVEL, 0));
    glsafe(::glBindTexture(GL_TEXTURE_2D, 0));

    return true;
}

void GLCanvas3D::LegendTexture::render(const GLCanvas3D& canvas) const
{
    if ((m_id > 0) && (m_original_width > 0) && (m_original_height > 0) && (m_width > 0) && (m_height > 0))
    {
        glsafe(::glDisable(GL_DEPTH_TEST));
        glsafe(::glPushMatrix());
        glsafe(::glLoadIdentity());

        const Size& cnv_size = canvas.get_canvas_size();
        float zoom = canvas.get_camera().zoom;
        float inv_zoom = (zoom != 0.0f) ? 1.0f / zoom : 0.0f;
        float left = (-0.5f * (float)cnv_size.get_width()) * inv_zoom;
        float top = (0.5f * (float)cnv_size.get_height()) * inv_zoom;
        float right = left + (float)m_original_width * inv_zoom;
        float bottom = top - (float)m_original_height * inv_zoom;

        float uv_left = 0.0f;
        float uv_top = 0.0f;
        float uv_right = (float)m_original_width / (float)m_width;
        float uv_bottom = (float)m_original_height / (float)m_height;

        GLTexture::Quad_UVs uvs;
        uvs.left_top = { uv_left, uv_top };
        uvs.left_bottom = { uv_left, uv_bottom };
        uvs.right_bottom = { uv_right, uv_bottom };
        uvs.right_top = { uv_right, uv_top };

        GLTexture::render_sub_texture(m_id, left, right, bottom, top, uvs);

        glsafe(::glPopMatrix());
        glsafe(::glEnable(GL_DEPTH_TEST));
    }
}

wxDEFINE_EVENT(EVT_GLCANVAS_INIT, SimpleEvent);
wxDEFINE_EVENT(EVT_GLCANVAS_SCHEDULE_BACKGROUND_PROCESS, SimpleEvent);
wxDEFINE_EVENT(EVT_GLCANVAS_OBJECT_SELECT, SimpleEvent);
wxDEFINE_EVENT(EVT_GLCANVAS_RIGHT_CLICK, Vec2dEvent);
wxDEFINE_EVENT(EVT_GLCANVAS_REMOVE_OBJECT, SimpleEvent);
wxDEFINE_EVENT(EVT_GLCANVAS_ARRANGE, SimpleEvent);
wxDEFINE_EVENT(EVT_GLCANVAS_SELECT_ALL, SimpleEvent);
wxDEFINE_EVENT(EVT_GLCANVAS_QUESTION_MARK, SimpleEvent);
wxDEFINE_EVENT(EVT_GLCANVAS_INCREASE_INSTANCES, Event<int>);
wxDEFINE_EVENT(EVT_GLCANVAS_INSTANCE_MOVED, SimpleEvent);
wxDEFINE_EVENT(EVT_GLCANVAS_INSTANCE_ROTATED, SimpleEvent);
wxDEFINE_EVENT(EVT_GLCANVAS_INSTANCE_SCALED, SimpleEvent);
wxDEFINE_EVENT(EVT_GLCANVAS_WIPETOWER_MOVED, Vec3dEvent);
wxDEFINE_EVENT(EVT_GLCANVAS_ENABLE_ACTION_BUTTONS, Event<bool>);
wxDEFINE_EVENT(EVT_GLCANVAS_UPDATE_GEOMETRY, Vec3dsEvent<2>);
wxDEFINE_EVENT(EVT_GLCANVAS_MOUSE_DRAGGING_FINISHED, SimpleEvent);
wxDEFINE_EVENT(EVT_GLCANVAS_UPDATE_BED_SHAPE, SimpleEvent);
wxDEFINE_EVENT(EVT_GLCANVAS_TAB, SimpleEvent);
wxDEFINE_EVENT(EVT_GLCANVAS_RESETGIZMOS, SimpleEvent);

GLCanvas3D::GLCanvas3D(wxGLCanvas* canvas, Bed3D& bed, Camera& camera, GLToolbar& view_toolbar)
    : m_canvas(canvas)
    , m_context(nullptr)
#if ENABLE_RETINA_GL
    , m_retina_helper(nullptr)
#endif
    , m_in_render(false)
    , m_bed(bed)
    , m_camera(camera)
    , m_view_toolbar(view_toolbar)
#if ENABLE_SVG_ICONS
    , m_toolbar(GLToolbar::Normal, "Top")
#else
    , m_toolbar(GLToolbar::Normal)
#endif // ENABLE_SVG_ICONS
    , m_use_clipping_planes(false)
    , m_sidebar_field("")
    , m_config(nullptr)
    , m_process(nullptr)
    , m_model(nullptr)
    , m_dirty(true)
    , m_initialized(false)
    , m_use_VBOs(false)
    , m_apply_zoom_to_volumes_filter(false)
    , m_hover_volume_id(-1)
    , m_legend_texture_enabled(false)
    , m_picking_enabled(false)
    , m_moving_enabled(false)
    , m_dynamic_background_enabled(false)
    , m_multisample_allowed(false)
    , m_regenerate_volumes(true)
    , m_moving(false)
    , m_tab_down(false)
    , m_color_by("volume")
    , m_reload_delayed(false)
    , m_render_sla_auxiliaries(true)
{
    if (m_canvas != nullptr) {
        m_timer.SetOwner(m_canvas);
#if ENABLE_RETINA_GL
        m_retina_helper.reset(new RetinaHelper(canvas));
#endif
    }

    m_selection.set_volumes(&m_volumes.volumes);
}

GLCanvas3D::~GLCanvas3D()
{
    reset_volumes();
}

void GLCanvas3D::post_event(wxEvent &&event)
{
    event.SetEventObject(m_canvas);
    wxPostEvent(m_canvas, event);
}

bool GLCanvas3D::init(bool useVBOs, bool use_legacy_opengl)
{
    if (m_initialized)
        return true;

    if ((m_canvas == nullptr) || (m_context == nullptr))
        return false;

    glsafe(::glClearColor(1.0f, 1.0f, 1.0f, 1.0f));
    glsafe(::glClearDepth(1.0f));

    glsafe(::glDepthFunc(GL_LESS));

    glsafe(::glEnable(GL_DEPTH_TEST));
    glsafe(::glEnable(GL_CULL_FACE));
    glsafe(::glEnable(GL_BLEND));
    glsafe(::glBlendFunc(GL_SRC_ALPHA, GL_ONE_MINUS_SRC_ALPHA));

    // Set antialiasing / multisampling
    glsafe(::glDisable(GL_LINE_SMOOTH));
    glsafe(::glDisable(GL_POLYGON_SMOOTH));

    // ambient lighting
    GLfloat ambient[4] = { 0.3f, 0.3f, 0.3f, 1.0f };
    glsafe(::glLightModelfv(GL_LIGHT_MODEL_AMBIENT, ambient));

    glsafe(::glEnable(GL_LIGHT0));
    glsafe(::glEnable(GL_LIGHT1));

    // light from camera
    GLfloat specular_cam[4] = { 0.3f, 0.3f, 0.3f, 1.0f };
    glsafe(::glLightfv(GL_LIGHT1, GL_SPECULAR, specular_cam));
    GLfloat diffuse_cam[4] = { 0.2f, 0.2f, 0.2f, 1.0f };
    glsafe(::glLightfv(GL_LIGHT1, GL_DIFFUSE, diffuse_cam));

    // light from above
    GLfloat specular_top[4] = { 0.2f, 0.2f, 0.2f, 1.0f };
    glsafe(::glLightfv(GL_LIGHT0, GL_SPECULAR, specular_top));
    GLfloat diffuse_top[4] = { 0.5f, 0.5f, 0.5f, 1.0f };
    glsafe(::glLightfv(GL_LIGHT0, GL_DIFFUSE, diffuse_top));

    // Enables Smooth Color Shading; try GL_FLAT for (lack of) fun.
    glsafe(::glShadeModel(GL_SMOOTH));

    // A handy trick -- have surface material mirror the color.
    glsafe(::glColorMaterial(GL_FRONT_AND_BACK, GL_AMBIENT_AND_DIFFUSE));
    glsafe(::glEnable(GL_COLOR_MATERIAL));

    if (m_multisample_allowed)
        glsafe(::glEnable(GL_MULTISAMPLE));

    if (useVBOs && !m_shader.init("gouraud.vs", "gouraud.fs"))
        return false;

    if (m_toolbar.is_enabled() && useVBOs && !m_layers_editing.init("variable_layer_height.vs", "variable_layer_height.fs"))
        return false;

    m_use_VBOs = useVBOs;
    m_layers_editing.set_use_legacy_opengl(use_legacy_opengl);

    // on linux the gl context is not valid until the canvas is not shown on screen
    // we defer the geometry finalization of volumes until the first call to render()
    if (!m_volumes.empty())
        m_volumes.finalize_geometry(m_use_VBOs);

    if (m_gizmos.is_enabled()) {
        if (! m_gizmos.init(*this)) { 
            std::cout << "Unable to initialize gizmos: please, check that all the required textures are available" << std::endl;
            return false;
        }
    }

    if (!_init_toolbar())
        return false;

    if (m_selection.is_enabled() && !m_selection.init(m_use_VBOs))
        return false;

    post_event(SimpleEvent(EVT_GLCANVAS_INIT));

    m_initialized = true;

    return true;
}

void GLCanvas3D::set_as_dirty()
{
    m_dirty = true;
}

unsigned int GLCanvas3D::get_volumes_count() const
{
    return (unsigned int)m_volumes.volumes.size();
}

void GLCanvas3D::reset_volumes()
{
    if (!m_initialized)
        return;

    _set_current();

    if (!m_volumes.empty())
    {
        m_selection.clear();
        m_volumes.release_geometry();
        m_volumes.clear();
        m_dirty = true;
    }

    _set_warning_texture(WarningTexture::ObjectOutside, false);
}

int GLCanvas3D::check_volumes_outside_state() const
{
    ModelInstance::EPrintVolumeState state;
    m_volumes.check_outside_state(m_config, &state);
    return (int)state;
}

void GLCanvas3D::toggle_sla_auxiliaries_visibility(bool visible, const ModelObject* mo, int instance_idx)
{
    for (GLVolume* vol : m_volumes.volumes) {
        if ((mo == nullptr || m_model->objects[vol->composite_id.object_id] == mo)
        && (instance_idx == -1 || vol->composite_id.instance_id == instance_idx)
        && vol->composite_id.volume_id < 0)
            vol->is_active = visible;
    }

    m_render_sla_auxiliaries = visible;
}

void GLCanvas3D::toggle_model_objects_visibility(bool visible, const ModelObject* mo, int instance_idx)
{
    for (GLVolume* vol : m_volumes.volumes) {
        if ((mo == nullptr || m_model->objects[vol->composite_id.object_id] == mo)
        && (instance_idx == -1 || vol->composite_id.instance_id == instance_idx)) {
            vol->is_active = visible;
            vol->force_native_color = (instance_idx != -1);
        }
    }
    if (visible && !mo)
        toggle_sla_auxiliaries_visibility(true, mo, instance_idx);

    if (!mo && !visible && !m_model->objects.empty() && (m_model->objects.size() > 1 || m_model->objects.front()->instances.size() > 1))
        _set_warning_texture(WarningTexture::SomethingNotShown, true);

    if (!mo && visible)
        _set_warning_texture(WarningTexture::SomethingNotShown, false);
}


void GLCanvas3D::set_config(const DynamicPrintConfig* config)
{
    m_config = config;
    m_layers_editing.set_config(config);
}

void GLCanvas3D::set_process(BackgroundSlicingProcess *process)
{
    m_process = process;
}

void GLCanvas3D::set_model(Model* model)
{
    m_model = model;
    m_selection.set_model(m_model);
}

void GLCanvas3D::bed_shape_changed()
{
    m_camera.set_scene_box(scene_bounding_box());
    m_camera.requires_zoom_to_bed = true;
    m_dirty = true;
}

void GLCanvas3D::set_color_by(const std::string& value)
{
    m_color_by = value;
}

BoundingBoxf3 GLCanvas3D::volumes_bounding_box() const
{
    BoundingBoxf3 bb;
    for (const GLVolume* volume : m_volumes.volumes)
    {
        if (!m_apply_zoom_to_volumes_filter || ((volume != nullptr) && volume->zoom_to_volumes))
            bb.merge(volume->transformed_bounding_box());
    }
    return bb;
}

BoundingBoxf3 GLCanvas3D::scene_bounding_box() const
{
    BoundingBoxf3 bb = volumes_bounding_box();
    bb.merge(m_bed.get_bounding_box());

    if (m_config != nullptr)
    {
        double h = m_config->opt_float("max_print_height");
        bb.min(2) = std::min(bb.min(2), -h);
        bb.max(2) = std::max(bb.max(2), h);
    }
    return bb;
}

bool GLCanvas3D::is_layers_editing_enabled() const
{
    return m_layers_editing.is_enabled();
}

bool GLCanvas3D::is_layers_editing_allowed() const
{
    return m_layers_editing.is_allowed();
}

bool GLCanvas3D::is_reload_delayed() const
{
    return m_reload_delayed;
}

void GLCanvas3D::enable_layers_editing(bool enable)
{
    m_layers_editing.set_enabled(enable);
    const Selection::IndicesList& idxs = m_selection.get_volume_idxs();
    for (unsigned int idx : idxs)
    {
        GLVolume* v = m_volumes.volumes[idx];
        if (v->is_modifier)
            v->force_transparent = enable;
    }
}

void GLCanvas3D::enable_legend_texture(bool enable)
{
    m_legend_texture_enabled = enable;
}

void GLCanvas3D::enable_picking(bool enable)
{
    m_picking_enabled = enable;
    m_selection.set_mode(Selection::Instance);
}

void GLCanvas3D::enable_moving(bool enable)
{
    m_moving_enabled = enable;
}

void GLCanvas3D::enable_gizmos(bool enable)
{
    m_gizmos.set_enabled(enable);
}

void GLCanvas3D::enable_selection(bool enable)
{
    m_selection.set_enabled(enable);
}

void GLCanvas3D::enable_toolbar(bool enable)
{
    m_toolbar.set_enabled(enable);
}

void GLCanvas3D::enable_dynamic_background(bool enable)
{
    m_dynamic_background_enabled = enable;
}

void GLCanvas3D::allow_multisample(bool allow)
{
    m_multisample_allowed = allow;
}

void GLCanvas3D::zoom_to_bed()
{
    _zoom_to_bounding_box(m_bed.get_bounding_box());
}

void GLCanvas3D::zoom_to_volumes()
{
    m_apply_zoom_to_volumes_filter = true;
    _zoom_to_bounding_box(volumes_bounding_box());
    m_apply_zoom_to_volumes_filter = false;
}

void GLCanvas3D::zoom_to_selection()
{
    if (!m_selection.is_empty())
        _zoom_to_bounding_box(m_selection.get_bounding_box());
}

void GLCanvas3D::select_view(const std::string& direction)
{
    if (m_camera.select_view(direction) && (m_canvas != nullptr))
        m_canvas->Refresh();
}

void GLCanvas3D::update_volumes_colors_by_extruder()
{
    if (m_config != nullptr)
        m_volumes.update_colors_by_extruder(m_config);
}

void GLCanvas3D::render()
{
    wxCHECK_RET(!m_in_render, "GLCanvas3D::render() called recursively");
    m_in_render = true;
    Slic3r::ScopeGuard in_render_guard([this]() { m_in_render = false; });
    (void)in_render_guard;

    if (m_canvas == nullptr)
        return;

#ifndef __WXMAC__
    // on Mac this check causes flickering when changing view
    if (!_is_shown_on_screen())
        return;
#endif // __WXMAC__

    // ensures this canvas is current and initialized
    if (!_set_current() || !_3DScene::init(m_canvas))
        return;

    if (m_bed.get_shape().empty())
    {
        // this happens at startup when no data is still saved under <>\AppData\Roaming\Slic3rPE
        post_event(SimpleEvent(EVT_GLCANVAS_UPDATE_BED_SHAPE));
        return;
    }

    if (m_camera.requires_zoom_to_bed)
    {
        zoom_to_bed();
        const Size& cnv_size = get_canvas_size();
        _resize((unsigned int)cnv_size.get_width(), (unsigned int)cnv_size.get_height());
        m_camera.requires_zoom_to_bed = false;
    }

    m_camera.apply_view_matrix();

    GLfloat position_cam[4] = { 1.0f, 0.0f, 1.0f, 0.0f };
    glsafe(::glLightfv(GL_LIGHT1, GL_POSITION, position_cam));
    GLfloat position_top[4] = { -0.5f, -0.5f, 1.0f, 0.0f };
    glsafe(::glLightfv(GL_LIGHT0, GL_POSITION, position_top));

    float theta = m_camera.get_theta();
    if (theta > 180.f)
        // absolute value of the rotation
        theta = 360.f - theta;

    wxGetApp().imgui()->new_frame();

    // picking pass
    _picking_pass();

    // draw scene
    glsafe(::glClear(GL_COLOR_BUFFER_BIT | GL_DEPTH_BUFFER_BIT));
    _render_background();

    // textured bed needs to be rendered after objects if the texture is transparent
    bool early_bed_render = m_bed.is_custom() || (theta <= 90.0f);
    if (early_bed_render)
        _render_bed(theta);

    _render_objects();
    _render_sla_slices();
    _render_selection();

    _render_axes();

    if (!early_bed_render)
        _render_bed(theta);

#if ENABLE_RENDER_SELECTION_CENTER
    _render_selection_center();
#endif // ENABLE_RENDER_SELECTION_CENTER

    // we need to set the mouse's scene position here because the depth buffer
    // could be invalidated by the following gizmo render methods
    // this position is used later into on_mouse() to drag the objects
    m_mouse.scene_position = _mouse_to_3d(m_mouse.position.cast<int>());

    _render_current_gizmo();
    _render_selection_sidebar_hints();

#if ENABLE_SHOW_CAMERA_TARGET
    _render_camera_target();
#endif // ENABLE_SHOW_CAMERA_TARGET

    // draw overlays
    _render_gizmos_overlay();
    _render_warning_texture();
    _render_legend_texture();
#if !ENABLE_SVG_ICONS
    _resize_toolbars();
#endif // !ENABLE_SVG_ICONS
    _render_toolbar();
    _render_view_toolbar();
    if (m_layers_editing.last_object_id >= 0)
        m_layers_editing.render_overlay(*this);

    wxGetApp().imgui()->render();

    m_canvas->SwapBuffers();
}

void GLCanvas3D::select_all()
{
    m_selection.add_all();
    m_dirty = true;
}

void GLCanvas3D::delete_selected()
{
    m_selection.erase();
}

void GLCanvas3D::ensure_on_bed(unsigned int object_idx)
{
    typedef std::map<std::pair<int, int>, double> InstancesToZMap;
    InstancesToZMap instances_min_z;

    for (GLVolume* volume : m_volumes.volumes)
    {
        if ((volume->object_idx() == object_idx) && !volume->is_modifier)
        {
            double min_z = volume->transformed_convex_hull_bounding_box().min(2);
            std::pair<int, int> instance = std::make_pair(volume->object_idx(), volume->instance_idx());
            InstancesToZMap::iterator it = instances_min_z.find(instance);
            if (it == instances_min_z.end())
                it = instances_min_z.insert(InstancesToZMap::value_type(instance, DBL_MAX)).first;

            it->second = std::min(it->second, min_z);
        }
    }

    for (GLVolume* volume : m_volumes.volumes)
    {
        std::pair<int, int> instance = std::make_pair(volume->object_idx(), volume->instance_idx());
        InstancesToZMap::iterator it = instances_min_z.find(instance);
        if (it != instances_min_z.end())
            volume->set_instance_offset(Z, volume->get_instance_offset(Z) - it->second);
    }
}

std::vector<double> GLCanvas3D::get_current_print_zs(bool active_only) const
{
    return m_volumes.get_current_print_zs(active_only);
}

void GLCanvas3D::set_toolpaths_range(double low, double high)
{
    m_volumes.set_range(low, high);
}

std::vector<int> GLCanvas3D::load_object(const ModelObject& model_object, int obj_idx, std::vector<int> instance_idxs)
{
    if (instance_idxs.empty())
    {
        for (unsigned int i = 0; i < model_object.instances.size(); ++i)
        {
            instance_idxs.push_back(i);
        }
    }
    return m_volumes.load_object(&model_object, obj_idx, instance_idxs, m_color_by, m_use_VBOs && m_initialized);
}

std::vector<int> GLCanvas3D::load_object(const Model& model, int obj_idx)
{
    if ((0 <= obj_idx) && (obj_idx < (int)model.objects.size()))
    {
        const ModelObject* model_object = model.objects[obj_idx];
        if (model_object != nullptr)
            return load_object(*model_object, obj_idx, std::vector<int>());
    }

    return std::vector<int>();
}

void GLCanvas3D::mirror_selection(Axis axis)
{
    m_selection.mirror(axis);
    do_mirror();
    wxGetApp().obj_manipul()->update_settings_value(m_selection);
}

// Reload the 3D scene of 
// 1) Model / ModelObjects / ModelInstances / ModelVolumes
// 2) Print bed
// 3) SLA support meshes for their respective ModelObjects / ModelInstances
// 4) Wipe tower preview
// 5) Out of bed collision status & message overlay (texture)
void GLCanvas3D::reload_scene(bool refresh_immediately, bool force_full_scene_refresh)
{
    if ((m_canvas == nullptr) || (m_config == nullptr) || (m_model == nullptr))
        return;

    if (m_initialized)
        _set_current();

    struct ModelVolumeState {
        ModelVolumeState(const GLVolume *volume) : 
			model_volume(nullptr), geometry_id(volume->geometry_id), volume_idx(-1) {}
		ModelVolumeState(const ModelVolume *model_volume, const ModelID &instance_id, const GLVolume::CompositeID &composite_id) :
			model_volume(model_volume), geometry_id(std::make_pair(model_volume->id().id, instance_id.id)), composite_id(composite_id), volume_idx(-1) {}
		ModelVolumeState(const ModelID &volume_id, const ModelID &instance_id) :
			model_volume(nullptr), geometry_id(std::make_pair(volume_id.id, instance_id.id)), volume_idx(-1) {}
		bool new_geometry() const { return this->volume_idx == size_t(-1); }
		const ModelVolume		   *model_volume;
        // ModelID of ModelVolume + ModelID of ModelInstance
        // or timestamp of an SLAPrintObjectStep + ModelID of ModelInstance
        std::pair<size_t, size_t>   geometry_id;
        GLVolume::CompositeID       composite_id;
        // Volume index in the new GLVolume vector.
		size_t                      volume_idx;
    };
    std::vector<ModelVolumeState> model_volume_state;
	std::vector<ModelVolumeState> aux_volume_state;

    // SLA steps to pull the preview meshes for.
	typedef std::array<SLAPrintObjectStep, 2> SLASteps;
	SLASteps sla_steps = { slaposSupportTree, slaposBasePool };
    struct SLASupportState {
		std::array<PrintStateBase::StateWithTimeStamp, std::tuple_size<SLASteps>::value> step;
    };
    // State of the sla_steps for all SLAPrintObjects.
    std::vector<SLASupportState>   sla_support_state;

    std::vector<size_t> map_glvolume_old_to_new(m_volumes.volumes.size(), size_t(-1));
    std::vector<GLVolume*> glvolumes_new;
    glvolumes_new.reserve(m_volumes.volumes.size());
    auto model_volume_state_lower = [](const ModelVolumeState &m1, const ModelVolumeState &m2) { return m1.geometry_id < m2.geometry_id; };

    m_reload_delayed = ! m_canvas->IsShown() && ! refresh_immediately && ! force_full_scene_refresh;

    PrinterTechnology printer_technology        = m_process->current_printer_technology();
    int               volume_idx_wipe_tower_old = -1;

    if (m_regenerate_volumes)
    {
        // Release invalidated volumes to conserve GPU memory in case of delayed refresh (see m_reload_delayed).
        // First initialize model_volumes_new_sorted & model_instances_new_sorted.
        for (int object_idx = 0; object_idx < (int)m_model->objects.size(); ++ object_idx) {
            const ModelObject *model_object = m_model->objects[object_idx];
            for (int instance_idx = 0; instance_idx < (int)model_object->instances.size(); ++ instance_idx) {
                const ModelInstance *model_instance = model_object->instances[instance_idx];
                for (int volume_idx = 0; volume_idx < (int)model_object->volumes.size(); ++ volume_idx) {
                    const ModelVolume *model_volume = model_object->volumes[volume_idx];
					model_volume_state.emplace_back(model_volume, model_instance->id(), GLVolume::CompositeID(object_idx, volume_idx, instance_idx));
                }
            }
        }
        if (printer_technology == ptSLA) {
            const SLAPrint *sla_print = this->sla_print();
		#ifndef NDEBUG
            // Verify that the SLAPrint object is synchronized with m_model.
            check_model_ids_equal(*m_model, sla_print->model());
        #endif /* NDEBUG */
            sla_support_state.reserve(sla_print->objects().size());
            for (const SLAPrintObject *print_object : sla_print->objects()) {
                SLASupportState state;
				for (size_t istep = 0; istep < sla_steps.size(); ++ istep) {
					state.step[istep] = print_object->step_state_with_timestamp(sla_steps[istep]);
					if (state.step[istep].state == PrintStateBase::DONE) {
                        if (! print_object->has_mesh(sla_steps[istep]))
                            // Consider the DONE step without a valid mesh as invalid for the purpose
                            // of mesh visualization.
                            state.step[istep].state = PrintStateBase::INVALID;
                        else
    						for (const ModelInstance *model_instance : print_object->model_object()->instances)
                                aux_volume_state.emplace_back(state.step[istep].timestamp, model_instance->id());
                    }
				}
				sla_support_state.emplace_back(state);
            }
        }
        std::sort(model_volume_state.begin(), model_volume_state.end(), model_volume_state_lower);
        std::sort(aux_volume_state  .begin(), aux_volume_state  .end(), model_volume_state_lower);
        // Release all ModelVolume based GLVolumes not found in the current Model.
        for (size_t volume_id = 0; volume_id < m_volumes.volumes.size(); ++ volume_id) {
            GLVolume         *volume = m_volumes.volumes[volume_id];
            ModelVolumeState  key(volume);
            ModelVolumeState *mvs = nullptr;
            if (volume->volume_idx() < 0) {
				auto it = std::lower_bound(aux_volume_state.begin(), aux_volume_state.end(), key, model_volume_state_lower);
                if (it != aux_volume_state.end() && it->geometry_id == key.geometry_id)
                    mvs = &(*it);
            } else {
				auto it = std::lower_bound(model_volume_state.begin(), model_volume_state.end(), key, model_volume_state_lower);
                if (it != model_volume_state.end() && it->geometry_id == key.geometry_id)
					mvs = &(*it);
            }
            if (mvs == nullptr || force_full_scene_refresh) {
                // This GLVolume will be released.
                if (volume->is_wipe_tower) {
                    // There is only one wipe tower.
                    assert(volume_idx_wipe_tower_old == -1);
                    volume_idx_wipe_tower_old = (int)volume_id;
                }
                volume->release_geometry();
                if (! m_reload_delayed)
                    delete volume;
            } else {
                // This GLVolume will be reused.
                volume->set_sla_shift_z(0.0);
                map_glvolume_old_to_new[volume_id] = glvolumes_new.size();
                mvs->volume_idx = glvolumes_new.size();
                glvolumes_new.emplace_back(volume);
                // Update color of the volume based on the current extruder.
				if (mvs->model_volume != nullptr) {
					int extruder_id = mvs->model_volume->extruder_id();
					if (extruder_id != -1)
						volume->extruder_id = extruder_id;

                    volume->is_modifier = !mvs->model_volume->is_model_part();
                    volume->set_color_from_model_volume(mvs->model_volume);

                    // updates volumes transformations
                    volume->set_instance_transformation(mvs->model_volume->get_object()->instances[mvs->composite_id.instance_id]->get_transformation());
                    volume->set_volume_transformation(mvs->model_volume->get_transformation());
                }
            }
        }
    }

    if (m_reload_delayed)
        return;

    if (m_regenerate_volumes)
    {
        m_volumes.volumes = std::move(glvolumes_new);
        for (unsigned int obj_idx = 0; obj_idx < (unsigned int)m_model->objects.size(); ++ obj_idx) {
            const ModelObject &model_object = *m_model->objects[obj_idx];
            for (int volume_idx = 0; volume_idx < (int)model_object.volumes.size(); ++ volume_idx) {
				const ModelVolume &model_volume = *model_object.volumes[volume_idx];
                for (int instance_idx = 0; instance_idx < (int)model_object.instances.size(); ++ instance_idx) {
					const ModelInstance &model_instance = *model_object.instances[instance_idx];
					ModelVolumeState key(model_volume.id(), model_instance.id());
					auto it = std::lower_bound(model_volume_state.begin(), model_volume_state.end(), key, model_volume_state_lower);
					assert(it != model_volume_state.end() && it->geometry_id == key.geometry_id);
                    if (it->new_geometry()) {
                        // New volume.
                        m_volumes.load_object_volume(&model_object, obj_idx, volume_idx, instance_idx, m_color_by, m_use_VBOs && m_initialized);
						m_volumes.volumes.back()->geometry_id = key.geometry_id;
                    } else {
						// Recycling an old GLVolume.
						GLVolume &existing_volume = *m_volumes.volumes[it->volume_idx];
                        assert(existing_volume.geometry_id == key.geometry_id);
						// Update the Object/Volume/Instance indices into the current Model.
                        existing_volume.composite_id = it->composite_id;
                    }
                }
            }
        }
        if (printer_technology == ptSLA) {
            size_t idx = 0;
            const SLAPrint *sla_print = this->sla_print();
			std::vector<double> shift_zs(m_model->objects.size(), 0);
			for (const SLAPrintObject *print_object : sla_print->objects()) {
                SLASupportState   &state        = sla_support_state[idx ++];
                const ModelObject *model_object = print_object->model_object();
                // Find an index of the ModelObject
                int object_idx;
				if (std::all_of(state.step.begin(), state.step.end(), [](const PrintStateBase::StateWithTimeStamp &state){ return state.state != PrintStateBase::DONE; }))
					continue;
                // There may be new SLA volumes added to the scene for this print_object.
                // Find the object index of this print_object in the Model::objects list.
                auto it = std::find(sla_print->model().objects.begin(), sla_print->model().objects.end(), model_object);
                assert(it != sla_print->model().objects.end());
				object_idx = it - sla_print->model().objects.begin();
				// Cache the Z offset to be applied to all volumes with this object_idx.
				shift_zs[object_idx] = print_object->get_current_elevation();
                // Collect indices of this print_object's instances, for which the SLA support meshes are to be added to the scene.
                // pairs of <instance_idx, print_instance_idx>
				std::vector<std::pair<size_t, size_t>> instances[std::tuple_size<SLASteps>::value];
                for (size_t print_instance_idx = 0; print_instance_idx < print_object->instances().size(); ++ print_instance_idx) {
                    const SLAPrintObject::Instance &instance = print_object->instances()[print_instance_idx];
                    // Find index of ModelInstance corresponding to this SLAPrintObject::Instance.
					auto it = std::find_if(model_object->instances.begin(), model_object->instances.end(), 
                        [&instance](const ModelInstance *mi) { return mi->id() == instance.instance_id; });
                    assert(it != model_object->instances.end());
                    int instance_idx = it - model_object->instances.begin();
                    for (size_t istep = 0; istep < sla_steps.size(); ++ istep)
                        if (state.step[istep].state == PrintStateBase::DONE) {
                            ModelVolumeState key(state.step[istep].timestamp, instance.instance_id.id);
                            auto it = std::lower_bound(aux_volume_state.begin(), aux_volume_state.end(), key, model_volume_state_lower);
                            assert(it != aux_volume_state.end() && it->geometry_id == key.geometry_id);
                            if (it->new_geometry())
                                instances[istep].emplace_back(std::pair<size_t, size_t>(instance_idx, print_instance_idx));
                            else
								// Recycling an old GLVolume. Update the Object/Instance indices into the current Model.
                                m_volumes.volumes[it->volume_idx]->composite_id = GLVolume::CompositeID(object_idx, m_volumes.volumes[it->volume_idx]->volume_idx(), instance_idx);
                        }
                }

                // stores the current volumes count
                size_t volumes_count = m_volumes.volumes.size();

                for (size_t istep = 0; istep < sla_steps.size(); ++istep)
                    if (!instances[istep].empty())
                        m_volumes.load_object_auxiliary(print_object, object_idx, instances[istep], sla_steps[istep], state.step[istep].timestamp, m_use_VBOs && m_initialized);
            }

			// Shift-up all volumes of the object so that it has the right elevation with respect to the print bed
			for (GLVolume* volume : m_volumes.volumes)
				volume->set_sla_shift_z(shift_zs[volume->object_idx()]);
        }

        if (printer_technology == ptFFF && m_config->has("nozzle_diameter"))
        {
            // Should the wipe tower be visualized ?
            unsigned int extruders_count = (unsigned int)dynamic_cast<const ConfigOptionFloats*>(m_config->option("nozzle_diameter"))->values.size();

            bool semm = dynamic_cast<const ConfigOptionBool*>(m_config->option("single_extruder_multi_material"))->value;
            bool wt = dynamic_cast<const ConfigOptionBool*>(m_config->option("wipe_tower"))->value;
            bool co = dynamic_cast<const ConfigOptionBool*>(m_config->option("complete_objects"))->value;

            if ((extruders_count > 1) && semm && wt && !co)
            {
                // Height of a print (Show at least a slab)
                double height = std::max(m_model->bounding_box().max(2), 10.0);

                float x = dynamic_cast<const ConfigOptionFloat*>(m_config->option("wipe_tower_x"))->value;
                float y = dynamic_cast<const ConfigOptionFloat*>(m_config->option("wipe_tower_y"))->value;
                float w = dynamic_cast<const ConfigOptionFloat*>(m_config->option("wipe_tower_width"))->value;
                float a = dynamic_cast<const ConfigOptionFloat*>(m_config->option("wipe_tower_rotation_angle"))->value;

                const Print *print = m_process->fff_print();
                float depth = print->get_wipe_tower_depth();

                // Calculate wipe tower brim spacing.
                const DynamicPrintConfig &print_config  = wxGetApp().preset_bundle->prints.get_edited_preset().config;
                double layer_height                     = print_config.opt_float("layer_height");
                double first_layer_height               = print_config.get_abs_value("first_layer_height", layer_height);
                float brim_spacing = print->config().nozzle_diameter.values[0] * 1.25f - first_layer_height * (1. - M_PI_4);

                if (!print->is_step_done(psWipeTower))
                    depth = (900.f/w) * (float)(extruders_count - 1) ;
                int volume_idx_wipe_tower_new = m_volumes.load_wipe_tower_preview(
                    1000, x, y, w, depth, (float)height, a, m_use_VBOs && m_initialized, !print->is_step_done(psWipeTower),
                    brim_spacing * 4.5f);
                if (volume_idx_wipe_tower_old != -1)
                    map_glvolume_old_to_new[volume_idx_wipe_tower_old] = volume_idx_wipe_tower_new;
            }
        }

        update_volumes_colors_by_extruder();
		// Update selection indices based on the old/new GLVolumeCollection.
		m_selection.volumes_changed(map_glvolume_old_to_new);
	}

    m_gizmos.update_data(*this);

    // Update the toolbar
    post_event(SimpleEvent(EVT_GLCANVAS_OBJECT_SELECT));

    // checks for geometry outside the print volume to render it accordingly
    if (!m_volumes.empty())
    {
        ModelInstance::EPrintVolumeState state;

        const bool contained_min_one = m_volumes.check_outside_state(m_config, &state);

        _set_warning_texture(WarningTexture::ObjectClashed, state == ModelInstance::PVS_Partly_Outside);
        _set_warning_texture(WarningTexture::ObjectOutside, state == ModelInstance::PVS_Fully_Outside);

        post_event(Event<bool>(EVT_GLCANVAS_ENABLE_ACTION_BUTTONS, 
                               contained_min_one && !m_model->objects.empty() && state != ModelInstance::PVS_Partly_Outside));

// #ys_FIXME_delete_after_testing
//         bool contained = m_volumes.check_outside_state(m_config, &state);
//         if (!contained)
//         {
//             _set_warning_texture(WarningTexture::ObjectOutside, true);
//             post_event(Event<bool>(EVT_GLCANVAS_ENABLE_ACTION_BUTTONS, state == ModelInstance::PVS_Fully_Outside));
//         }
//         else
//         {
//             m_volumes.reset_outside_state();
//             _set_warning_texture(WarningTexture::ObjectOutside, false);
//             post_event(Event<bool>(EVT_GLCANVAS_ENABLE_ACTION_BUTTONS, !m_model->objects.empty()));
//         }
    }
    else
    {
        _set_warning_texture(WarningTexture::ObjectOutside, false);
        _set_warning_texture(WarningTexture::ObjectClashed, false);
        post_event(Event<bool>(EVT_GLCANVAS_ENABLE_ACTION_BUTTONS, false));
    }

    // restore to default value
    m_regenerate_volumes = true;

    m_camera.set_scene_box(scene_bounding_box());

    if (m_selection.is_empty())
    {
        // If no object is selected, deactivate the active gizmo, if any
        // Otherwise it may be shown after cleaning the scene (if it was active while the objects were deleted)
        m_gizmos.reset_all_states();

        // If no object is selected, reset the objects manipulator on the sidebar
        // to force a reset of its cache
        auto manip = wxGetApp().obj_manipul();
        if (manip != nullptr)
            manip->update_settings_value(m_selection);
    }

    // and force this canvas to be redrawn.
    m_dirty = true;
}

void GLCanvas3D::load_gcode_preview(const GCodePreviewData& preview_data, const std::vector<std::string>& str_tool_colors)
{
    const Print *print = this->fff_print();
    if ((m_canvas != nullptr) && (print != nullptr))
    {
        _set_current();

        std::vector<float> tool_colors = _parse_colors(str_tool_colors);

        if (m_volumes.empty())
        {
            m_gcode_preview_volume_index.reset();
            
            _load_gcode_extrusion_paths(preview_data, tool_colors);
            _load_gcode_travel_paths(preview_data, tool_colors);
            _load_gcode_retractions(preview_data);
            _load_gcode_unretractions(preview_data);
            
            if (!m_volumes.empty())
            {
                // removes empty volumes
                m_volumes.volumes.erase(std::remove_if(m_volumes.volumes.begin(), m_volumes.volumes.end(),
                    [](const GLVolume* volume) { return volume->print_zs.empty(); }), m_volumes.volumes.end());

                _load_shells_fff();
            }
            _update_toolpath_volumes_outside_state();
        }
        
        _update_gcode_volumes_visibility(preview_data);
        _show_warning_texture_if_needed();

        if (m_volumes.empty())
            reset_legend_texture();
        else
            _generate_legend_texture(preview_data, tool_colors);
    }
}

void GLCanvas3D::load_sla_preview()
{
    const SLAPrint* print = this->sla_print();
    if ((m_canvas != nullptr) && (print != nullptr))
    {
        _set_current();
        _load_shells_sla();
    }
}

void GLCanvas3D::load_preview(const std::vector<std::string>& str_tool_colors, const std::vector<double>& color_print_values)
{
    const Print *print = this->fff_print();
    if (print == nullptr)
        return;

    _set_current();

    _load_print_toolpaths();
    _load_wipe_tower_toolpaths(str_tool_colors);
    for (const PrintObject* object : print->objects())
    {
        if (object != nullptr)
            _load_print_object_toolpaths(*object, str_tool_colors, color_print_values);
    }

    for (GLVolume* volume : m_volumes.volumes)
    {
        volume->is_extrusion_path = true;
    }

    _update_toolpath_volumes_outside_state();
    _show_warning_texture_if_needed();
    if (color_print_values.empty())
        reset_legend_texture();
    else {
        auto preview_data = GCodePreviewData();
        preview_data.extrusion.view_type = GCodePreviewData::Extrusion::ColorPrint;
        const std::vector<float> tool_colors = _parse_colors(str_tool_colors);
        _generate_legend_texture(preview_data, tool_colors);
    }
}

void GLCanvas3D::bind_event_handlers()
{
    if (m_canvas != nullptr)
    {
        m_canvas->Bind(wxEVT_SIZE, &GLCanvas3D::on_size, this);
        m_canvas->Bind(wxEVT_IDLE, &GLCanvas3D::on_idle, this);
        m_canvas->Bind(wxEVT_CHAR, &GLCanvas3D::on_char, this);
        m_canvas->Bind(wxEVT_KEY_DOWN, &GLCanvas3D::on_key, this);
        m_canvas->Bind(wxEVT_KEY_UP, &GLCanvas3D::on_key, this);
        m_canvas->Bind(wxEVT_MOUSEWHEEL, &GLCanvas3D::on_mouse_wheel, this);
        m_canvas->Bind(wxEVT_TIMER, &GLCanvas3D::on_timer, this);
        m_canvas->Bind(wxEVT_LEFT_DOWN, &GLCanvas3D::on_mouse, this);
        m_canvas->Bind(wxEVT_LEFT_UP, &GLCanvas3D::on_mouse, this);
        m_canvas->Bind(wxEVT_MIDDLE_DOWN, &GLCanvas3D::on_mouse, this);
        m_canvas->Bind(wxEVT_MIDDLE_UP, &GLCanvas3D::on_mouse, this);
        m_canvas->Bind(wxEVT_RIGHT_DOWN, &GLCanvas3D::on_mouse, this);
        m_canvas->Bind(wxEVT_RIGHT_UP, &GLCanvas3D::on_mouse, this);
        m_canvas->Bind(wxEVT_MOTION, &GLCanvas3D::on_mouse, this);
        m_canvas->Bind(wxEVT_ENTER_WINDOW, &GLCanvas3D::on_mouse, this);
        m_canvas->Bind(wxEVT_LEAVE_WINDOW, &GLCanvas3D::on_mouse, this);
        m_canvas->Bind(wxEVT_LEFT_DCLICK, &GLCanvas3D::on_mouse, this);
        m_canvas->Bind(wxEVT_MIDDLE_DCLICK, &GLCanvas3D::on_mouse, this);
        m_canvas->Bind(wxEVT_RIGHT_DCLICK, &GLCanvas3D::on_mouse, this);
        m_canvas->Bind(wxEVT_PAINT, &GLCanvas3D::on_paint, this);
    }
}

void GLCanvas3D::unbind_event_handlers()
{
    if (m_canvas != nullptr)
    {
        m_canvas->Unbind(wxEVT_SIZE, &GLCanvas3D::on_size, this);
        m_canvas->Unbind(wxEVT_IDLE, &GLCanvas3D::on_idle, this);
        m_canvas->Unbind(wxEVT_CHAR, &GLCanvas3D::on_char, this);
        m_canvas->Unbind(wxEVT_KEY_DOWN, &GLCanvas3D::on_key, this);
        m_canvas->Unbind(wxEVT_KEY_UP, &GLCanvas3D::on_key, this);
        m_canvas->Unbind(wxEVT_MOUSEWHEEL, &GLCanvas3D::on_mouse_wheel, this);
        m_canvas->Unbind(wxEVT_TIMER, &GLCanvas3D::on_timer, this);
        m_canvas->Unbind(wxEVT_LEFT_DOWN, &GLCanvas3D::on_mouse, this);
		m_canvas->Unbind(wxEVT_LEFT_UP, &GLCanvas3D::on_mouse, this);
        m_canvas->Unbind(wxEVT_MIDDLE_DOWN, &GLCanvas3D::on_mouse, this);
        m_canvas->Unbind(wxEVT_MIDDLE_UP, &GLCanvas3D::on_mouse, this);
        m_canvas->Unbind(wxEVT_RIGHT_DOWN, &GLCanvas3D::on_mouse, this);
        m_canvas->Unbind(wxEVT_RIGHT_UP, &GLCanvas3D::on_mouse, this);
        m_canvas->Unbind(wxEVT_MOTION, &GLCanvas3D::on_mouse, this);
        m_canvas->Unbind(wxEVT_ENTER_WINDOW, &GLCanvas3D::on_mouse, this);
        m_canvas->Unbind(wxEVT_LEAVE_WINDOW, &GLCanvas3D::on_mouse, this);
        m_canvas->Unbind(wxEVT_LEFT_DCLICK, &GLCanvas3D::on_mouse, this);
        m_canvas->Unbind(wxEVT_MIDDLE_DCLICK, &GLCanvas3D::on_mouse, this);
        m_canvas->Unbind(wxEVT_RIGHT_DCLICK, &GLCanvas3D::on_mouse, this);
        m_canvas->Unbind(wxEVT_PAINT, &GLCanvas3D::on_paint, this);
    }
}

void GLCanvas3D::on_size(wxSizeEvent& evt)
{
    m_dirty = true;
}

void GLCanvas3D::on_idle(wxIdleEvent& evt)
{
    m_dirty |= m_toolbar.update_items_state();
    m_dirty |= m_view_toolbar.update_items_state();

    if (!m_dirty)
        return;

    _refresh_if_shown_on_screen();
}

void GLCanvas3D::on_char(wxKeyEvent& evt)
{
    // see include/wx/defs.h enum wxKeyCode
    int keyCode = evt.GetKeyCode();
    int ctrlMask = wxMOD_CONTROL;

    auto imgui = wxGetApp().imgui();
    if (imgui->update_key_data(evt)) {
        render();
        return;
    }

    if (m_gizmos.on_char(evt, *this))
        return;

//#ifdef __APPLE__
//    ctrlMask |= wxMOD_RAW_CONTROL;
//#endif /* __APPLE__ */
    if ((evt.GetModifiers() & ctrlMask) != 0) {
        switch (keyCode) {
        case 'a':
        case 'A':
        case WXK_CONTROL_A:
                post_event(SimpleEvent(EVT_GLCANVAS_SELECT_ALL));
        break;
#ifdef __APPLE__
        case WXK_BACK: // the low cost Apple solutions are not equipped with a Delete key, use Backspace instead.
#else /* __APPLE__ */
        case WXK_DELETE:
#endif /* __APPLE__ */
                            post_event(SimpleEvent(EVT_GLTOOLBAR_DELETE_ALL)); break;
		default:            evt.Skip();
        }
    } else if (evt.HasModifiers()) {
        evt.Skip();
    } else {
        switch (keyCode)
        {
#ifdef __APPLE__
        case WXK_BACK: // the low cost Apple solutions are not equipped with a Delete key, use Backspace instead.
#else /* __APPLE__ */
		case WXK_DELETE:
#endif /* __APPLE__ */
                  post_event(SimpleEvent(EVT_GLTOOLBAR_DELETE));
                  break;

		case '0': { select_view("iso"); break; }
        case '1': { select_view("top"); break; }
        case '2': { select_view("bottom"); break; }
        case '3': { select_view("front"); break; }
        case '4': { select_view("rear"); break; }
        case '5': { select_view("left"); break; }
        case '6': { select_view("right"); break; }
        case '+': { post_event(Event<int>(EVT_GLCANVAS_INCREASE_INSTANCES, +1)); break; }
        case '-': { post_event(Event<int>(EVT_GLCANVAS_INCREASE_INSTANCES, -1)); break; }
        case '?': { post_event(SimpleEvent(EVT_GLCANVAS_QUESTION_MARK)); break; }
        case 'A':
        case 'a': { post_event(SimpleEvent(EVT_GLCANVAS_ARRANGE)); break; }
        case 'B':
        case 'b': { zoom_to_bed(); break; }
        case 'I':
        case 'i': { set_camera_zoom(1.0f); break; }
        case 'O':
        case 'o': { set_camera_zoom(-1.0f); break; }
        case 'Z':
        case 'z': { m_selection.is_empty() ? zoom_to_volumes() : zoom_to_selection(); break; }
        default:
        {
            evt.Skip();
            break;
        }
        }
    }
}

void GLCanvas3D::on_key(wxKeyEvent& evt)
{
    const int keyCode = evt.GetKeyCode();

    auto imgui = wxGetApp().imgui();
    if (imgui->update_key_data(evt)) {
        render();
    }
    else
    {
        if (!m_gizmos.on_key(evt, *this))
        {
            if (evt.GetEventType() == wxEVT_KEY_UP) {
                if (m_tab_down && keyCode == WXK_TAB && !evt.HasAnyModifiers()) {
                    // Enable switching between 3D and Preview with Tab
                    // m_canvas->HandleAsNavigationKey(evt);   // XXX: Doesn't work in some cases / on Linux
                    post_event(SimpleEvent(EVT_GLCANVAS_TAB));
                }
            }
            else if (evt.GetEventType() == wxEVT_KEY_DOWN) {
                m_tab_down = keyCode == WXK_TAB && !evt.HasAnyModifiers();
            }
        }
    }

    if (keyCode != WXK_TAB
        && keyCode != WXK_LEFT
        && keyCode != WXK_UP
        && keyCode != WXK_RIGHT
        && keyCode != WXK_DOWN) {
        evt.Skip();   // Needed to have EVT_CHAR generated as well
    }
}

void GLCanvas3D::on_mouse_wheel(wxMouseEvent& evt)
{
    // Ignore the wheel events if the middle button is pressed.
    if (evt.MiddleIsDown())
        return;

#if ENABLE_RETINA_GL
    const float scale = m_retina_helper->get_scale_factor();
    evt.SetX(evt.GetX() * scale);
    evt.SetY(evt.GetY() * scale);
#endif

    // Performs layers editing updates, if enabled
    if (is_layers_editing_enabled())
    {
        int object_idx_selected = m_selection.get_object_idx();
        if (object_idx_selected != -1)
        {
            // A volume is selected. Test, whether hovering over a layer thickness bar.
            if (m_layers_editing.bar_rect_contains(*this, (float)evt.GetX(), (float)evt.GetY()))
            {
                // Adjust the width of the selection.
                m_layers_editing.band_width = std::max(std::min(m_layers_editing.band_width * (1.0f + 0.1f * (float)evt.GetWheelRotation() / (float)evt.GetWheelDelta()), 10.0f), 1.5f);
                if (m_canvas != nullptr)
                    m_canvas->Refresh();
                
                return;
            }
        }
    }

    // Calculate the zoom delta and apply it to the current zoom factor
    float zoom = (float)evt.GetWheelRotation() / (float)evt.GetWheelDelta();
    set_camera_zoom(zoom);
}

void GLCanvas3D::on_timer(wxTimerEvent& evt)
{
    if (m_layers_editing.state == LayersEditing::Editing)
        _perform_layer_editing_action();
}

#ifndef NDEBUG
// #define SLIC3R_DEBUG_MOUSE_EVENTS
#endif

#ifdef SLIC3R_DEBUG_MOUSE_EVENTS
std::string format_mouse_event_debug_message(const wxMouseEvent &evt)
{
	static int idx = 0;
	char buf[2048];
	std::string out;
	sprintf(buf, "Mouse Event %d - ", idx ++);
	out = buf;

	if (evt.Entering())
		out += "Entering ";
	if (evt.Leaving())
		out += "Leaving ";
	if (evt.Dragging())
		out += "Dragging ";
	if (evt.Moving())
		out += "Moving ";
	if (evt.Magnify())
		out += "Magnify ";
	if (evt.LeftDown())
		out += "LeftDown ";
	if (evt.LeftUp())
		out += "LeftUp ";
	if (evt.LeftDClick())
		out += "LeftDClick ";
	if (evt.MiddleDown())
		out += "MiddleDown ";
	if (evt.MiddleUp())
		out += "MiddleUp ";
	if (evt.MiddleDClick())
		out += "MiddleDClick ";
	if (evt.RightDown())
		out += "RightDown ";
	if (evt.RightUp())
		out += "RightUp ";
	if (evt.RightDClick())
		out += "RightDClick ";

	sprintf(buf, "(%d, %d)", evt.GetX(), evt.GetY());
	out += buf;
	return out;
}
#endif /* SLIC3R_DEBUG_MOUSE_EVENTS */

void GLCanvas3D::on_mouse(wxMouseEvent& evt)
{
    auto mouse_up_cleanup = [this](){
        m_moving = false;
        m_mouse.drag.move_volume_idx = -1;
        m_mouse.set_start_position_3D_as_invalid();
        m_mouse.set_start_position_2D_as_invalid();
        m_mouse.dragging = false;
        m_dirty = true;

        if (m_canvas->HasCapture())
            m_canvas->ReleaseMouse();
    };

#if ENABLE_RETINA_GL
    const float scale = m_retina_helper->get_scale_factor();
    evt.SetX(evt.GetX() * scale);
    evt.SetY(evt.GetY() * scale);
#endif

	Point pos(evt.GetX(), evt.GetY());

    ImGuiWrapper *imgui = wxGetApp().imgui();
    if (imgui->update_mouse_data(evt)) {
        m_mouse.position = evt.Leaving() ? Vec2d(-1.0, -1.0) : pos.cast<double>();
        render();
#ifdef SLIC3R_DEBUG_MOUSE_EVENTS
		printf((format_mouse_event_debug_message(evt) + " - Consumed by ImGUI\n").c_str());
#endif /* SLIC3R_DEBUG_MOUSE_EVENTS */
		return;
    }

#ifdef __WXMSW__
	bool on_enter_workaround = false;
    if (! evt.Entering() && ! evt.Leaving() && m_mouse.position.x() == -1.0) {
        // Workaround for SPE-832: There seems to be a mouse event sent to the window before evt.Entering()
        m_mouse.position = pos.cast<double>();
        render();
#ifdef SLIC3R_DEBUG_MOUSE_EVENTS
		printf((format_mouse_event_debug_message(evt) + " - OnEnter workaround\n").c_str());
#endif /* SLIC3R_DEBUG_MOUSE_EVENTS */
		on_enter_workaround = true;
    } else 
#endif /* __WXMSW__ */
    {
#ifdef SLIC3R_DEBUG_MOUSE_EVENTS
		printf((format_mouse_event_debug_message(evt) + " - other\n").c_str());
#endif /* SLIC3R_DEBUG_MOUSE_EVENTS */
	}

    if (m_toolbar.on_mouse(evt, *this))
    {
        if (evt.LeftUp() || evt.MiddleUp() || evt.RightUp())
            mouse_up_cleanup();
        m_mouse.set_start_position_3D_as_invalid();
        return;
    }

    if (m_view_toolbar.on_mouse(evt, *this))
    {
        if (evt.LeftUp() || evt.MiddleUp() || evt.RightUp())
            mouse_up_cleanup();
        m_mouse.set_start_position_3D_as_invalid();
        return;
    }

    if (m_gizmos.on_mouse(evt, *this))
    {
        if (evt.LeftUp() || evt.MiddleUp() || evt.RightUp())
            mouse_up_cleanup();

        m_mouse.set_start_position_3D_as_invalid();
        return;
    }

    if (m_picking_enabled)
        _set_current();

    int selected_object_idx = m_selection.get_object_idx();
    int layer_editing_object_idx = is_layers_editing_enabled() ? selected_object_idx : -1;
    m_layers_editing.select_object(*m_model, layer_editing_object_idx);

    if (m_mouse.drag.move_requires_threshold && m_mouse.is_move_start_threshold_position_2D_defined() && m_mouse.is_move_threshold_met(pos))
    {
        m_mouse.drag.move_requires_threshold = false;
        m_mouse.set_move_start_threshold_position_2D_as_invalid();
    }

    if (evt.ButtonDown() && wxWindow::FindFocus() != this->m_canvas)
        // Grab keyboard focus on any mouse click event.
        m_canvas->SetFocus();

    if (evt.Entering())
    {
//#if defined(__WXMSW__) || defined(__linux__)
//        // On Windows and Linux needs focus in order to catch key events
        // Set focus in order to remove it from sidebar fields
        if (m_canvas != nullptr) {
            // Only set focus, if the top level window of this canvas is active.
            auto p = dynamic_cast<wxWindow*>(evt.GetEventObject());
            while (p->GetParent())
                p = p->GetParent();
            auto *top_level_wnd = dynamic_cast<wxTopLevelWindow*>(p);
            if (top_level_wnd && top_level_wnd->IsActive())
                m_canvas->SetFocus();
            m_mouse.position = pos.cast<double>();
            // 1) forces a frame render to ensure that m_hover_volume_id is updated even when the user right clicks while
            // the context menu is shown, ensuring it to disappear if the mouse is outside any volume and to
            // change the volume hover state if any is under the mouse 
            // 2) when switching between 3d view and preview the size of the canvas changes if the side panels are visible,
            // so forces a resize to avoid multiple renders with different sizes (seen as flickering)
            _refresh_if_shown_on_screen();
        }
        m_mouse.set_start_position_2D_as_invalid();
//#endif
    }
    else if (evt.Leaving())
    {
        // to remove hover on objects when the mouse goes out of this canvas
        m_mouse.position = Vec2d(-1.0, -1.0);
        m_dirty = true;
    }
    else if (evt.LeftDown() || evt.RightDown())
    {
        // If user pressed left or right button we first check whether this happened
        // on a volume or not.
        m_layers_editing.state = LayersEditing::Unknown;
        if ((layer_editing_object_idx != -1) && m_layers_editing.bar_rect_contains(*this, pos(0), pos(1)))
        {
            // A volume is selected and the mouse is inside the layer thickness bar.
            // Start editing the layer height.
            m_layers_editing.state = LayersEditing::Editing;
            _perform_layer_editing_action(&evt);
        }
        else if ((layer_editing_object_idx != -1) && m_layers_editing.reset_rect_contains(*this, pos(0), pos(1)))
        {
            if (evt.LeftDown())
            {
                // A volume is selected and the mouse is inside the reset button. Reset the ModelObject's layer height profile.
				m_layers_editing.reset_layer_height_profile(*this);
                // Index 2 means no editing, just wait for mouse up event.
                m_layers_editing.state = LayersEditing::Completed;

                m_dirty = true;
            }
        }
        else
        {
            // Select volume in this 3D canvas.
            // Don't deselect a volume if layer editing is enabled. We want the object to stay selected
            // during the scene manipulation.

            if (m_picking_enabled && ((m_hover_volume_id != -1) || !is_layers_editing_enabled()))
            {
                if (evt.LeftDown() && (m_hover_volume_id != -1))
                {
                    bool already_selected = m_selection.contains_volume(m_hover_volume_id);
                    bool shift_down = evt.ShiftDown();

                    Selection::IndicesList curr_idxs = m_selection.get_volume_idxs();

                    if (already_selected && shift_down)
                        m_selection.remove(m_hover_volume_id);
                    else
                    {
                        bool add_as_single = !already_selected && !shift_down;
                        m_selection.add(m_hover_volume_id, add_as_single);
                        m_mouse.drag.move_requires_threshold = !already_selected;
                        if (already_selected)
                            m_mouse.set_move_start_threshold_position_2D_as_invalid();
                        else
                            m_mouse.drag.move_start_threshold_position_2D = pos;
                    }

                    if (curr_idxs != m_selection.get_volume_idxs())
                    {
                        m_gizmos.refresh_on_off_state(m_selection);
                        m_gizmos.update_data(*this);
                        post_event(SimpleEvent(EVT_GLCANVAS_OBJECT_SELECT));
                        m_dirty = true;
                    }
                }
            }

            // propagate event through callback
            if (m_hover_volume_id != -1)
            {
                if (evt.LeftDown() && m_moving_enabled && (m_mouse.drag.move_volume_idx == -1))
                {
                    // Only accept the initial position, if it is inside the volume bounding box.
                    BoundingBoxf3 volume_bbox = m_volumes.volumes[m_hover_volume_id]->transformed_bounding_box();
                    volume_bbox.offset(1.0);
                    if (volume_bbox.contains(m_mouse.scene_position))
                    {
                        // The dragging operation is initiated.
                        m_mouse.drag.move_volume_idx = m_hover_volume_id;
                        m_selection.start_dragging();
                        m_mouse.drag.start_position_3D = m_mouse.scene_position;
                        m_moving = true;
                    }
                }
            }
        }
    }
    else if (evt.Dragging() && evt.LeftIsDown() && (m_layers_editing.state == LayersEditing::Unknown) && (m_mouse.drag.move_volume_idx != -1))
    {
        if (!m_mouse.drag.move_requires_threshold)
        {
            m_mouse.dragging = true;

            Vec3d cur_pos = m_mouse.drag.start_position_3D;
            // we do not want to translate objects if the user just clicked on an object while pressing shift to remove it from the selection and then drag
            if (m_selection.contains_volume(m_hover_volume_id))
            {
                if (m_camera.get_theta() == 90.0f)
                {
                    // side view -> move selected volumes orthogonally to camera view direction
                    Linef3 ray = mouse_ray(pos);
                    Vec3d dir = ray.unit_vector();
                    // finds the intersection of the mouse ray with the plane parallel to the camera viewport and passing throught the starting position
                    // use ray-plane intersection see i.e. https://en.wikipedia.org/wiki/Line%E2%80%93plane_intersection algebric form
                    // in our case plane normal and ray direction are the same (orthogonal view)
                    // when moving to perspective camera the negative z unit axis of the camera needs to be transformed in world space and used as plane normal
                    Vec3d inters = ray.a + (m_mouse.drag.start_position_3D - ray.a).dot(dir) / dir.squaredNorm() * dir;
                    // vector from the starting position to the found intersection
                    Vec3d inters_vec = inters - m_mouse.drag.start_position_3D;

                    Vec3d camera_right = m_camera.get_dir_right();
                    Vec3d camera_up = m_camera.get_dir_up();

                    // finds projection of the vector along the camera axes
                    double projection_x = inters_vec.dot(camera_right);
                    double projection_z = inters_vec.dot(camera_up);

                    // apply offset
                    cur_pos = m_mouse.drag.start_position_3D + projection_x * camera_right + projection_z * camera_up;
                }
                else
                {
                    // Generic view
                    // Get new position at the same Z of the initial click point.
                    float z0 = 0.0f;
                    float z1 = 1.0f;
                    cur_pos = Linef3(_mouse_to_3d(pos, &z0), _mouse_to_3d(pos, &z1)).intersect_plane(m_mouse.drag.start_position_3D(2));
                }
            }

            m_regenerate_volumes = false;
            m_selection.translate(cur_pos - m_mouse.drag.start_position_3D);
            wxGetApp().obj_manipul()->update_settings_value(m_selection);

            m_dirty = true;
        }
    }
    else if (evt.Dragging())
    {
        m_mouse.dragging = true;

        if ((m_layers_editing.state != LayersEditing::Unknown) && (layer_editing_object_idx != -1))
        {
            if (m_layers_editing.state == LayersEditing::Editing)
                _perform_layer_editing_action(&evt);
        }
        // do not process the dragging if the left mouse was set down in another canvas
        else if (evt.LeftIsDown())
        {
            // if dragging over blank area with left button, rotate
            if ((m_hover_volume_id == -1) && m_mouse.is_start_position_3D_defined())
            {
                const Vec3d& orig = m_mouse.drag.start_position_3D;
                m_camera.phi += (((float)pos(0) - (float)orig(0)) * TRACKBALLSIZE);
                m_camera.set_theta(m_camera.get_theta() - ((float)pos(1) - (float)orig(1)) * TRACKBALLSIZE, wxGetApp().preset_bundle->printers.get_edited_preset().printer_technology() != ptSLA);
                m_dirty = true;
            }
            m_mouse.drag.start_position_3D = Vec3d((double)pos(0), (double)pos(1), 0.0);
        }
        else if (evt.MiddleIsDown() || evt.RightIsDown())
        {
            // If dragging over blank area with right button, pan.
            if (m_mouse.is_start_position_2D_defined())
            {
                // get point in model space at Z = 0
                float z = 0.0f;
                const Vec3d& cur_pos = _mouse_to_3d(pos, &z);
                Vec3d orig = _mouse_to_3d(m_mouse.drag.start_position_2D, &z);
                m_camera.set_target(m_camera.get_target() + orig - cur_pos);
                m_dirty = true;
            }
            
            m_mouse.drag.start_position_2D = pos;
        }
    }
    else if (evt.LeftUp() || evt.MiddleUp() || evt.RightUp())
    {
        if (m_layers_editing.state != LayersEditing::Unknown)
        {
            m_layers_editing.state = LayersEditing::Unknown;
            _stop_timer();
            m_layers_editing.accept_changes(*this);
        }
        else if ((m_mouse.drag.move_volume_idx != -1) && m_mouse.dragging)
        {
            m_regenerate_volumes = false;
            do_move();
            wxGetApp().obj_manipul()->update_settings_value(m_selection);
            // Let the platter know that the dragging finished, so a delayed refresh
            // of the scene with the background processing data should be performed.
            post_event(SimpleEvent(EVT_GLCANVAS_MOUSE_DRAGGING_FINISHED));
        }
        else if (evt.LeftUp() && !m_mouse.dragging && (m_hover_volume_id == -1) && !is_layers_editing_enabled())
        {
            // deselect and propagate event through callback
            if (!evt.ShiftDown() && m_picking_enabled)
            {
                m_selection.clear();
                m_selection.set_mode(Selection::Instance);
                wxGetApp().obj_manipul()->update_settings_value(m_selection);
                m_gizmos.reset_all_states();
                m_gizmos.update_data(*this);
                post_event(SimpleEvent(EVT_GLCANVAS_OBJECT_SELECT));
            }
        }
        else if (evt.RightUp())
        {
            m_mouse.position = pos.cast<double>();
            // forces a frame render to ensure that m_hover_volume_id is updated even when the user right clicks while
            // the context menu is already shown
            render();
            if (m_hover_volume_id != -1)
            {
                // if right clicking on volume, propagate event through callback (shows context menu)
                if (m_volumes.volumes[m_hover_volume_id]->hover
                    && !m_volumes.volumes[m_hover_volume_id]->is_wipe_tower // no context menu for the wipe tower
                    && m_gizmos.get_current_type() != GLGizmosManager::SlaSupports)  // disable context menu when the gizmo is open
                {
                    // forces the selection of the volume
                    m_selection.add(m_hover_volume_id);
                    m_gizmos.refresh_on_off_state(m_selection);
                    post_event(SimpleEvent(EVT_GLCANVAS_OBJECT_SELECT));
                    m_gizmos.update_data(*this);
                    wxGetApp().obj_manipul()->update_settings_value(m_selection);
                    // forces a frame render to update the view before the context menu is shown
                    render();

                    Vec2d logical_pos = pos.cast<double>();
#if ENABLE_RETINA_GL
                    const float factor = m_retina_helper->get_scale_factor();
                    logical_pos = logical_pos.cwiseQuotient(Vec2d(factor, factor));
#endif // ENABLE_RETINA_GL
                    post_event(Vec2dEvent(EVT_GLCANVAS_RIGHT_CLICK, logical_pos));
                }
            }
        }

        mouse_up_cleanup();
    }
    else if (evt.Moving())
    {
        m_mouse.position = pos.cast<double>();
        std::string tooltip = "";

        if (tooltip.empty())
            tooltip = m_gizmos.get_tooltip();

        if (tooltip.empty())
            tooltip = m_toolbar.get_tooltip();

        if (tooltip.empty())
            tooltip = m_view_toolbar.get_tooltip();

        set_tooltip(tooltip);

        // updates gizmos overlay
        if (m_selection.is_empty())
            m_gizmos.reset_all_states();

        // Only refresh if picking is enabled, in that case the objects may get highlighted if the mouse cursor hovers over.
        if (m_picking_enabled)
            m_dirty = true;
    }
    else
        evt.Skip();

#ifdef __WXMSW__
	if (on_enter_workaround)
		m_mouse.position = Vec2d(-1., -1.);
#endif /* __WXMSW__ */
}

void GLCanvas3D::on_paint(wxPaintEvent& evt)
{
    if (m_initialized)
        m_dirty = true;
    else
        // Call render directly, so it gets initialized immediately, not from On Idle handler.
        this->render();
}

Size GLCanvas3D::get_canvas_size() const
{
    int w = 0;
    int h = 0;

    if (m_canvas != nullptr)
        m_canvas->GetSize(&w, &h);

#if ENABLE_RETINA_GL
    const float factor = m_retina_helper->get_scale_factor();
    w *= factor;
    h *= factor;
#else
    const float factor = 1.0f;
#endif

    return Size(w, h, factor);
}

Vec2d GLCanvas3D::get_local_mouse_position() const
{
    if (m_canvas == nullptr)
		return Vec2d::Zero();

    wxPoint mouse_pos = m_canvas->ScreenToClient(wxGetMousePosition());
    const double factor = 
#if ENABLE_RETINA_GL
        m_retina_helper->get_scale_factor();
#else
        1.0;
#endif
    return Vec2d(factor * mouse_pos.x, factor * mouse_pos.y);
}

void GLCanvas3D::reset_legend_texture()
{
    if (m_legend_texture.get_id() != 0)
    {
        _set_current();
        m_legend_texture.reset();
    }
}

void GLCanvas3D::set_tooltip(const std::string& tooltip) const
{
    if (m_canvas != nullptr)
    {
        wxToolTip* t = m_canvas->GetToolTip();
        if (t != nullptr)
        {
            if (tooltip.empty())
                m_canvas->UnsetToolTip();
            else
                t->SetTip(tooltip);
        }
        else if (!tooltip.empty()) // Avoid "empty" tooltips => unset of the empty tooltip leads to application crash under OSX
            m_canvas->SetToolTip(tooltip);
    }
}


void GLCanvas3D::do_move()
{
    if (m_model == nullptr)
        return;

    std::set<std::pair<int, int>> done;  // keeps track of modified instances
    bool object_moved = false;
    Vec3d wipe_tower_origin = Vec3d::Zero();

    Selection::EMode selection_mode = m_selection.get_mode();

    for (const GLVolume* v : m_volumes.volumes)
    {
        int object_idx = v->object_idx();
        int instance_idx = v->instance_idx();
        int volume_idx = v->volume_idx();

        std::pair<int, int> done_id(object_idx, instance_idx);

        if ((0 <= object_idx) && (object_idx < (int)m_model->objects.size()))
        {
            done.insert(done_id);

            // Move instances/volumes
            ModelObject* model_object = m_model->objects[object_idx];
            if (model_object != nullptr)
            {
                if (selection_mode == Selection::Instance)
                    model_object->instances[instance_idx]->set_offset(v->get_instance_offset());
                else if (selection_mode == Selection::Volume)
                    model_object->volumes[volume_idx]->set_offset(v->get_volume_offset());

                object_moved = true;
                model_object->invalidate_bounding_box();
            }
        }
        else if (object_idx == 1000)
            // Move a wipe tower proxy.
            wipe_tower_origin = v->get_volume_offset();
    }

    // Fixes sinking/flying instances
    for (const std::pair<int, int>& i : done)
    {
        ModelObject* m = m_model->objects[i.first];
        Vec3d shift(0.0, 0.0, -m->get_instance_min_z(i.second));
        m_selection.translate(i.first, i.second, shift);
        m->translate_instance(i.second, shift);
    }

    if (object_moved)
        post_event(SimpleEvent(EVT_GLCANVAS_INSTANCE_MOVED));

    if (wipe_tower_origin != Vec3d::Zero())
        post_event(Vec3dEvent(EVT_GLCANVAS_WIPETOWER_MOVED, std::move(wipe_tower_origin)));
}

void GLCanvas3D::do_rotate()
{
    if (m_model == nullptr)
        return;

    std::set<std::pair<int, int>> done;  // keeps track of modified instances

    Selection::EMode selection_mode = m_selection.get_mode();

    for (const GLVolume* v : m_volumes.volumes)
    {
        int object_idx = v->object_idx();
        if ((object_idx < 0) || ((int)m_model->objects.size() <= object_idx))
            continue;

        int instance_idx = v->instance_idx();
        int volume_idx = v->volume_idx();

        done.insert(std::pair<int, int>(object_idx, instance_idx));

        // Rotate instances/volumes.
        ModelObject* model_object = m_model->objects[object_idx];
        if (model_object != nullptr)
        {
            if (selection_mode == Selection::Instance)
            {
                model_object->instances[instance_idx]->set_rotation(v->get_instance_rotation());
                model_object->instances[instance_idx]->set_offset(v->get_instance_offset());
            }
            else if (selection_mode == Selection::Volume)
            {
                model_object->volumes[volume_idx]->set_rotation(v->get_volume_rotation());
                model_object->volumes[volume_idx]->set_offset(v->get_volume_offset());
            }
            model_object->invalidate_bounding_box();
        }
    }

    // Fixes sinking/flying instances
    for (const std::pair<int, int>& i : done)
    {
        ModelObject* m = m_model->objects[i.first];
        Vec3d shift(0.0, 0.0, -m->get_instance_min_z(i.second));
        m_selection.translate(i.first, i.second, shift);
        m->translate_instance(i.second, shift);
    }

    if (!done.empty())
        post_event(SimpleEvent(EVT_GLCANVAS_INSTANCE_ROTATED));
}

void GLCanvas3D::do_scale()
{
    if (m_model == nullptr)
        return;

    std::set<std::pair<int, int>> done;  // keeps track of modified instances

    Selection::EMode selection_mode = m_selection.get_mode();

    for (const GLVolume* v : m_volumes.volumes)
    {
        int object_idx = v->object_idx();
        if ((object_idx < 0) || ((int)m_model->objects.size() <= object_idx))
            continue;

        int instance_idx = v->instance_idx();
        int volume_idx = v->volume_idx();

        done.insert(std::pair<int, int>(object_idx, instance_idx));

        // Rotate instances/volumes
        ModelObject* model_object = m_model->objects[object_idx];
        if (model_object != nullptr)
        {
            if (selection_mode == Selection::Instance)
            {
                model_object->instances[instance_idx]->set_scaling_factor(v->get_instance_scaling_factor());
                model_object->instances[instance_idx]->set_offset(v->get_instance_offset());
            }
            else if (selection_mode == Selection::Volume)
            {
                model_object->instances[instance_idx]->set_offset(v->get_instance_offset());
                model_object->volumes[volume_idx]->set_scaling_factor(v->get_volume_scaling_factor());
                model_object->volumes[volume_idx]->set_offset(v->get_volume_offset());
            }
            model_object->invalidate_bounding_box();
        }
    }

    // Fixes sinking/flying instances
    for (const std::pair<int, int>& i : done)
    {
        ModelObject* m = m_model->objects[i.first];
        Vec3d shift(0.0, 0.0, -m->get_instance_min_z(i.second));
        m_selection.translate(i.first, i.second, shift);
        m->translate_instance(i.second, shift);
    }

    if (!done.empty())
        post_event(SimpleEvent(EVT_GLCANVAS_INSTANCE_ROTATED));
}

void GLCanvas3D::do_flatten()
{
    do_rotate();
}

void GLCanvas3D::do_mirror()
{
    if (m_model == nullptr)
        return;

    std::set<std::pair<int, int>> done;  // keeps track of modified instances

    Selection::EMode selection_mode = m_selection.get_mode();

    for (const GLVolume* v : m_volumes.volumes)
    {
        int object_idx = v->object_idx();
        if ((object_idx < 0) || ((int)m_model->objects.size() <= object_idx))
            continue;

        int instance_idx = v->instance_idx();
        int volume_idx = v->volume_idx();

        done.insert(std::pair<int, int>(object_idx, instance_idx));

        // Mirror instances/volumes
        ModelObject* model_object = m_model->objects[object_idx];
        if (model_object != nullptr)
        {
            if (selection_mode == Selection::Instance)
                model_object->instances[instance_idx]->set_mirror(v->get_instance_mirror());
            else if (selection_mode == Selection::Volume)
                model_object->volumes[volume_idx]->set_mirror(v->get_volume_mirror());

            model_object->invalidate_bounding_box();
        }
    }

    // Fixes sinking/flying instances
    for (const std::pair<int, int>& i : done)
    {
        ModelObject* m = m_model->objects[i.first];
        Vec3d shift(0.0, 0.0, -m->get_instance_min_z(i.second));
        m_selection.translate(i.first, i.second, shift);
        m->translate_instance(i.second, shift);
    }

    post_event(SimpleEvent(EVT_GLCANVAS_SCHEDULE_BACKGROUND_PROCESS));
}

void GLCanvas3D::set_camera_zoom(float zoom)
{
    zoom = std::max(std::min(zoom, 4.0f), -4.0f) / 10.0f;
    zoom = m_camera.zoom / (1.0f - zoom);

    // Don't allow to zoom too far outside the scene.
    float zoom_min = _get_zoom_to_bounding_box_factor(_max_bounding_box());
    if (zoom_min > 0.0f)
        zoom = std::max(zoom, zoom_min * 0.7f);

    // Don't allow to zoom too close to the scene.
    zoom = std::min(zoom, 100.0f);

    m_camera.zoom = zoom;
    _refresh_if_shown_on_screen();
}

void GLCanvas3D::update_gizmos_on_off_state()
{
    set_as_dirty();
    m_gizmos.update_data(*this);
    m_gizmos.refresh_on_off_state(get_selection());
}

void GLCanvas3D::handle_sidebar_focus_event(const std::string& opt_key, bool focus_on)
{
    m_sidebar_field = focus_on ? opt_key : "";

    if (!m_sidebar_field.empty())
    {
        m_gizmos.reset_all_states();
        m_dirty = true;
    }
}

void GLCanvas3D::update_ui_from_settings()
{
#if ENABLE_RETINA_GL
    const float orig_scaling = m_retina_helper->get_scale_factor();

    const bool use_retina = wxGetApp().app_config->get("use_retina_opengl") == "1";
    BOOST_LOG_TRIVIAL(debug) << "GLCanvas3D: Use Retina OpenGL: " << use_retina;
    m_retina_helper->set_use_retina(use_retina);
    const float new_scaling = m_retina_helper->get_scale_factor();

    if (new_scaling != orig_scaling) {
        BOOST_LOG_TRIVIAL(debug) << "GLCanvas3D: Scaling factor: " << new_scaling;

        m_camera.zoom /= orig_scaling;
        m_camera.zoom *= new_scaling;
        _refresh_if_shown_on_screen();
    }
#endif
}

Linef3 GLCanvas3D::mouse_ray(const Point& mouse_pos)
{
    float z0 = 0.0f;
    float z1 = 1.0f;
    return Linef3(_mouse_to_3d(mouse_pos, &z0), _mouse_to_3d(mouse_pos, &z1));
}

bool GLCanvas3D::_is_shown_on_screen() const
{
    return (m_canvas != nullptr) ? m_canvas->IsShownOnScreen() : false;
}

bool GLCanvas3D::_init_toolbar()
{
    if (!m_toolbar.is_enabled())
        return true;

#if !ENABLE_SVG_ICONS
    ItemsIconsTexture::Metadata icons_data;
    icons_data.filename = "toolbar.png";
    icons_data.icon_size = 37;
#endif // !ENABLE_SVG_ICONS

    BackgroundTexture::Metadata background_data;
    background_data.filename = "toolbar_background.png";
    background_data.left = 16;
    background_data.top = 16;
    background_data.right = 16;
    background_data.bottom = 16;

#if ENABLE_SVG_ICONS
    if (!m_toolbar.init(background_data))
#else
    if (!m_toolbar.init(icons_data, background_data))
#endif // ENABLE_SVG_ICONS
    {
        // unable to init the toolbar texture, disable it
        m_toolbar.set_enabled(false);
        return true;
    }

#if ENABLE_SVG_ICONS
    m_toolbar.set_icons_size(40);
#endif // ENABLE_SVG_ICONS
//    m_toolbar.set_layout_type(GLToolbar::Layout::Vertical);
    m_toolbar.set_layout_type(GLToolbar::Layout::Horizontal);
    m_toolbar.set_layout_orientation(GLToolbar::Layout::Top);
    m_toolbar.set_border(5.0f);
    m_toolbar.set_separator_size(5);
    m_toolbar.set_gap_size(2);

    GLToolbarItem::Data item;

    item.name = "add";
#if ENABLE_SVG_ICONS
    item.icon_filename = "add.svg";
#endif // ENABLE_SVG_ICONS
    item.tooltip = GUI::L_str("Add...") + " [" + GUI::shortkey_ctrl_prefix() + "I]";
    item.sprite_id = 0;
    item.action_callback = [this]() { if (m_canvas != nullptr) wxPostEvent(m_canvas, SimpleEvent(EVT_GLTOOLBAR_ADD)); };
    if (!m_toolbar.add_item(item))
        return false;

    item.name = "delete";
#if ENABLE_SVG_ICONS
    item.icon_filename = "remove.svg";
#endif // ENABLE_SVG_ICONS
    item.tooltip = GUI::L_str("Delete") + " [Del]";
    item.sprite_id = 1;
    item.action_callback = [this]() { if (m_canvas != nullptr) wxPostEvent(m_canvas, SimpleEvent(EVT_GLTOOLBAR_DELETE)); };
    item.enabled_state_callback = []()->bool { return wxGetApp().plater()->can_delete(); };
    if (!m_toolbar.add_item(item))
        return false;

    item.name = "deleteall";
#if ENABLE_SVG_ICONS
    item.icon_filename = "delete_all.svg";
#endif // ENABLE_SVG_ICONS
    item.tooltip = GUI::L_str("Delete all") + " [" + GUI::shortkey_ctrl_prefix() + "Del]";
    item.sprite_id = 2;
    item.action_callback = [this]() { if (m_canvas != nullptr) wxPostEvent(m_canvas, SimpleEvent(EVT_GLTOOLBAR_DELETE_ALL)); };
    item.enabled_state_callback = []()->bool { return wxGetApp().plater()->can_delete_all(); };
    if (!m_toolbar.add_item(item))
        return false;

    item.name = "arrange";
#if ENABLE_SVG_ICONS
    item.icon_filename = "arrange.svg";
#endif // ENABLE_SVG_ICONS
    item.tooltip = GUI::L_str("Arrange [A]");
    item.sprite_id = 3;
    item.action_callback = [this]() { if (m_canvas != nullptr) wxPostEvent(m_canvas, SimpleEvent(EVT_GLTOOLBAR_ARRANGE)); };
    item.enabled_state_callback = []()->bool { return wxGetApp().plater()->can_arrange(); };
    if (!m_toolbar.add_item(item))
        return false;

    if (!m_toolbar.add_separator())
        return false;

    item.name = "more";
#if ENABLE_SVG_ICONS
    item.icon_filename = "instance_add.svg";
#endif // ENABLE_SVG_ICONS
    item.tooltip = GUI::L_str("Add instance [+]");
    item.sprite_id = 4;
    item.action_callback = [this]() { if (m_canvas != nullptr) wxPostEvent(m_canvas, SimpleEvent(EVT_GLTOOLBAR_MORE)); };
    item.visibility_callback = []()->bool { return wxGetApp().get_mode() != comSimple; };
    item.enabled_state_callback = []()->bool { return wxGetApp().plater()->can_increase_instances(); };
    if (!m_toolbar.add_item(item))
        return false;

    item.name = "fewer";
#if ENABLE_SVG_ICONS
    item.icon_filename = "instance_remove.svg";
#endif // ENABLE_SVG_ICONS
    item.tooltip = GUI::L_str("Remove instance [-]");
    item.sprite_id = 5;
    item.action_callback = [this]() { if (m_canvas != nullptr) wxPostEvent(m_canvas, SimpleEvent(EVT_GLTOOLBAR_FEWER)); };
    item.visibility_callback = []()->bool { return wxGetApp().get_mode() != comSimple; };
    item.enabled_state_callback = []()->bool { return wxGetApp().plater()->can_decrease_instances(); };
    if (!m_toolbar.add_item(item))
        return false;

    if (!m_toolbar.add_separator())
        return false;

    item.name = "splitobjects";
#if ENABLE_SVG_ICONS
    item.icon_filename = "split_objects.svg";
#endif // ENABLE_SVG_ICONS
    item.tooltip = GUI::L_str("Split to objects");
    item.sprite_id = 6;
    item.action_callback = [this]() { if (m_canvas != nullptr) wxPostEvent(m_canvas, SimpleEvent(EVT_GLTOOLBAR_SPLIT_OBJECTS)); };
    item.visibility_callback = GLToolbarItem::Default_Visibility_Callback;
    item.enabled_state_callback = []()->bool { return wxGetApp().plater()->can_split_to_objects(); };
    if (!m_toolbar.add_item(item))
        return false;

    item.name = "splitvolumes";
#if ENABLE_SVG_ICONS
    item.icon_filename = "split_parts.svg";
#endif // ENABLE_SVG_ICONS
    item.tooltip = GUI::L_str("Split to parts");
    item.sprite_id = 7;
    item.action_callback = [this]() { if (m_canvas != nullptr) wxPostEvent(m_canvas, SimpleEvent(EVT_GLTOOLBAR_SPLIT_VOLUMES)); };
    item.visibility_callback = []()->bool { return wxGetApp().get_mode() != comSimple; };
    item.enabled_state_callback = []()->bool { return wxGetApp().plater()->can_split_to_volumes(); };
    if (!m_toolbar.add_item(item))
        return false;

    if (!m_toolbar.add_separator())
        return false;

    item.name = "layersediting";
#if ENABLE_SVG_ICONS
    item.icon_filename = "layers.svg";
#endif // ENABLE_SVG_ICONS
    item.tooltip = GUI::L_str("Layers editing");
    item.sprite_id = 8;
    item.is_toggable = true;
    item.action_callback = [this]() { if (m_canvas != nullptr) wxPostEvent(m_canvas, SimpleEvent(EVT_GLTOOLBAR_LAYERSEDITING)); };
    item.visibility_callback = GLToolbarItem::Default_Visibility_Callback;
    item.enabled_state_callback = []()->bool { return wxGetApp().plater()->can_layers_editing(); };
    if (!m_toolbar.add_item(item))
        return false;

    return true;
}

bool GLCanvas3D::_set_current()
{
    if ((m_canvas != nullptr) && (m_context != nullptr))
        return m_canvas->SetCurrent(*m_context);

    return false;
}

void GLCanvas3D::_resize(unsigned int w, unsigned int h)
{
    if ((m_canvas == nullptr) && (m_context == nullptr))
        return;

    auto *imgui = wxGetApp().imgui();
    imgui->set_display_size((float)w, (float)h);
    const float font_size = 1.5f * wxGetApp().em_unit();
#if ENABLE_RETINA_GL
    imgui->set_scaling(font_size, 1.0f, m_retina_helper->get_scale_factor());
#else
    imgui->set_scaling(font_size, m_canvas->GetContentScaleFactor(), 1.0f);
#endif

    // ensures that this canvas is current
    _set_current();
    m_camera.apply_viewport(0, 0, w, h);

    const BoundingBoxf3& bbox = _max_bounding_box();

    switch (m_camera.type)
    {
    case Camera::Ortho:
    {
        float w2 = w;
        float h2 = h;
        float two_zoom = 2.0f * m_camera.zoom;
        if (two_zoom != 0.0f)
        {
            float inv_two_zoom = 1.0f / two_zoom;
            w2 *= inv_two_zoom;
            h2 *= inv_two_zoom;
        }

        // FIXME: calculate a tighter value for depth will improve z-fighting
        float depth = 5.0f * (float)bbox.max_size();
        m_camera.apply_ortho_projection(-w2, w2, -h2, h2, -depth, depth);

        break;
    }
//    case Camera::Perspective:
//    {
//        float bbox_r = (float)bbox.radius();
//        float fov = PI * 45.0f / 180.0f;
//        float fov_tan = tan(0.5f * fov);
//        float cam_distance = 0.5f * bbox_r / fov_tan;
//        m_camera.distance = cam_distance;
//
//        float nr = cam_distance - bbox_r * 1.1f;
//        float fr = cam_distance + bbox_r * 1.1f;
//        if (nr < 1.0f)
//            nr = 1.0f;
//
//        if (fr < nr + 1.0f)
//            fr = nr + 1.0f;
//
//        float h2 = fov_tan * nr;
//        float w2 = h2 * w / h;
//        ::glFrustum(-w2, w2, -h2, h2, nr, fr);
//
//        break;
//    }
    default:
    {
        throw std::runtime_error("Invalid camera type.");
        break;
    }
    }

    m_dirty = false;
}

BoundingBoxf3 GLCanvas3D::_max_bounding_box() const
{
    BoundingBoxf3 bb = volumes_bounding_box();
    bb.merge(m_bed.get_bounding_box());
    return bb;
}

void GLCanvas3D::_zoom_to_bounding_box(const BoundingBoxf3& bbox)
{
    // Calculate the zoom factor needed to adjust viewport to bounding box.
    float zoom = _get_zoom_to_bounding_box_factor(bbox);
    if (zoom > 0.0f)
    {
        m_camera.zoom = zoom;
        // center view around bounding box center
        m_camera.set_target(bbox.center());
        m_dirty = true;
    }
}

float GLCanvas3D::_get_zoom_to_bounding_box_factor(const BoundingBoxf3& bbox) const
{
    float max_bb_size = bbox.max_size();
    if (max_bb_size == 0.0f)
        return -1.0f;

    // project the bbox vertices on a plane perpendicular to the camera forward axis
    // then calculates the vertices coordinate on this plane along the camera xy axes

    // we need the view matrix, we let opengl calculate it (same as done in render())
    m_camera.apply_view_matrix();

    Vec3d right = m_camera.get_dir_right();
    Vec3d up = m_camera.get_dir_up();
    Vec3d forward = m_camera.get_dir_forward();

    Vec3d bb_min = bbox.min;
    Vec3d bb_max = bbox.max;
    Vec3d bb_center = bbox.center();

    // bbox vertices in world space
    std::vector<Vec3d> vertices;
    vertices.reserve(8);
    vertices.push_back(bb_min);
    vertices.emplace_back(bb_max(0), bb_min(1), bb_min(2));
    vertices.emplace_back(bb_max(0), bb_max(1), bb_min(2));
    vertices.emplace_back(bb_min(0), bb_max(1), bb_min(2));
    vertices.emplace_back(bb_min(0), bb_min(1), bb_max(2));
    vertices.emplace_back(bb_max(0), bb_min(1), bb_max(2));
    vertices.push_back(bb_max);
    vertices.emplace_back(bb_min(0), bb_max(1), bb_max(2));

    double max_x = 0.0;
    double max_y = 0.0;

    // margin factor to give some empty space around the bbox
    double margin_factor = 1.25;

    for (const Vec3d& v : vertices)
    {
        // project vertex on the plane perpendicular to camera forward axis
        Vec3d pos(v(0) - bb_center(0), v(1) - bb_center(1), v(2) - bb_center(2));
        Vec3d proj_on_plane = pos - pos.dot(forward) * forward;

        // calculates vertex coordinate along camera xy axes
        double x_on_plane = proj_on_plane.dot(right);
        double y_on_plane = proj_on_plane.dot(up);

        max_x = std::max(max_x, margin_factor * std::abs(x_on_plane));
        max_y = std::max(max_y, margin_factor * std::abs(y_on_plane));
    }

    if ((max_x == 0.0) || (max_y == 0.0))
        return -1.0f;

    max_x *= 2.0;
    max_y *= 2.0;

    const Size& cnv_size = get_canvas_size();
    return (float)std::min((double)cnv_size.get_width() / max_x, (double)cnv_size.get_height() / max_y);
}

void GLCanvas3D::_refresh_if_shown_on_screen()
{
    if (_is_shown_on_screen())
    {
        const Size& cnv_size = get_canvas_size();
        _resize((unsigned int)cnv_size.get_width(), (unsigned int)cnv_size.get_height());

        // Because of performance problems on macOS, where PaintEvents are not delivered
        // frequently enough, we call render() here directly when we can.
        render();
    }
}

void GLCanvas3D::_picking_pass() const
{
    const Vec2d& pos = m_mouse.position;

    if (m_picking_enabled && !m_mouse.dragging && (pos != Vec2d(DBL_MAX, DBL_MAX)))
    {
        // Render the object for picking.
        // FIXME This cannot possibly work in a multi - sampled context as the color gets mangled by the anti - aliasing.
        // Better to use software ray - casting on a bounding - box hierarchy.

        if (m_multisample_allowed)
            glsafe(::glDisable(GL_MULTISAMPLE));

        glsafe(::glDisable(GL_BLEND));
        glsafe(::glEnable(GL_DEPTH_TEST));

        glsafe(::glClear(GL_COLOR_BUFFER_BIT | GL_DEPTH_BUFFER_BIT));

        _render_volumes(true);
        m_gizmos.render_current_gizmo_for_picking_pass(m_selection);

        if (m_multisample_allowed)
            glsafe(::glEnable(GL_MULTISAMPLE));

        int volume_id = -1;

        GLubyte color[4] = { 0, 0, 0, 0 };
        const Size& cnv_size = get_canvas_size();
        bool inside = (0 <= pos(0)) && (pos(0) < cnv_size.get_width()) && (0 <= pos(1)) && (pos(1) < cnv_size.get_height());
        if (inside)
        {
            glsafe(::glReadPixels(pos(0), cnv_size.get_height() - pos(1) - 1, 1, 1, GL_RGBA, GL_UNSIGNED_BYTE, (void*)color));
            volume_id = color[0] + color[1] * 256 + color[2] * 256 * 256;
        }
        if ((0 <= volume_id) && (volume_id < (int)m_volumes.volumes.size()))
        {
            m_hover_volume_id = volume_id;
            m_gizmos.set_hover_id(-1);
        }
        else
        {
            m_hover_volume_id = -1;
            m_gizmos.set_hover_id(inside && volume_id <= GLGizmoBase::BASE_ID ? (GLGizmoBase::BASE_ID - volume_id) : -1);
        }

        _update_volumes_hover_state();
    }
}

void GLCanvas3D::_render_background() const
{
    glsafe(::glPushMatrix());
    glsafe(::glLoadIdentity());
    glsafe(::glMatrixMode(GL_PROJECTION));
    glsafe(::glPushMatrix());
    glsafe(::glLoadIdentity());

    // Draws a bottom to top gradient over the complete screen.
    glsafe(::glDisable(GL_DEPTH_TEST));

    ::glBegin(GL_QUADS);
    if (m_dynamic_background_enabled && _is_any_volume_outside())
        ::glColor3fv(ERROR_BG_DARK_COLOR);
    else
        ::glColor3fv(DEFAULT_BG_DARK_COLOR);

    ::glVertex2f(-1.0f, -1.0f);
    ::glVertex2f(1.0f, -1.0f);

    if (m_dynamic_background_enabled && _is_any_volume_outside())
        ::glColor3fv(ERROR_BG_LIGHT_COLOR);
    else
        ::glColor3fv(DEFAULT_BG_LIGHT_COLOR);

    ::glVertex2f(1.0f, 1.0f);
    ::glVertex2f(-1.0f, 1.0f);
    glsafe(::glEnd());

    glsafe(::glEnable(GL_DEPTH_TEST));

    glsafe(::glPopMatrix());
    glsafe(::glMatrixMode(GL_MODELVIEW));
    glsafe(::glPopMatrix());
}

void GLCanvas3D::_render_bed(float theta) const
{
    float scale_factor = 1.0;
#if ENABLE_RETINA_GL
    scale_factor = m_retina_helper->get_scale_factor();
#endif // ENABLE_RETINA_GL
    m_bed.render(theta, m_use_VBOs, scale_factor);
}

void GLCanvas3D::_render_axes() const
{
    m_bed.render_axes();
}

void GLCanvas3D::_render_objects() const
{
    if (m_volumes.empty())
        return;

    glsafe(::glEnable(GL_LIGHTING));
    glsafe(::glEnable(GL_DEPTH_TEST));

    if (m_use_VBOs)
    {
        if (m_picking_enabled)
        {
            // Update the layer editing selection to the first object selected, update the current object maximum Z.
            const_cast<LayersEditing&>(m_layers_editing).select_object(*m_model, this->is_layers_editing_enabled() ? m_selection.get_object_idx() : -1);

            if (m_config != nullptr)
            {
                const BoundingBoxf3& bed_bb = m_bed.get_bounding_box();
                m_volumes.set_print_box((float)bed_bb.min(0), (float)bed_bb.min(1), 0.0f, (float)bed_bb.max(0), (float)bed_bb.max(1), (float)m_config->opt_float("max_print_height"));
                m_volumes.check_outside_state(m_config, nullptr);
            }
        }

        if (m_use_clipping_planes)
            m_volumes.set_z_range(-m_clipping_planes[0].get_data()[3], m_clipping_planes[1].get_data()[3]);
        else
            m_volumes.set_z_range(-FLT_MAX, FLT_MAX);

        m_shader.start_using();
        if (m_picking_enabled && m_layers_editing.is_enabled() && m_layers_editing.last_object_id != -1) {
			int object_id = m_layers_editing.last_object_id;
            m_volumes.render_VBOs(GLVolumeCollection::Opaque, false, m_camera.get_view_matrix(), [object_id](const GLVolume &volume) {
                // Which volume to paint without the layer height profile shader?
                return volume.is_active && (volume.is_modifier || volume.composite_id.object_id != object_id);
            });
            // Let LayersEditing handle rendering of the active object using the layer height profile shader.
            m_layers_editing.render_volumes(*this, this->m_volumes);
        } else {
            // do not cull backfaces to show broken geometry, if any
            m_volumes.render_VBOs(GLVolumeCollection::Opaque, m_picking_enabled, m_camera.get_view_matrix(), [this](const GLVolume& volume) {
                return (m_render_sla_auxiliaries || volume.composite_id.volume_id >= 0);
            });
        }
        m_volumes.render_VBOs(GLVolumeCollection::Transparent, false, m_camera.get_view_matrix());
        m_shader.stop_using();
    }
    else
    {
        if (m_use_clipping_planes)
        {
            glsafe(::glClipPlane(GL_CLIP_PLANE0, (GLdouble*)m_clipping_planes[0].get_data()));
            glsafe(::glEnable(GL_CLIP_PLANE0));
            glsafe(::glClipPlane(GL_CLIP_PLANE1, (GLdouble*)m_clipping_planes[1].get_data()));
            glsafe(::glEnable(GL_CLIP_PLANE1));
        }

        // do not cull backfaces to show broken geometry, if any
        m_volumes.render_legacy(GLVolumeCollection::Opaque, m_picking_enabled, m_camera.get_view_matrix(), [this](const GLVolume& volume) {
            return (m_render_sla_auxiliaries || volume.composite_id.volume_id >= 0);
        });
        m_volumes.render_legacy(GLVolumeCollection::Transparent, false, m_camera.get_view_matrix());

        if (m_use_clipping_planes)
        {
            glsafe(::glDisable(GL_CLIP_PLANE0));
            glsafe(::glDisable(GL_CLIP_PLANE1));
        }
    }

    glsafe(::glDisable(GL_LIGHTING));
}

void GLCanvas3D::_render_selection() const
{
    float scale_factor = 1.0;
#if ENABLE_RETINA_GL
    scale_factor = m_retina_helper->get_scale_factor();
#endif

    if (!m_gizmos.is_running())
        m_selection.render(scale_factor);
}

#if ENABLE_RENDER_SELECTION_CENTER
void GLCanvas3D::_render_selection_center() const
{
    if (!m_gizmos.is_running())
        m_selection.render_center();
}
#endif // ENABLE_RENDER_SELECTION_CENTER

void GLCanvas3D::_render_warning_texture() const
{
    m_warning_texture.render(*this);
}

void GLCanvas3D::_render_legend_texture() const
{
    if (!m_legend_texture_enabled)
        return;

    m_legend_texture.render(*this);
}

void GLCanvas3D::_render_volumes(bool fake_colors) const
{
    static const GLfloat INV_255 = 1.0f / 255.0f;

    if (!fake_colors)
        glsafe(::glEnable(GL_LIGHTING));

    // do not cull backfaces to show broken geometry, if any
    glsafe(::glDisable(GL_CULL_FACE));

    glsafe(::glEnable(GL_BLEND));
    glsafe(::glBlendFunc(GL_SRC_ALPHA, GL_ONE_MINUS_SRC_ALPHA));

    glsafe(::glEnableClientState(GL_VERTEX_ARRAY));
    glsafe(::glEnableClientState(GL_NORMAL_ARRAY));

    unsigned int volume_id = 0;
    for (GLVolume* vol : m_volumes.volumes)
    {
        if (fake_colors)
        {
            // Object picking mode. Render the object with a color encoding the object index.
            unsigned int r = (volume_id & 0x000000FF) >> 0;
            unsigned int g = (volume_id & 0x0000FF00) >> 8;
            unsigned int b = (volume_id & 0x00FF0000) >> 16;
            glsafe(::glColor3f((GLfloat)r * INV_255, (GLfloat)g * INV_255, (GLfloat)b * INV_255));
        }
        else
        {
            vol->set_render_color();
            glsafe(::glColor4fv(vol->render_color));
        }

        if ((!fake_colors || !vol->disabled) && (vol->composite_id.volume_id >= 0 || m_render_sla_auxiliaries))
            vol->render();

        ++volume_id;
    }

    glsafe(::glDisableClientState(GL_NORMAL_ARRAY));
    glsafe(::glDisableClientState(GL_VERTEX_ARRAY));
    glsafe(::glDisable(GL_BLEND));

    glsafe(::glEnable(GL_CULL_FACE));

    if (!fake_colors)
        glsafe(::glDisable(GL_LIGHTING));
}

void GLCanvas3D::_render_current_gizmo() const
{
    m_gizmos.render_current_gizmo(m_selection);
}

void GLCanvas3D::_render_gizmos_overlay() const
{
#if ENABLE_RETINA_GL
    m_gizmos.set_overlay_scale(m_retina_helper->get_scale_factor());
#else
    m_gizmos.set_overlay_scale(m_canvas->GetContentScaleFactor());
#endif /* __WXMSW__ */

    m_gizmos.render_overlay(*this, m_selection);
}

void GLCanvas3D::_render_toolbar() const
{
#if ENABLE_SVG_ICONS
#if ENABLE_RETINA_GL
    m_toolbar.set_scale(m_retina_helper->get_scale_factor());
#else
    m_toolbar.set_scale(m_canvas->GetContentScaleFactor());
#endif // ENABLE_RETINA_GL

    Size cnv_size = get_canvas_size();
    float zoom = m_camera.zoom;
    float inv_zoom = (zoom != 0.0f) ? 1.0f / zoom : 0.0f;

    GLToolbar::Layout::EOrientation orientation = m_toolbar.get_layout_orientation();

    float top = 0.0f;
    float left = 0.0f;
    switch (m_toolbar.get_layout_type())
    {
    default:
    case GLToolbar::Layout::Horizontal:
    {
        // centers the toolbar on the top edge of the 3d scene
        if (orientation == GLToolbar::Layout::Top)
        {
            top = 0.5f * (float)cnv_size.get_height() * inv_zoom;
            left = -0.5f * m_toolbar.get_width() * inv_zoom;
        }
        else
        {
            top = (-0.5f * (float)cnv_size.get_height() + m_view_toolbar.get_height()) * inv_zoom;
            left = -0.5f * m_toolbar.get_width() * inv_zoom;
        }
        break;
    }
    case GLToolbar::Layout::Vertical:
    {
        // centers the toolbar on the right edge of the 3d scene
        if (orientation == GLToolbar::Layout::Left)
        {
            top = 0.5f * m_toolbar.get_height() * inv_zoom;
            left = (-0.5f * (float)cnv_size.get_width()) * inv_zoom;
        }
        else
        {
            top = 0.5f * m_toolbar.get_height() * inv_zoom;
            left = (0.5f * (float)cnv_size.get_width() - m_toolbar.get_width()) * inv_zoom;
        }
        break;
    }
    }
    m_toolbar.set_position(top, left);
#else
#if ENABLE_RETINA_GL
    m_toolbar.set_icons_scale(m_retina_helper->get_scale_factor());
#else
    m_toolbar.set_icons_scale(m_canvas->GetContentScaleFactor());
#endif /* __WXMSW__ */
#endif // ENABLE_SVG_ICONS

    m_toolbar.render(*this);
}

void GLCanvas3D::_render_view_toolbar() const
{
#if ENABLE_SVG_ICONS
#if ENABLE_RETINA_GL
    m_view_toolbar.set_scale(m_retina_helper->get_scale_factor());
#else
    m_view_toolbar.set_scale(m_canvas->GetContentScaleFactor());
#endif // ENABLE_RETINA_GL

    Size cnv_size = get_canvas_size();
    float zoom = m_camera.zoom;
    float inv_zoom = (zoom != 0.0f) ? 1.0f / zoom : 0.0f;

    // places the toolbar on the bottom-left corner of the 3d scene
    float top = (-0.5f * (float)cnv_size.get_height() + m_view_toolbar.get_height()) * inv_zoom;
    float left = -0.5f * (float)cnv_size.get_width() * inv_zoom;
    m_view_toolbar.set_position(top, left);
#else
#if ENABLE_RETINA_GL
    m_view_toolbar.set_icons_scale(m_retina_helper->get_scale_factor());
#else
    m_view_toolbar.set_icons_scale(m_canvas->GetContentScaleFactor());
#endif /* __WXMSW__ */
#endif // ENABLE_SVG_ICONS
    m_view_toolbar.render(*this);
}

#if ENABLE_SHOW_CAMERA_TARGET
void GLCanvas3D::_render_camera_target() const
{
    double half_length = 5.0;

    glsafe(::glDisable(GL_DEPTH_TEST));

    glsafe(::glLineWidth(2.0f));
    ::glBegin(GL_LINES);
    const Vec3d& target = m_camera.get_target();
    // draw line for x axis
    ::glColor3f(1.0f, 0.0f, 0.0f);
    ::glVertex3d(target(0) - half_length, target(1), target(2));
    ::glVertex3d(target(0) + half_length, target(1), target(2));
    // draw line for y axis
    ::glColor3f(0.0f, 1.0f, 0.0f);
    ::glVertex3d(target(0), target(1) - half_length, target(2));
    ::glVertex3d(target(0), target(1) + half_length, target(2));
    // draw line for z axis
    ::glColor3f(0.0f, 0.0f, 1.0f);
    ::glVertex3d(target(0), target(1), target(2) - half_length);
    ::glVertex3d(target(0), target(1), target(2) + half_length);
    glsafe(::glEnd());
}
#endif // ENABLE_SHOW_CAMERA_TARGET

void GLCanvas3D::_render_sla_slices() const
{
    if (!m_use_clipping_planes || wxGetApp().preset_bundle->printers.get_edited_preset().printer_technology() != ptSLA)
        return;

    const SLAPrint* print = this->sla_print();
    const PrintObjects& print_objects = print->objects();
    if (print_objects.empty())
        // nothing to render, return
        return;

    double clip_min_z = -m_clipping_planes[0].get_data()[3];
    double clip_max_z = m_clipping_planes[1].get_data()[3];
    for (unsigned int i = 0; i < (unsigned int)print_objects.size(); ++i)
    {
        const SLAPrintObject* obj = print_objects[i];

        if (!obj->is_step_done(slaposSliceSupports))
            continue;

        SlaCap::ObjectIdToTrianglesMap::iterator it_caps_bottom = m_sla_caps[0].triangles.find(i);
        SlaCap::ObjectIdToTrianglesMap::iterator it_caps_top    = m_sla_caps[1].triangles.find(i);
        {
			if (it_caps_bottom == m_sla_caps[0].triangles.end())
				it_caps_bottom = m_sla_caps[0].triangles.emplace(i, SlaCap::Triangles()).first;
            if (! m_sla_caps[0].matches(clip_min_z)) {
				m_sla_caps[0].z = clip_min_z;
                it_caps_bottom->second.object.clear();
                it_caps_bottom->second.supports.clear();
            }
            if (it_caps_top == m_sla_caps[1].triangles.end())
				it_caps_top = m_sla_caps[1].triangles.emplace(i, SlaCap::Triangles()).first;
            if (! m_sla_caps[1].matches(clip_max_z)) {
				m_sla_caps[1].z = clip_max_z;
                it_caps_top->second.object.clear();
                it_caps_top->second.supports.clear();
            }
        }
        Pointf3s &bottom_obj_triangles = it_caps_bottom->second.object;
        Pointf3s &bottom_sup_triangles = it_caps_bottom->second.supports;
        Pointf3s &top_obj_triangles    = it_caps_top->second.object;
        Pointf3s &top_sup_triangles    = it_caps_top->second.supports;

        if ((bottom_obj_triangles.empty() || bottom_sup_triangles.empty() || top_obj_triangles.empty() || top_sup_triangles.empty()) &&
            !obj->get_slice_index().empty())
        {
            double layer_height         = print->default_object_config().layer_height.value;
            double initial_layer_height = print->material_config().initial_layer_height.value;
            bool   left_handed          = obj->is_left_handed();

            coord_t key_zero = obj->get_slice_index().front().print_level();
            // Slice at the center of the slab starting at clip_min_z will be rendered for the lower plane.
            coord_t key_low  = coord_t((clip_min_z - initial_layer_height + layer_height) / SCALING_FACTOR) + key_zero;
            // Slice at the center of the slab ending at clip_max_z will be rendered for the upper plane.
            coord_t key_high = coord_t((clip_max_z - initial_layer_height) / SCALING_FACTOR) + key_zero;

            const SliceRecord& slice_low  = obj->closest_slice_to_print_level(key_low, coord_t(SCALED_EPSILON));
            const SliceRecord& slice_high = obj->closest_slice_to_print_level(key_high, coord_t(SCALED_EPSILON));

            // Offset to avoid OpenGL Z fighting between the object's horizontal surfaces and the triangluated surfaces of the cuts.
            double plane_shift_z = 0.002;

            if (slice_low.is_valid()) {
                const ExPolygons& obj_bottom = slice_low.get_slice(soModel);
                const ExPolygons& sup_bottom = slice_low.get_slice(soSupport);
                // calculate model bottom cap
                if (bottom_obj_triangles.empty() && !obj_bottom.empty())
                    bottom_obj_triangles = triangulate_expolygons_3d(obj_bottom, clip_min_z - plane_shift_z, ! left_handed);
                // calculate support bottom cap
                if (bottom_sup_triangles.empty() && !sup_bottom.empty())
                    bottom_sup_triangles = triangulate_expolygons_3d(sup_bottom, clip_min_z - plane_shift_z, ! left_handed);
            }

            if (slice_high.is_valid()) {
                const ExPolygons& obj_top = slice_high.get_slice(soModel);
                const ExPolygons& sup_top = slice_high.get_slice(soSupport);
                // calculate model top cap
                if (top_obj_triangles.empty() && !obj_top.empty())
                    top_obj_triangles = triangulate_expolygons_3d(obj_top, clip_max_z + plane_shift_z, left_handed);
                // calculate support top cap
                if (top_sup_triangles.empty() && !sup_top.empty())
                    top_sup_triangles = triangulate_expolygons_3d(sup_top, clip_max_z + plane_shift_z, left_handed);
            }
        }

        if (!bottom_obj_triangles.empty() || !top_obj_triangles.empty() || !bottom_sup_triangles.empty() || !top_sup_triangles.empty())
        {
			for (const SLAPrintObject::Instance& inst : obj->instances())
            {
                glsafe(::glPushMatrix());
                glsafe(::glTranslated(unscale<double>(inst.shift.x()), unscale<double>(inst.shift.y()), 0));
                glsafe(::glRotatef(Geometry::rad2deg(inst.rotation), 0.0, 0.0, 1.0));
				if (obj->is_left_handed())
                    // The polygons are mirrored by X.
<<<<<<< HEAD
                    glsafe(::glScalef(-1.0, 1.0, 1.0));
                glsafe(::glColor3f(1.0f, 0.37f, 0.0f));
                glsafe(::glEnableClientState(GL_VERTEX_ARRAY));
                glsafe(::glVertexPointer(3, GL_DOUBLE, 0, (GLdouble*)bottom_obj_triangles.front().data()));
                glsafe(::glDrawArrays(GL_TRIANGLES, 0, bottom_obj_triangles.size()));
                glsafe(::glVertexPointer(3, GL_DOUBLE, 0, (GLdouble*)top_obj_triangles.front().data()));
                glsafe(::glDrawArrays(GL_TRIANGLES, 0, top_obj_triangles.size()));
                glsafe(::glColor3f(1.0f, 0.0f, 0.37f));
                glsafe(::glVertexPointer(3, GL_DOUBLE, 0, (GLdouble*)bottom_sup_triangles.front().data()));
                glsafe(::glDrawArrays(GL_TRIANGLES, 0, bottom_sup_triangles.size()));
                glsafe(::glVertexPointer(3, GL_DOUBLE, 0, (GLdouble*)top_sup_triangles.front().data()));
                glsafe(::glDrawArrays(GL_TRIANGLES, 0, top_sup_triangles.size()));
                glsafe(::glDisableClientState(GL_VERTEX_ARRAY));
                glsafe(::glPopMatrix());
=======
                    ::glScalef(-1.0, 1.0, 1.0);
				::glEnableClientState(GL_VERTEX_ARRAY);
				::glColor3f(1.0f, 0.37f, 0.0f);
				if (!bottom_obj_triangles.empty()) {
					::glVertexPointer(3, GL_DOUBLE, 0, (GLdouble*)bottom_obj_triangles.front().data());
					::glDrawArrays(GL_TRIANGLES, 0, bottom_obj_triangles.size());
				}
				if (! top_obj_triangles.empty()) {
					::glVertexPointer(3, GL_DOUBLE, 0, (GLdouble*)top_obj_triangles.front().data());
					::glDrawArrays(GL_TRIANGLES, 0, top_obj_triangles.size());
				}
				::glColor3f(1.0f, 0.0f, 0.37f);
				if (! bottom_sup_triangles.empty()) {
					::glVertexPointer(3, GL_DOUBLE, 0, (GLdouble*)bottom_sup_triangles.front().data());
					::glDrawArrays(GL_TRIANGLES, 0, bottom_sup_triangles.size());
				}
				if (! top_sup_triangles.empty()) {
					::glVertexPointer(3, GL_DOUBLE, 0, (GLdouble*)top_sup_triangles.front().data());
					::glDrawArrays(GL_TRIANGLES, 0, top_sup_triangles.size());
				}
				::glDisableClientState(GL_VERTEX_ARRAY);
                ::glPopMatrix();
>>>>>>> eeae1c04
            }
        }
    }
}

void GLCanvas3D::_render_selection_sidebar_hints() const
{
    if (m_use_VBOs)
        m_shader.start_using();

    m_selection.render_sidebar_hints(m_sidebar_field);

    if (m_use_VBOs)
        m_shader.stop_using();
}

void GLCanvas3D::_update_volumes_hover_state() const
{
    for (GLVolume* v : m_volumes.volumes)
    {
        v->hover = false;
    }

    if (m_hover_volume_id == -1)
        return;

    GLVolume* volume = m_volumes.volumes[m_hover_volume_id];

    switch (m_selection.get_mode())
    {
    case Selection::Volume:
    {
        volume->hover = true;
        break;
    }
    case Selection::Instance:
    {
        int object_idx = volume->object_idx();
        int instance_idx = volume->instance_idx();

        for (GLVolume* v : m_volumes.volumes)
        {
            if ((v->object_idx() == object_idx) && (v->instance_idx() == instance_idx))
                v->hover = true;
        }

        break;
    }
    }
}

void GLCanvas3D::_perform_layer_editing_action(wxMouseEvent* evt)
{
    int object_idx_selected = m_layers_editing.last_object_id;
    if (object_idx_selected == -1)
        return;

    // A volume is selected. Test, whether hovering over a layer thickness bar.
    if (evt != nullptr)
    {
        const Rect& rect = LayersEditing::get_bar_rect_screen(*this);
        float b = rect.get_bottom();
        m_layers_editing.last_z = m_layers_editing.object_max_z() * (b - evt->GetY() - 1.0f) / (b - rect.get_top());
        m_layers_editing.last_action = 
            evt->ShiftDown() ? (evt->RightIsDown() ? LAYER_HEIGHT_EDIT_ACTION_SMOOTH : LAYER_HEIGHT_EDIT_ACTION_REDUCE) : 
                               (evt->RightIsDown() ? LAYER_HEIGHT_EDIT_ACTION_INCREASE : LAYER_HEIGHT_EDIT_ACTION_DECREASE);
    }

    m_layers_editing.adjust_layer_height_profile();
    _refresh_if_shown_on_screen();

    // Automatic action on mouse down with the same coordinate.
    _start_timer();
}

Vec3d GLCanvas3D::_mouse_to_3d(const Point& mouse_pos, float* z)
{
    if (m_canvas == nullptr)
        return Vec3d(DBL_MAX, DBL_MAX, DBL_MAX);


    const std::array<int, 4>& viewport = m_camera.get_viewport();
    const Transform3d& modelview_matrix = m_camera.get_view_matrix();
    const Transform3d& projection_matrix = m_camera.get_projection_matrix();

    GLint y = viewport[3] - (GLint)mouse_pos(1);
    GLfloat mouse_z;
    if (z == nullptr)
        glsafe(::glReadPixels((GLint)mouse_pos(0), y, 1, 1, GL_DEPTH_COMPONENT, GL_FLOAT, (void*)&mouse_z));
    else
        mouse_z = *z;

    GLdouble out_x, out_y, out_z;
    ::gluUnProject((GLdouble)mouse_pos(0), (GLdouble)y, (GLdouble)mouse_z, (GLdouble*)modelview_matrix.data(), (GLdouble*)projection_matrix.data(), (GLint*)viewport.data(), &out_x, &out_y, &out_z);
    return Vec3d((double)out_x, (double)out_y, (double)out_z);
}

Vec3d GLCanvas3D::_mouse_to_bed_3d(const Point& mouse_pos)
{
    return mouse_ray(mouse_pos).intersect_plane(0.0);
}

void GLCanvas3D::_start_timer()
{
    m_timer.Start(100, wxTIMER_CONTINUOUS);
}

void GLCanvas3D::_stop_timer()
{
    m_timer.Stop();
}

void GLCanvas3D::_load_print_toolpaths()
{
    const Print *print = this->fff_print();
    if (print == nullptr)
        return;

    if (!print->is_step_done(psSkirt) || !print->is_step_done(psBrim))
        return;

    if (!print->has_skirt() && (print->config().brim_width.value == 0))
        return;

    const float color[] = { 0.5f, 1.0f, 0.5f, 1.0f }; // greenish

    // number of skirt layers
    size_t total_layer_count = 0;
    for (const PrintObject* print_object : print->objects())
    {
        total_layer_count = std::max(total_layer_count, print_object->total_layer_count());
    }
    size_t skirt_height = print->has_infinite_skirt() ? total_layer_count : std::min<size_t>(print->config().skirt_height.value, total_layer_count);
    if ((skirt_height == 0) && (print->config().brim_width.value > 0))
        skirt_height = 1;

    // get first skirt_height layers (maybe this should be moved to a PrintObject method?)
    const PrintObject* object0 = print->objects().front();
    std::vector<float> print_zs;
    print_zs.reserve(skirt_height * 2);
    for (size_t i = 0; i < std::min(skirt_height, object0->layers().size()); ++i)
    {
        print_zs.push_back(float(object0->layers()[i]->print_z));
    }
    //FIXME why there are support layers?
    for (size_t i = 0; i < std::min(skirt_height, object0->support_layers().size()); ++i)
    {
        print_zs.push_back(float(object0->support_layers()[i]->print_z));
    }
    sort_remove_duplicates(print_zs);
    if (print_zs.size() > skirt_height)
        print_zs.erase(print_zs.begin() + skirt_height, print_zs.end());

    m_volumes.volumes.emplace_back(new GLVolume(color));
    GLVolume& volume = *m_volumes.volumes.back();
    for (size_t i = 0; i < skirt_height; ++i) {
        volume.print_zs.push_back(print_zs[i]);
        volume.offsets.push_back(volume.indexed_vertex_array.quad_indices.size());
        volume.offsets.push_back(volume.indexed_vertex_array.triangle_indices.size());
        if (i == 0)
            _3DScene::extrusionentity_to_verts(print->brim(), print_zs[i], Point(0, 0), volume);

        _3DScene::extrusionentity_to_verts(print->skirt(), print_zs[i], Point(0, 0), volume);
    }
    volume.bounding_box = volume.indexed_vertex_array.bounding_box();
    volume.indexed_vertex_array.finalize_geometry(m_use_VBOs && m_initialized);
}

void GLCanvas3D::_load_print_object_toolpaths(const PrintObject& print_object, const std::vector<std::string>& str_tool_colors, const std::vector<double>& color_print_values)
{
    std::vector<float> tool_colors = _parse_colors(str_tool_colors);

    struct Ctxt
    {
        const Points                *shifted_copies;
        std::vector<const Layer*>    layers;
        bool                         has_perimeters;
        bool                         has_infill;
        bool                         has_support;
        const std::vector<float>*    tool_colors;
        const std::vector<double>*   color_print_values;

        // Number of vertices (each vertex is 6x4=24 bytes long)
        static const size_t          alloc_size_max() { return 131072; } // 3.15MB
        //        static const size_t          alloc_size_max    () { return 65536; } // 1.57MB 
        //        static const size_t          alloc_size_max    () { return 32768; } // 786kB
        static const size_t          alloc_size_reserve() { return alloc_size_max() * 2; }

        static const float*          color_perimeters() { static float color[4] = { 1.0f, 1.0f, 0.0f, 1.f }; return color; } // yellow
        static const float*          color_infill() { static float color[4] = { 1.0f, 0.5f, 0.5f, 1.f }; return color; } // redish
        static const float*          color_support() { static float color[4] = { 0.5f, 1.0f, 0.5f, 1.f }; return color; } // greenish

        // For cloring by a tool, return a parsed color.
        bool                         color_by_tool() const { return tool_colors != nullptr; }
        size_t                       number_tools()  const { return this->color_by_tool() ? tool_colors->size() / 4 : 0; }
        const float*                 color_tool(size_t tool) const { return tool_colors->data() + tool * 4; }
        int                          volume_idx(int extruder, int feature) const
        {
            return this->color_by_color_print() ? 0 : this->color_by_tool() ? std::min<int>(this->number_tools() - 1, std::max<int>(extruder - 1, 0)) : feature;
        }

        // For coloring by a color_print(M600), return a parsed color.
        bool                         color_by_color_print() const { return color_print_values!=nullptr; }
        const float*                 color_print_by_layer_idx(const size_t layer_idx) const
        {
            auto it = std::lower_bound(color_print_values->begin(), color_print_values->end(), layers[layer_idx]->print_z + EPSILON);
            return color_tool((it - color_print_values->begin()) % number_tools());
        }
    } ctxt;

    ctxt.has_perimeters = print_object.is_step_done(posPerimeters);
    ctxt.has_infill = print_object.is_step_done(posInfill);
    ctxt.has_support = print_object.is_step_done(posSupportMaterial);
    ctxt.tool_colors = tool_colors.empty() ? nullptr : &tool_colors;
    ctxt.color_print_values = color_print_values.empty() ? nullptr : &color_print_values;

    ctxt.shifted_copies = &print_object.copies();

    // order layers by print_z
    {
        size_t nlayers = 0;
        if (ctxt.has_perimeters || ctxt.has_infill)
            nlayers = print_object.layers().size();
        if (ctxt.has_support)
            nlayers += print_object.support_layers().size();
        ctxt.layers.reserve(nlayers);
    }
    if (ctxt.has_perimeters || ctxt.has_infill)
        for (const Layer *layer : print_object.layers())
            ctxt.layers.push_back(layer);
    if (ctxt.has_support)
        for (const Layer *layer : print_object.support_layers())
            ctxt.layers.push_back(layer);
    std::sort(ctxt.layers.begin(), ctxt.layers.end(), [](const Layer *l1, const Layer *l2) { return l1->print_z < l2->print_z; });

    // Maximum size of an allocation block: 32MB / sizeof(float)
    BOOST_LOG_TRIVIAL(debug) << "Loading print object toolpaths in parallel - start";

    //FIXME Improve the heuristics for a grain size.
    size_t          grain_size = ctxt.color_by_color_print() ? size_t(1) : std::max(ctxt.layers.size() / 16, size_t(1));
    tbb::spin_mutex new_volume_mutex;
    auto            new_volume = [this, &new_volume_mutex](const float *color) -> GLVolume* {
        auto *volume = new GLVolume(color);
        new_volume_mutex.lock();
        m_volumes.volumes.emplace_back(volume);
        new_volume_mutex.unlock();
        return volume;
    };
    const size_t   volumes_cnt_initial = m_volumes.volumes.size();
    std::vector<GLVolumeCollection> volumes_per_thread(ctxt.layers.size());
    tbb::parallel_for(
        tbb::blocked_range<size_t>(0, ctxt.layers.size(), grain_size),
        [&ctxt, &new_volume](const tbb::blocked_range<size_t>& range) {
        GLVolumePtrs vols;
        if (ctxt.color_by_color_print())
            vols.emplace_back(new_volume(ctxt.color_print_by_layer_idx(range.begin())));
        else if (ctxt.color_by_tool()) {
            for (size_t i = 0; i < ctxt.number_tools(); ++i)
                vols.emplace_back(new_volume(ctxt.color_tool(i)));
        }
        else
            vols = { new_volume(ctxt.color_perimeters()), new_volume(ctxt.color_infill()), new_volume(ctxt.color_support()) };
        for (GLVolume *vol : vols)
            vol->indexed_vertex_array.reserve(ctxt.alloc_size_reserve());
        for (size_t idx_layer = range.begin(); idx_layer < range.end(); ++idx_layer) {
            const Layer *layer = ctxt.layers[idx_layer];
            for (size_t i = 0; i < vols.size(); ++i) {
                GLVolume &vol = *vols[i];
                if (vol.print_zs.empty() || vol.print_zs.back() != layer->print_z) {
                    vol.print_zs.push_back(layer->print_z);
                    vol.offsets.push_back(vol.indexed_vertex_array.quad_indices.size());
                    vol.offsets.push_back(vol.indexed_vertex_array.triangle_indices.size());
                }
            }
            for (const Point &copy : *ctxt.shifted_copies) {
                for (const LayerRegion *layerm : layer->regions()) {
                    if (ctxt.has_perimeters)
                        _3DScene::extrusionentity_to_verts(layerm->perimeters, float(layer->print_z), copy,
                        *vols[ctxt.volume_idx(layerm->region()->config().perimeter_extruder.value, 0)]);
                    if (ctxt.has_infill) {
                        for (const ExtrusionEntity *ee : layerm->fills.entities) {
                            // fill represents infill extrusions of a single island.
                            const auto *fill = dynamic_cast<const ExtrusionEntityCollection*>(ee);
                            if (!fill->entities.empty())
                                _3DScene::extrusionentity_to_verts(*fill, float(layer->print_z), copy,
                                *vols[ctxt.volume_idx(
                                is_solid_infill(fill->entities.front()->role()) ?
                                layerm->region()->config().solid_infill_extruder :
                                layerm->region()->config().infill_extruder,
                                1)]);
                        }
                    }
                }
                if (ctxt.has_support) {
                    const SupportLayer *support_layer = dynamic_cast<const SupportLayer*>(layer);
                    if (support_layer) {
                        for (const ExtrusionEntity *extrusion_entity : support_layer->support_fills.entities)
                            _3DScene::extrusionentity_to_verts(extrusion_entity, float(layer->print_z), copy,
                            *vols[ctxt.volume_idx(
                            (extrusion_entity->role() == erSupportMaterial) ?
                            support_layer->object()->config().support_material_extruder :
                            support_layer->object()->config().support_material_interface_extruder,
                            2)]);
                    }
                }
            }
            for (size_t i = 0; i < vols.size(); ++i) {
                GLVolume &vol = *vols[i];
                if (vol.indexed_vertex_array.vertices_and_normals_interleaved.size() / 6 > ctxt.alloc_size_max()) {
                    // Store the vertex arrays and restart their containers, 
                    vols[i] = new_volume(vol.color);
                    GLVolume &vol_new = *vols[i];
                    // Assign the large pre-allocated buffers to the new GLVolume.
                    vol_new.indexed_vertex_array = std::move(vol.indexed_vertex_array);
                    // Copy the content back to the old GLVolume.
                    vol.indexed_vertex_array = vol_new.indexed_vertex_array;
                    // Finalize a bounding box of the old GLVolume.
                    vol.bounding_box = vol.indexed_vertex_array.bounding_box();
                    // Clear the buffers, but keep them pre-allocated.
                    vol_new.indexed_vertex_array.clear();
                    // Just make sure that clear did not clear the reserved memory.
                    vol_new.indexed_vertex_array.reserve(ctxt.alloc_size_reserve());
                }
            }
        }
        for (GLVolume *vol : vols) {
            vol->bounding_box = vol->indexed_vertex_array.bounding_box();
            vol->indexed_vertex_array.shrink_to_fit();
        }
    });

    BOOST_LOG_TRIVIAL(debug) << "Loading print object toolpaths in parallel - finalizing results";
    // Remove empty volumes from the newly added volumes.
    m_volumes.volumes.erase(
        std::remove_if(m_volumes.volumes.begin() + volumes_cnt_initial, m_volumes.volumes.end(),
        [](const GLVolume *volume) { return volume->empty(); }),
        m_volumes.volumes.end());
    for (size_t i = volumes_cnt_initial; i < m_volumes.volumes.size(); ++i)
        m_volumes.volumes[i]->indexed_vertex_array.finalize_geometry(m_use_VBOs && m_initialized);

    BOOST_LOG_TRIVIAL(debug) << "Loading print object toolpaths in parallel - end";
}

void GLCanvas3D::_load_wipe_tower_toolpaths(const std::vector<std::string>& str_tool_colors)
{
    const Print *print = this->fff_print();
    if ((print == nullptr) || print->wipe_tower_data().tool_changes.empty())
        return;

    if (!print->is_step_done(psWipeTower))
        return;

    std::vector<float> tool_colors = _parse_colors(str_tool_colors);

    struct Ctxt
    {
        const Print                 *print;
        const std::vector<float>    *tool_colors;
        WipeTower::xy                wipe_tower_pos;
        float                        wipe_tower_angle;

        // Number of vertices (each vertex is 6x4=24 bytes long)
        static const size_t          alloc_size_max() { return 131072; } // 3.15MB
        static const size_t          alloc_size_reserve() { return alloc_size_max() * 2; }

        static const float*          color_support() { static float color[4] = { 0.5f, 1.0f, 0.5f, 1.f }; return color; } // greenish

        // For cloring by a tool, return a parsed color.
        bool                         color_by_tool() const { return tool_colors != nullptr; }
        size_t                       number_tools()  const { return this->color_by_tool() ? tool_colors->size() / 4 : 0; }
        const float*                 color_tool(size_t tool) const { return tool_colors->data() + tool * 4; }
        int                          volume_idx(int tool, int feature) const
        {
            return this->color_by_tool() ? std::min<int>(this->number_tools() - 1, std::max<int>(tool, 0)) : feature;
        }

        const std::vector<WipeTower::ToolChangeResult>& tool_change(size_t idx) {
            const auto &tool_changes = print->wipe_tower_data().tool_changes;
            return priming.empty() ?
                ((idx == tool_changes.size()) ? final : tool_changes[idx]) :
                ((idx == 0) ? priming : (idx == tool_changes.size() + 1) ? final : tool_changes[idx - 1]);
        }
        std::vector<WipeTower::ToolChangeResult> priming;
        std::vector<WipeTower::ToolChangeResult> final;
    } ctxt;

    ctxt.print = print;
    ctxt.tool_colors = tool_colors.empty() ? nullptr : &tool_colors;
    if (print->wipe_tower_data().priming && print->config().single_extruder_multi_material_priming)
        ctxt.priming.emplace_back(*print->wipe_tower_data().priming.get());
    if (print->wipe_tower_data().final_purge)
        ctxt.final.emplace_back(*print->wipe_tower_data().final_purge.get());

    ctxt.wipe_tower_angle = ctxt.print->config().wipe_tower_rotation_angle.value/180.f * PI;
    ctxt.wipe_tower_pos = WipeTower::xy(ctxt.print->config().wipe_tower_x.value, ctxt.print->config().wipe_tower_y.value);

    BOOST_LOG_TRIVIAL(debug) << "Loading wipe tower toolpaths in parallel - start";

    //FIXME Improve the heuristics for a grain size.
    size_t          n_items = print->wipe_tower_data().tool_changes.size() + (ctxt.priming.empty() ? 0 : 1);
    size_t          grain_size = std::max(n_items / 128, size_t(1));
    tbb::spin_mutex new_volume_mutex;
    auto            new_volume = [this, &new_volume_mutex](const float *color) -> GLVolume* {
        auto *volume = new GLVolume(color);
        new_volume_mutex.lock();
        m_volumes.volumes.emplace_back(volume);
        new_volume_mutex.unlock();
        return volume;
    };
    const size_t   volumes_cnt_initial = m_volumes.volumes.size();
    std::vector<GLVolumeCollection> volumes_per_thread(n_items);
    tbb::parallel_for(
        tbb::blocked_range<size_t>(0, n_items, grain_size),
        [&ctxt, &new_volume](const tbb::blocked_range<size_t>& range) {
        // Bounding box of this slab of a wipe tower.
        GLVolumePtrs vols;
        if (ctxt.color_by_tool()) {
            for (size_t i = 0; i < ctxt.number_tools(); ++i)
                vols.emplace_back(new_volume(ctxt.color_tool(i)));
        }
        else
            vols = { new_volume(ctxt.color_support()) };
        for (GLVolume *volume : vols)
            volume->indexed_vertex_array.reserve(ctxt.alloc_size_reserve());
        for (size_t idx_layer = range.begin(); idx_layer < range.end(); ++idx_layer) {
            const std::vector<WipeTower::ToolChangeResult> &layer = ctxt.tool_change(idx_layer);
            for (size_t i = 0; i < vols.size(); ++i) {
                GLVolume &vol = *vols[i];
                if (vol.print_zs.empty() || vol.print_zs.back() != layer.front().print_z) {
                    vol.print_zs.push_back(layer.front().print_z);
                    vol.offsets.push_back(vol.indexed_vertex_array.quad_indices.size());
                    vol.offsets.push_back(vol.indexed_vertex_array.triangle_indices.size());
                }
            }
            for (const WipeTower::ToolChangeResult &extrusions : layer) {
                for (size_t i = 1; i < extrusions.extrusions.size();) {
                    const WipeTower::Extrusion &e = extrusions.extrusions[i];
                    if (e.width == 0.) {
                        ++i;
                        continue;
                    }
                    size_t j = i + 1;
                    if (ctxt.color_by_tool())
                        for (; j < extrusions.extrusions.size() && extrusions.extrusions[j].tool == e.tool && extrusions.extrusions[j].width > 0.f; ++j);
                    else
                        for (; j < extrusions.extrusions.size() && extrusions.extrusions[j].width > 0.f; ++j);
                    size_t              n_lines = j - i;
                    Lines               lines;
                    std::vector<double> widths;
                    std::vector<double> heights;
                    lines.reserve(n_lines);
                    widths.reserve(n_lines);
                    heights.assign(n_lines, extrusions.layer_height);
                    WipeTower::Extrusion e_prev = extrusions.extrusions[i-1];

                    if (!extrusions.priming) { // wipe tower extrusions describe the wipe tower at the origin with no rotation
                        e_prev.pos.rotate(ctxt.wipe_tower_angle);
                        e_prev.pos.translate(ctxt.wipe_tower_pos);
                    }

                    for (; i < j; ++i) {
                        WipeTower::Extrusion e = extrusions.extrusions[i];
                        assert(e.width > 0.f);
                        if (!extrusions.priming) {
                            e.pos.rotate(ctxt.wipe_tower_angle);
                            e.pos.translate(ctxt.wipe_tower_pos);
                        }

                        lines.emplace_back(Point::new_scale(e_prev.pos.x, e_prev.pos.y), Point::new_scale(e.pos.x, e.pos.y));
                        widths.emplace_back(e.width);

                        e_prev = e;
                    }
                    _3DScene::thick_lines_to_verts(lines, widths, heights, lines.front().a == lines.back().b, extrusions.print_z,
                        *vols[ctxt.volume_idx(e.tool, 0)]);
                }
            }
        }
        for (size_t i = 0; i < vols.size(); ++i) {
            GLVolume &vol = *vols[i];
            if (vol.indexed_vertex_array.vertices_and_normals_interleaved.size() / 6 > ctxt.alloc_size_max()) {
                // Store the vertex arrays and restart their containers, 
                vols[i] = new_volume(vol.color);
                GLVolume &vol_new = *vols[i];
                // Assign the large pre-allocated buffers to the new GLVolume.
                vol_new.indexed_vertex_array = std::move(vol.indexed_vertex_array);
                // Copy the content back to the old GLVolume.
                vol.indexed_vertex_array = vol_new.indexed_vertex_array;
                // Finalize a bounding box of the old GLVolume.
                vol.bounding_box = vol.indexed_vertex_array.bounding_box();
                // Clear the buffers, but keep them pre-allocated.
                vol_new.indexed_vertex_array.clear();
                // Just make sure that clear did not clear the reserved memory.
                vol_new.indexed_vertex_array.reserve(ctxt.alloc_size_reserve());
            }
        }
        for (GLVolume *vol : vols) {
            vol->bounding_box = vol->indexed_vertex_array.bounding_box();
            vol->indexed_vertex_array.shrink_to_fit();
        }
    });

    BOOST_LOG_TRIVIAL(debug) << "Loading wipe tower toolpaths in parallel - finalizing results";
    // Remove empty volumes from the newly added volumes.
    m_volumes.volumes.erase(
        std::remove_if(m_volumes.volumes.begin() + volumes_cnt_initial, m_volumes.volumes.end(),
        [](const GLVolume *volume) { return volume->empty(); }),
        m_volumes.volumes.end());
    for (size_t i = volumes_cnt_initial; i < m_volumes.volumes.size(); ++i)
        m_volumes.volumes[i]->indexed_vertex_array.finalize_geometry(m_use_VBOs && m_initialized);

    BOOST_LOG_TRIVIAL(debug) << "Loading wipe tower toolpaths in parallel - end";
}

static inline int hex_digit_to_int(const char c)
{
    return
        (c >= '0' && c <= '9') ? int(c - '0') :
        (c >= 'A' && c <= 'F') ? int(c - 'A') + 10 :
        (c >= 'a' && c <= 'f') ? int(c - 'a') + 10 : -1;
}

void GLCanvas3D::_load_gcode_extrusion_paths(const GCodePreviewData& preview_data, const std::vector<float>& tool_colors)
{
    // helper functions to select data in dependence of the extrusion view type
    struct Helper
    {
        static float path_filter(GCodePreviewData::Extrusion::EViewType type, const ExtrusionPath& path)
        {
            switch (type)
            {
            case GCodePreviewData::Extrusion::FeatureType:
                return (float)path.role();
            case GCodePreviewData::Extrusion::Height:
                return path.height;
            case GCodePreviewData::Extrusion::Width:
                return path.width;
            case GCodePreviewData::Extrusion::Feedrate:
                return path.feedrate;
            case GCodePreviewData::Extrusion::VolumetricRate:
                return path.feedrate * (float)path.mm3_per_mm;
            case GCodePreviewData::Extrusion::Tool:
                return (float)path.extruder_id;
            case GCodePreviewData::Extrusion::ColorPrint:
                return (float)path.cp_color_id;
            default:
                return 0.0f;
            }

            return 0.0f;
        }

        static GCodePreviewData::Color path_color(const GCodePreviewData& data, const std::vector<float>& tool_colors, float value)
        {
            switch (data.extrusion.view_type)
            {
            case GCodePreviewData::Extrusion::FeatureType:
                return data.get_extrusion_role_color((ExtrusionRole)(int)value);
            case GCodePreviewData::Extrusion::Height:
                return data.get_height_color(value);
            case GCodePreviewData::Extrusion::Width:
                return data.get_width_color(value);
            case GCodePreviewData::Extrusion::Feedrate:
                return data.get_feedrate_color(value);
            case GCodePreviewData::Extrusion::VolumetricRate:
                return data.get_volumetric_rate_color(value);
            case GCodePreviewData::Extrusion::Tool:
            {
                GCodePreviewData::Color color;
                ::memcpy((void*)color.rgba, (const void*)(tool_colors.data() + (unsigned int)value * 4), 4 * sizeof(float));
                return color;
            }
            case GCodePreviewData::Extrusion::ColorPrint:
            {
                const size_t color_cnt = tool_colors.size() / 4;

                int val = int(value);
                while (val >= color_cnt)
                    val -= color_cnt;
                    
                GCodePreviewData::Color color;
                ::memcpy((void*)color.rgba, (const void*)(tool_colors.data() + val * 4), 4 * sizeof(float));

                return color;
            }
            default:
                return GCodePreviewData::Color::Dummy;
            }

            return GCodePreviewData::Color::Dummy;
        }
    };

    // Helper structure for filters
    struct Filter
    {
        float value;
        ExtrusionRole role;
        GLVolume* volume;

        Filter(float value, ExtrusionRole role)
            : value(value)
            , role(role)
            , volume(nullptr)
        {
        }

        bool operator == (const Filter& other) const
        {
            if (value != other.value)
                return false;

            if (role != other.role)
                return false;

            return true;
        }
    };

    typedef std::vector<Filter> FiltersList;
    size_t initial_volumes_count = m_volumes.volumes.size();

    // detects filters
    FiltersList filters;
    for (const GCodePreviewData::Extrusion::Layer& layer : preview_data.extrusion.layers)
    {
        for (const ExtrusionPath& path : layer.paths)
        {
            ExtrusionRole role = path.role();
            float path_filter = Helper::path_filter(preview_data.extrusion.view_type, path);
            if (std::find(filters.begin(), filters.end(), Filter(path_filter, role)) == filters.end())
                filters.emplace_back(path_filter, role);
        }
    }

    // nothing to render, return
    if (filters.empty())
        return;

    // creates a new volume for each filter
    for (Filter& filter : filters)
    {
        m_gcode_preview_volume_index.first_volumes.emplace_back(GCodePreviewVolumeIndex::Extrusion, (unsigned int)filter.role, (unsigned int)m_volumes.volumes.size());
        GLVolume* volume = new GLVolume(Helper::path_color(preview_data, tool_colors, filter.value).rgba);
        if (volume != nullptr)
        {
            filter.volume = volume;
            volume->is_extrusion_path = true;
            m_volumes.volumes.emplace_back(volume);
        }
        else
        {
            // an error occourred - restore to previous state and return
            m_gcode_preview_volume_index.first_volumes.pop_back();
            if (initial_volumes_count != m_volumes.volumes.size())
            {
                GLVolumePtrs::iterator begin = m_volumes.volumes.begin() + initial_volumes_count;
                GLVolumePtrs::iterator end = m_volumes.volumes.end();
                for (GLVolumePtrs::iterator it = begin; it < end; ++it)
                {
                    GLVolume* volume = *it;
                    delete volume;
                }
                m_volumes.volumes.erase(begin, end);
                return;
            }
        }
    }

    // populates volumes
    for (const GCodePreviewData::Extrusion::Layer& layer : preview_data.extrusion.layers)
    {
        for (const ExtrusionPath& path : layer.paths)
        {
            float path_filter = Helper::path_filter(preview_data.extrusion.view_type, path);
            FiltersList::iterator filter = std::find(filters.begin(), filters.end(), Filter(path_filter, path.role()));
            if (filter != filters.end())
            {
                filter->volume->print_zs.push_back(layer.z);
                filter->volume->offsets.push_back(filter->volume->indexed_vertex_array.quad_indices.size());
                filter->volume->offsets.push_back(filter->volume->indexed_vertex_array.triangle_indices.size());

                _3DScene::extrusionentity_to_verts(path, layer.z, *filter->volume);
            }
        }
    }

    // finalize volumes and sends geometry to gpu
    if (m_volumes.volumes.size() > initial_volumes_count)
    {
        for (size_t i = initial_volumes_count; i < m_volumes.volumes.size(); ++i)
        {
            GLVolume* volume = m_volumes.volumes[i];
            volume->bounding_box = volume->indexed_vertex_array.bounding_box();
            volume->indexed_vertex_array.finalize_geometry(m_use_VBOs && m_initialized);
        }
    }
}

void GLCanvas3D::_load_gcode_travel_paths(const GCodePreviewData& preview_data, const std::vector<float>& tool_colors)
{
    size_t initial_volumes_count = m_volumes.volumes.size();
    m_gcode_preview_volume_index.first_volumes.emplace_back(GCodePreviewVolumeIndex::Travel, 0, (unsigned int)initial_volumes_count);

    bool res = true;
    switch (preview_data.extrusion.view_type)
    {
    case GCodePreviewData::Extrusion::Feedrate:
    {
        res = _travel_paths_by_feedrate(preview_data);
        break;
    }
    case GCodePreviewData::Extrusion::Tool:
    {
        res = _travel_paths_by_tool(preview_data, tool_colors);
        break;
    }
    default:
    {
        res = _travel_paths_by_type(preview_data);
        break;
    }
    }

    if (!res)
    {
        // an error occourred - restore to previous state and return
        if (initial_volumes_count != m_volumes.volumes.size())
        {
            GLVolumePtrs::iterator begin = m_volumes.volumes.begin() + initial_volumes_count;
            GLVolumePtrs::iterator end = m_volumes.volumes.end();
            for (GLVolumePtrs::iterator it = begin; it < end; ++it)
            {
                GLVolume* volume = *it;
                delete volume;
            }
            m_volumes.volumes.erase(begin, end);
        }

        return;
    }

    // finalize volumes and sends geometry to gpu
    if (m_volumes.volumes.size() > initial_volumes_count)
    {
        for (size_t i = initial_volumes_count; i < m_volumes.volumes.size(); ++i)
        {
            GLVolume* volume = m_volumes.volumes[i];
            volume->bounding_box = volume->indexed_vertex_array.bounding_box();
            volume->indexed_vertex_array.finalize_geometry(m_use_VBOs && m_initialized);
        }
    }
}

bool GLCanvas3D::_travel_paths_by_type(const GCodePreviewData& preview_data)
{
    // Helper structure for types
    struct Type
    {
        GCodePreviewData::Travel::EType value;
        GLVolume* volume;

        explicit Type(GCodePreviewData::Travel::EType value)
            : value(value)
            , volume(nullptr)
        {
        }

        bool operator == (const Type& other) const
        {
            return value == other.value;
        }
    };

    typedef std::vector<Type> TypesList;

    // colors travels by travel type

    // detects types
    TypesList types;
    for (const GCodePreviewData::Travel::Polyline& polyline : preview_data.travel.polylines)
    {
        if (std::find(types.begin(), types.end(), Type(polyline.type)) == types.end())
            types.emplace_back(polyline.type);
    }

    // nothing to render, return
    if (types.empty())
        return true;

    // creates a new volume for each type
    for (Type& type : types)
    {
        GLVolume* volume = new GLVolume(preview_data.travel.type_colors[type.value].rgba);
        if (volume == nullptr)
            return false;
        else
        {
            type.volume = volume;
            m_volumes.volumes.emplace_back(volume);
        }
    }

    // populates volumes
    for (const GCodePreviewData::Travel::Polyline& polyline : preview_data.travel.polylines)
    {
        TypesList::iterator type = std::find(types.begin(), types.end(), Type(polyline.type));
        if (type != types.end())
        {
            type->volume->print_zs.push_back(unscale<double>(polyline.polyline.bounding_box().min(2)));
            type->volume->offsets.push_back(type->volume->indexed_vertex_array.quad_indices.size());
            type->volume->offsets.push_back(type->volume->indexed_vertex_array.triangle_indices.size());

            _3DScene::polyline3_to_verts(polyline.polyline, preview_data.travel.width, preview_data.travel.height, *type->volume);
        }
    }

    return true;
}

bool GLCanvas3D::_travel_paths_by_feedrate(const GCodePreviewData& preview_data)
{
    // Helper structure for feedrate
    struct Feedrate
    {
        float value;
        GLVolume* volume;

        explicit Feedrate(float value)
            : value(value)
            , volume(nullptr)
        {
        }

        bool operator == (const Feedrate& other) const
        {
            return value == other.value;
        }
    };

    typedef std::vector<Feedrate> FeedratesList;

    // colors travels by feedrate

    // detects feedrates
    FeedratesList feedrates;
    for (const GCodePreviewData::Travel::Polyline& polyline : preview_data.travel.polylines)
    {
        if (std::find(feedrates.begin(), feedrates.end(), Feedrate(polyline.feedrate)) == feedrates.end())
            feedrates.emplace_back(polyline.feedrate);
    }

    // nothing to render, return
    if (feedrates.empty())
        return true;

    // creates a new volume for each feedrate
    for (Feedrate& feedrate : feedrates)
    {
        GLVolume* volume = new GLVolume(preview_data.get_feedrate_color(feedrate.value).rgba);
        if (volume == nullptr)
            return false;
        else
        {
            feedrate.volume = volume;
            m_volumes.volumes.emplace_back(volume);
        }
    }

    // populates volumes
    for (const GCodePreviewData::Travel::Polyline& polyline : preview_data.travel.polylines)
    {
        FeedratesList::iterator feedrate = std::find(feedrates.begin(), feedrates.end(), Feedrate(polyline.feedrate));
        if (feedrate != feedrates.end())
        {
            feedrate->volume->print_zs.push_back(unscale<double>(polyline.polyline.bounding_box().min(2)));
            feedrate->volume->offsets.push_back(feedrate->volume->indexed_vertex_array.quad_indices.size());
            feedrate->volume->offsets.push_back(feedrate->volume->indexed_vertex_array.triangle_indices.size());

            _3DScene::polyline3_to_verts(polyline.polyline, preview_data.travel.width, preview_data.travel.height, *feedrate->volume);
        }
    }

    return true;
}

bool GLCanvas3D::_travel_paths_by_tool(const GCodePreviewData& preview_data, const std::vector<float>& tool_colors)
{
    // Helper structure for tool
    struct Tool
    {
        unsigned int value;
        GLVolume* volume;

        explicit Tool(unsigned int value)
            : value(value)
            , volume(nullptr)
        {
        }

        bool operator == (const Tool& other) const
        {
            return value == other.value;
        }
    };

    typedef std::vector<Tool> ToolsList;

    // colors travels by tool

    // detects tools
    ToolsList tools;
    for (const GCodePreviewData::Travel::Polyline& polyline : preview_data.travel.polylines)
    {
        if (std::find(tools.begin(), tools.end(), Tool(polyline.extruder_id)) == tools.end())
            tools.emplace_back(polyline.extruder_id);
    }

    // nothing to render, return
    if (tools.empty())
        return true;

    // creates a new volume for each tool
    for (Tool& tool : tools)
    {
        GLVolume* volume = new GLVolume(tool_colors.data() + tool.value * 4);
        if (volume == nullptr)
            return false;
        else
        {
            tool.volume = volume;
            m_volumes.volumes.emplace_back(volume);
        }
    }

    // populates volumes
    for (const GCodePreviewData::Travel::Polyline& polyline : preview_data.travel.polylines)
    {
        ToolsList::iterator tool = std::find(tools.begin(), tools.end(), Tool(polyline.extruder_id));
        if (tool != tools.end())
        {
            tool->volume->print_zs.push_back(unscale<double>(polyline.polyline.bounding_box().min(2)));
            tool->volume->offsets.push_back(tool->volume->indexed_vertex_array.quad_indices.size());
            tool->volume->offsets.push_back(tool->volume->indexed_vertex_array.triangle_indices.size());

            _3DScene::polyline3_to_verts(polyline.polyline, preview_data.travel.width, preview_data.travel.height, *tool->volume);
        }
    }

    return true;
}

void GLCanvas3D::_load_gcode_retractions(const GCodePreviewData& preview_data)
{
    m_gcode_preview_volume_index.first_volumes.emplace_back(GCodePreviewVolumeIndex::Retraction, 0, (unsigned int)m_volumes.volumes.size());

    // nothing to render, return
    if (preview_data.retraction.positions.empty())
        return;

    GLVolume* volume = new GLVolume(preview_data.retraction.color.rgba);
    if (volume != nullptr)
    {
        m_volumes.volumes.emplace_back(volume);

        GCodePreviewData::Retraction::PositionsList copy(preview_data.retraction.positions);
        std::sort(copy.begin(), copy.end(), [](const GCodePreviewData::Retraction::Position& p1, const GCodePreviewData::Retraction::Position& p2){ return p1.position(2) < p2.position(2); });

        for (const GCodePreviewData::Retraction::Position& position : copy)
        {
            volume->print_zs.push_back(unscale<double>(position.position(2)));
            volume->offsets.push_back(volume->indexed_vertex_array.quad_indices.size());
            volume->offsets.push_back(volume->indexed_vertex_array.triangle_indices.size());

            _3DScene::point3_to_verts(position.position, position.width, position.height, *volume);
        }

        // finalize volumes and sends geometry to gpu
        volume->bounding_box = volume->indexed_vertex_array.bounding_box();
        volume->indexed_vertex_array.finalize_geometry(m_use_VBOs && m_initialized);
    }
}

void GLCanvas3D::_load_gcode_unretractions(const GCodePreviewData& preview_data)
{
    m_gcode_preview_volume_index.first_volumes.emplace_back(GCodePreviewVolumeIndex::Unretraction, 0, (unsigned int)m_volumes.volumes.size());

    // nothing to render, return
    if (preview_data.unretraction.positions.empty())
        return;

    GLVolume* volume = new GLVolume(preview_data.unretraction.color.rgba);
    if (volume != nullptr)
    {
        m_volumes.volumes.emplace_back(volume);

        GCodePreviewData::Retraction::PositionsList copy(preview_data.unretraction.positions);
        std::sort(copy.begin(), copy.end(), [](const GCodePreviewData::Retraction::Position& p1, const GCodePreviewData::Retraction::Position& p2){ return p1.position(2) < p2.position(2); });

        for (const GCodePreviewData::Retraction::Position& position : copy)
        {
            volume->print_zs.push_back(unscale<double>(position.position(2)));
            volume->offsets.push_back(volume->indexed_vertex_array.quad_indices.size());
            volume->offsets.push_back(volume->indexed_vertex_array.triangle_indices.size());

            _3DScene::point3_to_verts(position.position, position.width, position.height, *volume);
        }

        // finalize volumes and sends geometry to gpu
        volume->bounding_box = volume->indexed_vertex_array.bounding_box();
        volume->indexed_vertex_array.finalize_geometry(m_use_VBOs && m_initialized);
    }
}

void GLCanvas3D::_load_shells_fff()
{
    size_t initial_volumes_count = m_volumes.volumes.size();
    m_gcode_preview_volume_index.first_volumes.emplace_back(GCodePreviewVolumeIndex::Shell, 0, (unsigned int)initial_volumes_count);

    const Print *print = this->fff_print();
    if (print->objects().empty())
        // nothing to render, return
        return;

    // adds objects' volumes 
    int object_id = 0;
    for (const PrintObject* obj : print->objects())
    {
        const ModelObject* model_obj = obj->model_object();

        std::vector<int> instance_ids(model_obj->instances.size());
        for (int i = 0; i < (int)model_obj->instances.size(); ++i)
        {
            instance_ids[i] = i;
        }

        m_volumes.load_object(model_obj, object_id, instance_ids, "object", m_use_VBOs && m_initialized);

        ++object_id;
    }

    if (wxGetApp().preset_bundle->printers.get_edited_preset().printer_technology() == ptFFF) {
        // adds wipe tower's volume
        double max_z = print->objects()[0]->model_object()->get_model()->bounding_box().max(2);
        const PrintConfig& config = print->config();
        unsigned int extruders_count = config.nozzle_diameter.size();
        if ((extruders_count > 1) && config.single_extruder_multi_material && config.wipe_tower && !config.complete_objects) {
            float depth = print->get_wipe_tower_depth();

            // Calculate wipe tower brim spacing.
            const DynamicPrintConfig &print_config  = wxGetApp().preset_bundle->prints.get_edited_preset().config;
            double layer_height                     = print_config.opt_float("layer_height");
            double first_layer_height               = print_config.get_abs_value("first_layer_height", layer_height);
            float brim_spacing = print->config().nozzle_diameter.values[0] * 1.25f - first_layer_height * (1. - M_PI_4);

            if (!print->is_step_done(psWipeTower))
                depth = (900.f/config.wipe_tower_width) * (float)(extruders_count - 1) ;
            m_volumes.load_wipe_tower_preview(1000, config.wipe_tower_x, config.wipe_tower_y, config.wipe_tower_width, depth, max_z, config.wipe_tower_rotation_angle,
                                              m_use_VBOs && m_initialized, !print->is_step_done(psWipeTower), brim_spacing * 4.5f);
        }
    }
}

void GLCanvas3D::_load_shells_sla()
{
    //FIXME use reload_scene
#if 1
    const SLAPrint* print = this->sla_print();
    if (print->objects().empty())
        // nothing to render, return
        return;

    // adds objects' volumes 
    int obj_idx = 0;
    for (const SLAPrintObject* obj : print->objects())
    {
        if (!obj->is_step_done(slaposSliceSupports))
            continue;

        unsigned int initial_volumes_count = (unsigned int)m_volumes.volumes.size();

        // selects only instances which were sliced
        const ModelObject* model_obj = obj->model_object();
        const std::vector<SLAPrintObject::Instance>& sla_instances = obj->instances();
        std::vector<int> instances_model_idxs(sla_instances.size());
        for (int i = 0; i < (int)sla_instances.size(); ++i)
        {
            instances_model_idxs[i] = (int)sla_instances[i].instance_id.id;
        }

        std::vector<int> sliced_instance_idxs;
        for (int i = 0; i < (int)model_obj->instances.size(); ++i)
        {
            if (std::find(instances_model_idxs.begin(), instances_model_idxs.end(), (int)model_obj->instances[i]->id().id) != instances_model_idxs.end())
                sliced_instance_idxs.push_back(i);
        }

        m_volumes.load_object(model_obj, obj_idx, sliced_instance_idxs, "object", m_use_VBOs && m_initialized);

        for (const SLAPrintObject::Instance& instance : sla_instances)
        {
            Vec3d offset = unscale(instance.shift(0), instance.shift(1), 0);
            Vec3d rotation(0.0, 0.0, (double)instance.rotation);

            unsigned int partial_volumes_count = (unsigned int)m_volumes.volumes.size();

            // add supports
            if (obj->is_step_done(slaposSupportTree) && obj->has_mesh(slaposSupportTree))
            {
                const TriangleMesh& mesh = obj->support_mesh();
                m_volumes.volumes.emplace_back(new GLVolume(GLVolume::SLA_SUPPORT_COLOR));
                GLVolume& v = *m_volumes.volumes.back();

                if (m_use_VBOs)
                    v.indexed_vertex_array.load_mesh_full_shading(mesh);
                else
                    v.indexed_vertex_array.load_mesh_flat_shading(mesh);

                v.shader_outside_printer_detection_enabled = true;
                v.composite_id.volume_id = -1;
                v.set_instance_offset(offset);
                v.set_instance_rotation(rotation);
                v.set_instance_mirror(X, obj->is_left_handed() ? -1. : 1.);
            }

            // add pad
            if (obj->is_step_done(slaposBasePool) && obj->has_mesh(slaposBasePool))
            {
                const TriangleMesh& mesh = obj->pad_mesh();
                m_volumes.volumes.emplace_back(new GLVolume(GLVolume::SLA_PAD_COLOR));
                GLVolume& v = *m_volumes.volumes.back();

                if (m_use_VBOs)
                    v.indexed_vertex_array.load_mesh_full_shading(mesh);
                else
                    v.indexed_vertex_array.load_mesh_flat_shading(mesh);

                v.shader_outside_printer_detection_enabled = false;
                v.composite_id.volume_id = -1;
                v.set_instance_offset(offset);
                v.set_instance_rotation(rotation);
                v.set_instance_mirror(X, obj->is_left_handed() ? -1. : 1.);
            }

            // finalize volumes and sends geometry to gpu
            for (unsigned int i = partial_volumes_count; i < m_volumes.volumes.size(); ++i)
            {
                GLVolume& v = *m_volumes.volumes[i];
                v.bounding_box = v.indexed_vertex_array.bounding_box();
                v.indexed_vertex_array.finalize_geometry(m_use_VBOs);
            }

            ++obj_idx;
        }

        // apply shift z
        double shift_z = obj->get_current_elevation();
        for (unsigned int i = initial_volumes_count; i < m_volumes.volumes.size(); ++i)
        {
            m_volumes.volumes[i]->set_sla_shift_z(shift_z);
        }
    }

    update_volumes_colors_by_extruder();
#else
    this->reload_scene(true, true);
#endif
}

void GLCanvas3D::_update_gcode_volumes_visibility(const GCodePreviewData& preview_data)
{
    unsigned int size = (unsigned int)m_gcode_preview_volume_index.first_volumes.size();
    for (unsigned int i = 0; i < size; ++i)
    {
        GLVolumePtrs::iterator begin = m_volumes.volumes.begin() + m_gcode_preview_volume_index.first_volumes[i].id;
        GLVolumePtrs::iterator end = (i + 1 < size) ? m_volumes.volumes.begin() + m_gcode_preview_volume_index.first_volumes[i + 1].id : m_volumes.volumes.end();

        for (GLVolumePtrs::iterator it = begin; it != end; ++it)
        {
            GLVolume* volume = *it;

            switch (m_gcode_preview_volume_index.first_volumes[i].type)
            {
            case GCodePreviewVolumeIndex::Extrusion:
            {
                if ((ExtrusionRole)m_gcode_preview_volume_index.first_volumes[i].flag == erCustom)
                    volume->zoom_to_volumes = false;

                volume->is_active = preview_data.extrusion.is_role_flag_set((ExtrusionRole)m_gcode_preview_volume_index.first_volumes[i].flag);
                break;
            }
            case GCodePreviewVolumeIndex::Travel:
            {
                volume->is_active = preview_data.travel.is_visible;
                volume->zoom_to_volumes = false;
                break;
            }
            case GCodePreviewVolumeIndex::Retraction:
            {
                volume->is_active = preview_data.retraction.is_visible;
                volume->zoom_to_volumes = false;
                break;
            }
            case GCodePreviewVolumeIndex::Unretraction:
            {
                volume->is_active = preview_data.unretraction.is_visible;
                volume->zoom_to_volumes = false;
                break;
            }
            case GCodePreviewVolumeIndex::Shell:
            {
                volume->is_active = preview_data.shell.is_visible;
                volume->color[3] = 0.25f;
                volume->zoom_to_volumes = false;
                break;
            }
            default:
            {
                volume->is_active = false;
                volume->zoom_to_volumes = false;
                break;
            }
            }
        }
    }
}

void GLCanvas3D::_update_toolpath_volumes_outside_state()
{
    // tolerance to avoid false detection at bed edges
    static const double tolerance_x = 0.05;
    static const double tolerance_y = 0.05;

    BoundingBoxf3 print_volume;
    if (m_config != nullptr)
    {
        const ConfigOptionPoints* opt = dynamic_cast<const ConfigOptionPoints*>(m_config->option("bed_shape"));
        if (opt != nullptr)
        {
            BoundingBox bed_box_2D = get_extents(Polygon::new_scale(opt->values));
            print_volume = BoundingBoxf3(Vec3d(unscale<double>(bed_box_2D.min(0)) - tolerance_x, unscale<double>(bed_box_2D.min(1)) - tolerance_y, 0.0), Vec3d(unscale<double>(bed_box_2D.max(0)) + tolerance_x, unscale<double>(bed_box_2D.max(1)) + tolerance_y, m_config->opt_float("max_print_height")));
            // Allow the objects to protrude below the print bed
            print_volume.min(2) = -1e10;
        }
    }

    for (GLVolume* volume : m_volumes.volumes)
    {
        volume->is_outside = ((print_volume.radius() > 0.0) && volume->is_extrusion_path) ? !print_volume.contains(volume->bounding_box) : false;
    }
}

void GLCanvas3D::_show_warning_texture_if_needed()
{
    _set_current();
    _set_warning_texture(WarningTexture::ToolpathOutside, _is_any_volume_outside());
}

std::vector<float> GLCanvas3D::_parse_colors(const std::vector<std::string>& colors)
{
    static const float INV_255 = 1.0f / 255.0f;

    std::vector<float> output(colors.size() * 4, 1.0f);
    for (size_t i = 0; i < colors.size(); ++i)
    {
        const std::string& color = colors[i];
        const char* c = color.data() + 1;
        if ((color.size() == 7) && (color.front() == '#'))
        {
            for (size_t j = 0; j < 3; ++j)
            {
                int digit1 = hex_digit_to_int(*c++);
                int digit2 = hex_digit_to_int(*c++);
                if ((digit1 == -1) || (digit2 == -1))
                    break;

                output[i * 4 + j] = float(digit1 * 16 + digit2) * INV_255;
            }
        }
    }
    return output;
}

void GLCanvas3D::_generate_legend_texture(const GCodePreviewData& preview_data, const std::vector<float>& tool_colors)
{
    m_legend_texture.generate(preview_data, tool_colors, *this);
}

void GLCanvas3D::_set_warning_texture(WarningTexture::Warning warning, bool state)
{
    m_warning_texture.activate(warning, state, *this);
}

bool GLCanvas3D::_is_any_volume_outside() const
{
    for (const GLVolume* volume : m_volumes.volumes)
    {
        if ((volume != nullptr) && volume->is_outside)
            return true;
    }

    return false;
}

#if !ENABLE_SVG_ICONS
void GLCanvas3D::_resize_toolbars() const
{
    Size cnv_size = get_canvas_size();
    float zoom = get_camera_zoom();
    float inv_zoom = (zoom != 0.0f) ? 1.0f / zoom : 0.0f;

#if ENABLE_RETINA_GL
    m_toolbar.set_icons_scale(m_retina_helper->get_scale_factor());
#else
    m_toolbar.set_icons_scale(m_canvas->GetContentScaleFactor());
#endif /* __WXMSW__ */

    GLToolbar::Layout::EOrientation orientation = m_toolbar.get_layout_orientation();

    switch (m_toolbar.get_layout_type())
    {
    default:
    case GLToolbar::Layout::Horizontal:
    {
        // centers the toolbar on the top edge of the 3d scene
        float top, left;
        if (orientation == GLToolbar::Layout::Top)
        {
            top = 0.5f * (float)cnv_size.get_height() * inv_zoom;
            left = -0.5f * m_toolbar.get_width() * inv_zoom;
        }
        else
        {
            top = (-0.5f * (float)cnv_size.get_height() + m_view_toolbar.get_height()) * inv_zoom;
            left = -0.5f * m_toolbar.get_width() * inv_zoom;
        }
        m_toolbar.set_position(top, left);
        break;
    }
    case GLToolbar::Layout::Vertical:
    {
        // centers the toolbar on the right edge of the 3d scene
        float top, left;
        if (orientation == GLToolbar::Layout::Left)
        {
            top = 0.5f * m_toolbar.get_height() * inv_zoom;
            left = (-0.5f * (float)cnv_size.get_width()) * inv_zoom;
        }
        else
        {
            top = 0.5f * m_toolbar.get_height() * inv_zoom;
            left = (0.5f * (float)cnv_size.get_width() - m_toolbar.get_width()) * inv_zoom;
        }
        m_toolbar.set_position(top, left);
        break;
    }
    }

    if (m_view_toolbar != nullptr)
    {
#if ENABLE_RETINA_GL
        m_view_toolbar.set_icons_scale(m_retina_helper->get_scale_factor());
#else
        m_view_toolbar.set_icons_scale(m_canvas->GetContentScaleFactor());
#endif /* __WXMSW__ */

        // places the toolbar on the bottom-left corner of the 3d scene
        float top = (-0.5f * (float)cnv_size.get_height() + m_view_toolbar.get_height()) * inv_zoom;
        float left = -0.5f * (float)cnv_size.get_width() * inv_zoom;
        m_view_toolbar.set_position(top, left);
    }
}
#endif // !ENABLE_SVG_ICONS

const Print* GLCanvas3D::fff_print() const
{
    return (m_process == nullptr) ? nullptr : m_process->fff_print();
}

const SLAPrint* GLCanvas3D::sla_print() const
{
    return (m_process == nullptr) ? nullptr : m_process->sla_print();
}

} // namespace GUI
} // namespace Slic3r<|MERGE_RESOLUTION|>--- conflicted
+++ resolved
@@ -3944,45 +3944,28 @@
                 glsafe(::glRotatef(Geometry::rad2deg(inst.rotation), 0.0, 0.0, 1.0));
 				if (obj->is_left_handed())
                     // The polygons are mirrored by X.
-<<<<<<< HEAD
                     glsafe(::glScalef(-1.0, 1.0, 1.0));
+                glsafe(::glEnableClientState(GL_VERTEX_ARRAY));
                 glsafe(::glColor3f(1.0f, 0.37f, 0.0f));
-                glsafe(::glEnableClientState(GL_VERTEX_ARRAY));
-                glsafe(::glVertexPointer(3, GL_DOUBLE, 0, (GLdouble*)bottom_obj_triangles.front().data()));
-                glsafe(::glDrawArrays(GL_TRIANGLES, 0, bottom_obj_triangles.size()));
-                glsafe(::glVertexPointer(3, GL_DOUBLE, 0, (GLdouble*)top_obj_triangles.front().data()));
-                glsafe(::glDrawArrays(GL_TRIANGLES, 0, top_obj_triangles.size()));
+				if (!bottom_obj_triangles.empty()) {
+                    glsafe(::glVertexPointer(3, GL_DOUBLE, 0, (GLdouble*)bottom_obj_triangles.front().data()));
+                    glsafe(::glDrawArrays(GL_TRIANGLES, 0, bottom_obj_triangles.size()));
+				}
+				if (! top_obj_triangles.empty()) {
+                    glsafe(::glVertexPointer(3, GL_DOUBLE, 0, (GLdouble*)top_obj_triangles.front().data()));
+                    glsafe(::glDrawArrays(GL_TRIANGLES, 0, top_obj_triangles.size()));
+				}
                 glsafe(::glColor3f(1.0f, 0.0f, 0.37f));
-                glsafe(::glVertexPointer(3, GL_DOUBLE, 0, (GLdouble*)bottom_sup_triangles.front().data()));
-                glsafe(::glDrawArrays(GL_TRIANGLES, 0, bottom_sup_triangles.size()));
-                glsafe(::glVertexPointer(3, GL_DOUBLE, 0, (GLdouble*)top_sup_triangles.front().data()));
-                glsafe(::glDrawArrays(GL_TRIANGLES, 0, top_sup_triangles.size()));
+				if (! bottom_sup_triangles.empty()) {
+                    glsafe(::glVertexPointer(3, GL_DOUBLE, 0, (GLdouble*)bottom_sup_triangles.front().data()));
+                    glsafe(::glDrawArrays(GL_TRIANGLES, 0, bottom_sup_triangles.size()));
+				}
+				if (! top_sup_triangles.empty()) {
+                    glsafe(::glVertexPointer(3, GL_DOUBLE, 0, (GLdouble*)top_sup_triangles.front().data()));
+                    glsafe(::glDrawArrays(GL_TRIANGLES, 0, top_sup_triangles.size()));
+				}
                 glsafe(::glDisableClientState(GL_VERTEX_ARRAY));
                 glsafe(::glPopMatrix());
-=======
-                    ::glScalef(-1.0, 1.0, 1.0);
-				::glEnableClientState(GL_VERTEX_ARRAY);
-				::glColor3f(1.0f, 0.37f, 0.0f);
-				if (!bottom_obj_triangles.empty()) {
-					::glVertexPointer(3, GL_DOUBLE, 0, (GLdouble*)bottom_obj_triangles.front().data());
-					::glDrawArrays(GL_TRIANGLES, 0, bottom_obj_triangles.size());
-				}
-				if (! top_obj_triangles.empty()) {
-					::glVertexPointer(3, GL_DOUBLE, 0, (GLdouble*)top_obj_triangles.front().data());
-					::glDrawArrays(GL_TRIANGLES, 0, top_obj_triangles.size());
-				}
-				::glColor3f(1.0f, 0.0f, 0.37f);
-				if (! bottom_sup_triangles.empty()) {
-					::glVertexPointer(3, GL_DOUBLE, 0, (GLdouble*)bottom_sup_triangles.front().data());
-					::glDrawArrays(GL_TRIANGLES, 0, bottom_sup_triangles.size());
-				}
-				if (! top_sup_triangles.empty()) {
-					::glVertexPointer(3, GL_DOUBLE, 0, (GLdouble*)top_sup_triangles.front().data());
-					::glDrawArrays(GL_TRIANGLES, 0, top_sup_triangles.size());
-				}
-				::glDisableClientState(GL_VERTEX_ARRAY);
-                ::glPopMatrix();
->>>>>>> eeae1c04
             }
         }
     }

--- conflicted
+++ resolved
@@ -36,7 +36,7 @@
 ReleaseNoteDialog::ReleaseNoteDialog(Plater *plater /*= nullptr*/)
     : DPIDialog(static_cast<wxWindow *>(wxGetApp().mainframe), wxID_ANY, _L("Release Note"), wxDefaultPosition, wxDefaultSize, wxCAPTION | wxCLOSE_BOX)
 {
-    std::string icon_path = (boost::format("%1%/images/OrcaSlicerTitle.ico") % resources_dir()).str();
+    std::string icon_path = (boost::format("%1%/images/BambuStudioTitle.ico") % resources_dir()).str();
     SetIcon(wxIcon(encode_path(icon_path.c_str()), wxBITMAP_TYPE_ICO));
 
     SetBackgroundColour(*wxWHITE);
@@ -50,7 +50,7 @@
 
     m_sizer_body->Add(0, 0, 0, wxLEFT, FromDIP(38));
 
-    auto sm = create_scaled_bitmap("OrcaSlicer", nullptr,  70);
+    auto sm = create_scaled_bitmap("BambuStudio", nullptr,  70);
     auto brand = new wxStaticBitmap(this, wxID_ANY, sm, wxDefaultPosition, wxSize(FromDIP(70), FromDIP(70)));
 
     m_sizer_body->Add(brand, 0, wxALL, 0);
@@ -106,7 +106,7 @@
 UpdatePluginDialog::UpdatePluginDialog(wxWindow* parent /*= nullptr*/)
     : DPIDialog(static_cast<wxWindow*>(wxGetApp().mainframe), wxID_ANY, _L("Network plug-in update"), wxDefaultPosition, wxDefaultSize, wxCAPTION | wxCLOSE_BOX)
 {
-    std::string icon_path = (boost::format("%1%/images/OrcaSlicerTitle.ico") % resources_dir()).str();
+    std::string icon_path = (boost::format("%1%/images/BambuStudioTitle.ico") % resources_dir()).str();
     SetIcon(wxIcon(encode_path(icon_path.c_str()), wxBITMAP_TYPE_ICO));
 
     SetBackgroundColour(*wxWHITE);
@@ -120,7 +120,7 @@
 
 
 
-    auto sm = create_scaled_bitmap("OrcaSlicer", nullptr, 55);
+    auto sm = create_scaled_bitmap("BambuStudio", nullptr, 55);
     auto brand = new wxStaticBitmap(this, wxID_ANY, sm, wxDefaultPosition, wxSize(FromDIP(55), FromDIP(55)));
 
     wxBoxSizer* m_sizer_right = new wxBoxSizer(wxVERTICAL);
@@ -130,12 +130,7 @@
     m_text_up_info->SetForegroundColour(wxColour(0x26, 0x2E, 0x30));
 
 
-<<<<<<< HEAD
-    operation_tips = new ::Label(this, _L("Click OK to update the Network plug-in when Orca Slicer launches next time."));
-    operation_tips->SetFont(::Label::Body_12);
-=======
     operation_tips = new ::Label(this, Label::Body_12, _L("Click OK to update the Network plug-in when Bambu Studio launches next time."), LB_AUTO_WRAP);
->>>>>>> 2f9434a8
     operation_tips->SetMinSize(wxSize(FromDIP(260), -1));
     operation_tips->SetMaxSize(wxSize(FromDIP(260), -1));
 
@@ -251,9 +246,9 @@
 }
 
 UpdateVersionDialog::UpdateVersionDialog(wxWindow *parent)
-    : DPIDialog(parent, wxID_ANY, _L("New version of Orca Slicer"), wxDefaultPosition, wxDefaultSize, wxCAPTION | wxCLOSE_BOX | wxRESIZE_BORDER)
-{
-    std::string icon_path = (boost::format("%1%/images/OrcaSlicerTitle.ico") % resources_dir()).str();
+    : DPIDialog(parent, wxID_ANY, _L("New version of Bambu Studio"), wxDefaultPosition, wxDefaultSize, wxCAPTION | wxCLOSE_BOX | wxRESIZE_BORDER)
+{
+    std::string icon_path = (boost::format("%1%/images/BambuStudioTitle.ico") % resources_dir()).str();
     SetIcon(wxIcon(encode_path(icon_path.c_str()), wxBITMAP_TYPE_ICO));
 
     SetBackgroundColour(*wxWHITE);
@@ -267,7 +262,7 @@
 
     
 
-    auto sm    = create_scaled_bitmap("OrcaSlicer", nullptr, 70);
+    auto sm    = create_scaled_bitmap("BambuStudio", nullptr, 70);
     m_brand = new wxStaticBitmap(this, wxID_ANY, sm, wxDefaultPosition, wxSize(FromDIP(70), FromDIP(70)));
 
     
@@ -316,7 +311,7 @@
     auto sizer_button = new wxBoxSizer(wxHORIZONTAL);
 
 
-    StateColor btn_bg_green(std::pair<wxColour, int>(wxColour(0, 137, 123), StateColor::Pressed), std::pair<wxColour, int>(wxColour(38, 166, 154), StateColor::Hovered),
+    StateColor btn_bg_green(std::pair<wxColour, int>(wxColour(27, 136, 68), StateColor::Pressed), std::pair<wxColour, int>(wxColour(61, 203, 115), StateColor::Hovered),
                             std::pair<wxColour, int>(AMS_CONTROL_BRAND_COLOUR, StateColor::Normal));
 
     StateColor btn_bg_white(std::pair<wxColour, int>(wxColour(206, 206, 206), StateColor::Pressed), std::pair<wxColour, int>(wxColour(238, 238, 238), StateColor::Hovered),
@@ -468,7 +463,7 @@
     //bbs check whether the web display is used
     bool use_web_link       = false;
     std::string url_line    = "";
-    /*auto split_array        =  splitWithStl(release_note.ToStdString(), "\r\n");
+    auto split_array        =  splitWithStl(release_note.ToStdString(), "###");
 
     if (split_array.size() >= 3) {
         for (auto i = 0; i < split_array.size(); i++) {
@@ -488,7 +483,7 @@
         m_simplebook_release_note->SetSelection(1);
         m_vebview_release_note->LoadURL(from_u8(url_line));
     }
-    else {*/
+    else {
         m_simplebook_release_note->SetMaxSize(wxSize(FromDIP(560), FromDIP(430)));
         m_simplebook_release_note->SetSelection(0);
         m_text_up_info->SetLabel(wxString::Format(_L("Click to download new version in default browser: %s"), version));
@@ -502,7 +497,7 @@
         m_scrollwindows_release_note->Fit();
         SetMinSize(GetSize());
         SetMaxSize(GetSize());
-    //}
+    }
 
     wxGetApp().UpdateDlgDarkUI(this);
     Layout();
@@ -512,12 +507,8 @@
 SecondaryCheckDialog::SecondaryCheckDialog(wxWindow* parent, wxWindowID id, const wxString& title, enum ButtonStyle btn_style, const wxPoint& pos, const wxSize& size, long style, bool not_show_again_check)
     :DPIFrame(parent, id, title, pos, size, style)
 {
-<<<<<<< HEAD
-    std::string icon_path = (boost::format("%1%/images/OrcaSlicerTitle.ico") % resources_dir()).str();
-=======
     m_button_style = btn_style;
     std::string icon_path = (boost::format("%1%/images/BambuStudioTitle.ico") % resources_dir()).str();
->>>>>>> 2f9434a8
     SetIcon(wxIcon(encode_path(icon_path.c_str()), wxBITMAP_TYPE_ICO));
 
     SetBackgroundColour(*wxWHITE);
@@ -540,7 +531,7 @@
 
     auto bottom_sizer = new wxBoxSizer(wxVERTICAL);
     auto sizer_button = new wxBoxSizer(wxHORIZONTAL);
-    StateColor btn_bg_green(std::pair<wxColour, int>(wxColour(0, 137, 123), StateColor::Pressed), std::pair<wxColour, int>(wxColour(38, 166, 154), StateColor::Hovered),
+    StateColor btn_bg_green(std::pair<wxColour, int>(wxColour(27, 136, 68), StateColor::Pressed), std::pair<wxColour, int>(wxColour(61, 203, 115), StateColor::Hovered),
         std::pair<wxColour, int>(AMS_CONTROL_BRAND_COLOUR, StateColor::Normal));
 
     StateColor btn_bg_white(std::pair<wxColour, int>(wxColour(206, 206, 206), StateColor::Pressed), std::pair<wxColour, int>(wxColour(238, 238, 238), StateColor::Hovered),
@@ -799,7 +790,7 @@
 ConfirmBeforeSendDialog::ConfirmBeforeSendDialog(wxWindow* parent, wxWindowID id, const wxString& title, enum ButtonStyle btn_style, const wxPoint& pos, const wxSize& size, long style, bool not_show_again_check)
     :DPIDialog(parent, id, title, pos, size, style)
 {
-    std::string icon_path = (boost::format("%1%/images/OrcaSlicerTitle.ico") % resources_dir()).str();
+    std::string icon_path = (boost::format("%1%/images/BambuStudioTitle.ico") % resources_dir()).str();
     SetIcon(wxIcon(encode_path(icon_path.c_str()), wxBITMAP_TYPE_ICO));
 
     SetBackgroundColour(*wxWHITE);
@@ -822,7 +813,7 @@
 
     auto bottom_sizer = new wxBoxSizer(wxVERTICAL);
     auto sizer_button = new wxBoxSizer(wxHORIZONTAL);
-    StateColor btn_bg_green(std::pair<wxColour, int>(wxColour(0, 137, 123), StateColor::Pressed), std::pair<wxColour, int>(wxColour(38, 166, 154), StateColor::Hovered),
+    StateColor btn_bg_green(std::pair<wxColour, int>(wxColour(27, 136, 68), StateColor::Pressed), std::pair<wxColour, int>(wxColour(61, 203, 115), StateColor::Hovered),
         std::pair<wxColour, int>(AMS_CONTROL_BRAND_COLOUR, StateColor::Normal));
 
     StateColor btn_bg_white(std::pair<wxColour, int>(wxColour(206, 206, 206), StateColor::Pressed), std::pair<wxColour, int>(wxColour(238, 238, 238), StateColor::Hovered),
@@ -992,7 +983,7 @@
 InputIpAddressDialog::InputIpAddressDialog(wxWindow* parent)
     :DPIDialog(static_cast<wxWindow*>(wxGetApp().mainframe), wxID_ANY, _L("LAN Connection Failed (Sending print file)"), wxDefaultPosition, wxDefaultSize, wxCAPTION | wxCLOSE_BOX)
 {
-    std::string icon_path = (boost::format("%1%/images/OrcaSlicerTitle.ico") % resources_dir()).str();
+    std::string icon_path = (boost::format("%1%/images/BambuStudioTitle.ico") % resources_dir()).str();
     SetIcon(wxIcon(encode_path(icon_path.c_str()), wxBITMAP_TYPE_ICO));
 
     SetBackgroundColour(*wxWHITE);
@@ -1003,7 +994,7 @@
     auto        m_line_top = new wxPanel(this, wxID_ANY, wxDefaultPosition, wxSize(-1, 1));
     m_line_top->SetBackgroundColour(wxColour(166, 169, 170));
 
-    comfirm_before_enter_text = _L("Step 1, please confirm Orca Slicer and your printer are in the same LAN.");
+    comfirm_before_enter_text = _L("Step 1, please confirm Bambu Studio and your printer are in the same LAN.");
     comfirm_after_enter_text = _L("Step 2, if the IP and Access Code below are different from the actual values on your printer, please correct them.");
 
 

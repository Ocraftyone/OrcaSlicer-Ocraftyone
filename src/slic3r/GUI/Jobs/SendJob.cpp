#include "SendJob.hpp"
#include "libslic3r/MTUtils.hpp"
#include "libslic3r/Model.hpp"
#include "libslic3r/PresetBundle.hpp"
#include "slic3r/GUI/Plater.hpp"
#include "slic3r/GUI/GUI.hpp"
#include "slic3r/GUI/GUI_App.hpp"

namespace Slic3r {
namespace GUI {

static wxString check_gcode_failed_str      = _L("Abnormal print file data. Please slice again");
static wxString printjob_cancel_str         = _L("Task canceled");
static wxString timeout_to_upload_str       = _L("Upload task timed out. Please check the network problem and try again");
static wxString failed_in_cloud_service_str = _L("Send to Printer failed. Please try again.");
static wxString file_is_not_exists_str      = _L("Print file not found, please slice again");
static wxString file_over_size_str          = _L("The print file exceeds the maximum allowable size (1GB). Please simplify the model and slice again");
static wxString print_canceled_str          = _L("Task canceled");
static wxString upload_failed_str           = _L("Failed uploading print file");
static wxString upload_login_failed_str     = _L("Wrong Access code");
static wxString upload_no_space_left_str    = _L("No space left on Printer SD card");


static wxString sending_over_lan_str = _L("Sending gcode file over LAN");
static wxString sending_over_cloud_str = _L("Sending gcode file through cloud service");

SendJob::SendJob(std::shared_ptr<ProgressIndicator> pri, Plater* plater, std::string dev_id)
: PlaterJob{ std::move(pri), plater },
    m_dev_id(dev_id)
{
    m_print_job_completed_id = plater->get_send_finished_event();
}

void SendJob::prepare()
{
    m_plater->get_print_job_data(&job_data);
    if (&job_data) {
        std::string temp_file = Slic3r::resources_dir() + "/check_access_code.txt";
        auto check_access_code_path = temp_file.c_str();
        BOOST_LOG_TRIVIAL(trace) << "sned_job: check_access_code_path = " << check_access_code_path;
        job_data._temp_path = fs::path(check_access_code_path);
    }
<<<<<<< HEAD
    
=======
>>>>>>> 0d6778a9
}

void SendJob::on_exception(const std::exception_ptr &eptr)
{
    try {
        if (eptr)
            std::rethrow_exception(eptr);
    } catch (std::exception &e) {
        PlaterJob::on_exception(eptr);
    }
}

wxString SendJob::get_http_error_msg(unsigned int status, std::string body)
{
    int code = 0;
    std::string error;
    std::string message;
    wxString result;
    if (status >= 400 && status < 500)
        try {
        json j = json::parse(body);
        if (j.contains("code")) {
            if (!j["code"].is_null())
                code = j["code"].get<int>();
        }
        if (j.contains("error")) {
            if (!j["error"].is_null())
                error = j["error"].get<std::string>();
        }
        if (j.contains("message")) {
            if (!j["message"].is_null())
                message = j["message"].get<std::string>();
        }
        switch (status) {
            ;
        }
    }
    catch (...) {
        ;
    }
    else if (status == 503) {
        return _L("Service Unavailable");
    }
    else {
        wxString unkown_text = _L("Unkown Error.");
        unkown_text += wxString::Format("status=%u, body=%s", status, body);
        return unkown_text;
    }

    BOOST_LOG_TRIVIAL(error) << "http_error: status=" << status << ", code=" << code << ", error=" << error;

    result = wxString::Format("code=%u, error=%s", code, from_u8(error));
    return result;
}

inline std::string get_transform_string(int bytes)
{
	float ms = (float)bytes / 1024.0f / 1024.0f;
	float ks = (float)bytes / 1024.0f;
	char buffer[32];
	if (ms > 0)
		::sprintf(buffer, "%.1fM", ms);
	else if (ks > 0)
		::sprintf(buffer, "%.1fK", ks);
	else
		::sprintf(buffer, "%.1fK", ks);
	return buffer;
}

void SendJob::process()
{
    BBL::PrintParams params;
    wxString msg;
    int curr_percent = 10;
    NetworkAgent* m_agent = wxGetApp().getAgent();
    AppConfig* config = wxGetApp().app_config;
    int result = -1;
    unsigned int http_code;
    std::string http_body;


   
   
    // local print access
    params.dev_ip = m_dev_ip;
    params.username = "bblp";
    params.password = m_access_code;
    params.use_ssl = m_local_use_ssl;
<<<<<<< HEAD

    // check access code and ip address
    if (m_is_check_mode) {
        params.dev_id = m_dev_id;
        params.project_name = "verify_job";
        params.filename = job_data._temp_path.string();
        params.connection_type = this->connection_type;

        result = m_agent->start_send_gcode_to_sdcard(params, nullptr, nullptr);
        if (result != 0) {
            BOOST_LOG_TRIVIAL(error) << "access code is invalid";
            m_enter_ip_address_fun_fail();
        }
        else {
            m_enter_ip_address_fun_success();
        }
        m_job_finished = true;
        return;
    }
    /* display info */
=======
>>>>>>> 0d6778a9

    // check access code and ip address
    params.dev_id = m_dev_id;
    params.project_name = "verify_job";
    params.filename = job_data._temp_path.string();
    params.connection_type = this->connection_type;

    result = m_agent->start_send_gcode_to_sdcard(params, nullptr, nullptr);
    if (result != 0) {
        BOOST_LOG_TRIVIAL(error) << "access code is invalid";
        m_enter_ip_address_fun_fail();
        m_job_finished = true;
        return;
    }
    else if(m_is_check_mode && !m_check_and_continue){
        m_enter_ip_address_fun_success();
        m_job_finished = true;
        return;
    }
    

    /* display info */
    msg = _L("Sending gcode file over LAN");
   /* if (this->connection_type == "lan") {
        msg = _L("Sending gcode file over LAN");
    }
    else {
        msg = _L("Sending gcode file through cloud service");
<<<<<<< HEAD
    }
=======
    }*/
>>>>>>> 0d6778a9

    int total_plate_num = m_plater->get_partplate_list().get_plate_count();

    PartPlate* plate = m_plater->get_partplate_list().get_plate(job_data.plate_idx);
    if (plate == nullptr) {
        plate = m_plater->get_partplate_list().get_curr_plate();
        if (plate == nullptr)
        return;
    }

    /* check gcode is valid */
    if (!plate->is_valid_gcode_file()) {
        update_status(curr_percent, check_gcode_failed_str);
        return;
    }

    if (was_canceled()) {
        update_status(curr_percent, printjob_cancel_str);
        return;
    }

    std::string project_name = wxGetApp().plater()->get_project_name().ToUTF8().data();
    int curr_plate_idx = 0;
    if (job_data.plate_idx >= 0)
        curr_plate_idx = job_data.plate_idx + 1;
    else if (job_data.plate_idx == PLATE_CURRENT_IDX)
        curr_plate_idx = m_plater->get_partplate_list().get_curr_plate_index() + 1;

    params.dev_id = m_dev_id;
    params.project_name = m_project_name + ".gcode.3mf";
    params.preset_name = wxGetApp().preset_bundle->prints.get_selected_preset_name();
    params.filename = job_data._3mf_path.string();
    params.config_filename = job_data._3mf_config_path.string();
    params.plate_index = curr_plate_idx;
    params.ams_mapping          = this->task_ams_mapping;
    params.connection_type      = this->connection_type;
    params.task_use_ams         = this->task_use_ams;

    // local print access
    params.dev_ip = m_dev_ip;
    params.username = "bblp";
    params.password = m_access_code;
    params.use_ssl  = m_local_use_ssl;
    wxString error_text;
    wxString msg_text;

    const int StagePercentPoint[(int)PrintingStageFinished + 1] = {
        20,  // PrintingStageCreate
        30,  // PrintingStageUpload
        99, // PrintingStageWaiting
        99, // PrintingStageRecord
        99, // PrintingStageSending
        100  // PrintingStageFinished
    };

    auto update_fn = [this, &msg, &curr_percent, &error_text, StagePercentPoint](int stage, int code, std::string info) {
                        if (stage == SendingPrintJobStage::PrintingStageCreate) {
                            if (this->connection_type == "lan") {
                                msg = _L("Sending gcode file over LAN");
                            } else {
                                msg = _L("Sending gcode file to sdcard");
                            }
                        }
                        else if (stage == SendingPrintJobStage::PrintingStageUpload) {
                            if (code >= 0 && code <= 100 && !info.empty()) {
							    if (this->connection_type == "lan") {
								    msg = _L("Sending gcode file over LAN");
							    }
							    else {
								    msg = _L("Sending gcode file to sdcard");
							    }
                                if (!info.empty()) {
                                    msg += wxString::Format("(%s)", info);
                                }
                            }
                        }
						else if (stage == SendingPrintJobStage::PrintingStageFinished) {
                            msg = wxString::Format(_L("Successfully sent. Close current page in %s s"), info);
						}
						else {
							if (this->connection_type == "lan") {
								msg = _L("Sending gcode file over LAN");
							}
							else {
                                msg = _L("Sending gcode file over LAN");
							}
						}

                        // update current percnet
                        if (stage >= 0 && stage <= (int) PrintingStageFinished) {
                            curr_percent = StagePercentPoint[stage];
                            if ((stage == BBL::SendingPrintJobStage::PrintingStageUpload) &&
                                (code > 0 && code <= 100)) {
                                curr_percent = (StagePercentPoint[stage + 1] - StagePercentPoint[stage]) * code / 100 + StagePercentPoint[stage];
                            }
                        }

                        if (code < 0 || code > 100) {
                            error_text = this->get_http_error_msg(code, info);
                            msg += wxString::Format("[%s]", error_text);
                        }
                        this->update_status(curr_percent, msg);
                    };

    auto cancel_fn = [this]() {
            return was_canceled();
        };


    if (params.connection_type != "lan") {
        if (params.dev_ip.empty())
            params.comments = "no_ip";
        else if (this->cloud_print_only)
            params.comments = "low_version";
        else if (!this->has_sdcard)
            params.comments = "no_sdcard";
        else if (params.password.empty())
            params.comments = "no_password";

        if (!params.password.empty() 
            && !params.dev_ip.empty()
            && this->has_sdcard) {
            // try to send local with record
            BOOST_LOG_TRIVIAL(info) << "send_job: try to send gcode to printer";
            this->update_status(curr_percent, _L("Sending gcode file over LAN"));
            result = m_agent->start_send_gcode_to_sdcard(params, update_fn, cancel_fn);
            if (result == BAMBU_NETWORK_ERR_FTP_LOGIN_DENIED) {
                params.comments = "wrong_code";
            } else if (result == BAMBU_NETWORK_ERR_FTP_UPLOAD_FAILED) {
                params.comments = "upload_failed";
            } else {
                params.comments = (boost::format("failed(%1%)") % result).str();
            }
            if (result < 0) {
                // try to send with cloud
                BOOST_LOG_TRIVIAL(info) << "send_job: try to send gcode file to printer";
                this->update_status(curr_percent, _L("Sending gcode file over LAN"));
            }
        } else {
            BOOST_LOG_TRIVIAL(info) << "send_job: try to send gcode file to printer";
            this->update_status(curr_percent, _L("Sending gcode file over LAN"));
        }
    } else {
        if (this->has_sdcard) {
            this->update_status(curr_percent, _L("Sending gcode file over LAN"));
            result = m_agent->start_send_gcode_to_sdcard(params, update_fn, cancel_fn);
        } else {
            this->update_status(curr_percent, _L("An SD card needs to be inserted before sending to printer."));
            return;
        }
    }

    if (was_canceled()) {
        update_status(curr_percent, printjob_cancel_str);
        return;
    }

    if (result < 0) {
        if (result == BAMBU_NETWORK_ERR_NO_SPACE_LEFT_ON_DEVICE) {
            msg_text = upload_no_space_left_str;
        } else if (result == BAMBU_NETWORK_ERR_FTP_LOGIN_DENIED) {
            msg_text = upload_login_failed_str;
        } else if (result == BAMBU_NETWORK_ERR_FILE_NOT_EXIST) {
            msg_text = file_is_not_exists_str;
        } else if (result == BAMBU_NETWORK_ERR_FILE_OVER_SIZE) {
            msg_text = file_over_size_str;
        } else if (result == BAMBU_NETWORK_ERR_CHECK_MD5_FAILED) {
            msg_text = failed_in_cloud_service_str;
        } else if (result == BAMBU_NETWORK_ERR_INVALID_PARAMS) {
            msg_text = upload_failed_str;
        } else if (result == BAMBU_NETWORK_ERR_CANCELED) {
            msg_text = print_canceled_str;
        } else if (result == BAMBU_NETWORK_ERR_TIMEOUT) {
            msg_text = timeout_to_upload_str;
        } else if (result == BAMBU_NETWORK_ERR_INVALID_RESULT) {
            msg_text = upload_failed_str;
        } else if (result == BAMBU_NETWORK_ERR_FTP_UPLOAD_FAILED) {
            msg_text = upload_failed_str;
        } else {
            update_status(curr_percent, failed_in_cloud_service_str);
        }

        if (!error_text.IsEmpty()) {
            if (result == BAMBU_NETWORK_ERR_FTP_LOGIN_DENIED) {
                msg_text += ". ";
                msg_text += _L("Please log out and login to the printer again.");
            }
            else {
                msg_text += wxString::Format("[%s]", error_text);
            }
        }

        if (result == BAMBU_NETWORK_ERR_WRONG_IP_ADDRESS) {
            msg_text = _L("Failed uploading print file. Please enter ip address again.");
        }
            
        update_status(curr_percent, msg_text);
        BOOST_LOG_TRIVIAL(error) << "send_job: failed, result = " << result;
    } else {
        BOOST_LOG_TRIVIAL(error) << "send_job: send ok.";
        wxCommandEvent* evt = new wxCommandEvent(m_print_job_completed_id);
        evt->SetString(from_u8(params.project_name));
        wxQueueEvent(m_plater, evt);
        m_job_finished = true;
    }
}

void SendJob::on_success(std::function<void()> success)
{
	m_success_fun = success;
}

void SendJob::on_check_ip_address_fail(std::function<void()> func)
{
    m_enter_ip_address_fun_fail = func;
}

void SendJob::on_check_ip_address_success(std::function<void()> func)
{
    m_enter_ip_address_fun_success = func;
}


void SendJob::finalize() {
    if (was_canceled()) return;

    Job::finalize();
}

void SendJob::set_project_name(std::string name)
{
    m_project_name = name;
}

}} // namespace Slic3r::GUI<|MERGE_RESOLUTION|>--- conflicted
+++ resolved
@@ -40,10 +40,6 @@
         BOOST_LOG_TRIVIAL(trace) << "sned_job: check_access_code_path = " << check_access_code_path;
         job_data._temp_path = fs::path(check_access_code_path);
     }
-<<<<<<< HEAD
-    
-=======
->>>>>>> 0d6778a9
 }
 
 void SendJob::on_exception(const std::exception_ptr &eptr)
@@ -132,29 +128,6 @@
     params.username = "bblp";
     params.password = m_access_code;
     params.use_ssl = m_local_use_ssl;
-<<<<<<< HEAD
-
-    // check access code and ip address
-    if (m_is_check_mode) {
-        params.dev_id = m_dev_id;
-        params.project_name = "verify_job";
-        params.filename = job_data._temp_path.string();
-        params.connection_type = this->connection_type;
-
-        result = m_agent->start_send_gcode_to_sdcard(params, nullptr, nullptr);
-        if (result != 0) {
-            BOOST_LOG_TRIVIAL(error) << "access code is invalid";
-            m_enter_ip_address_fun_fail();
-        }
-        else {
-            m_enter_ip_address_fun_success();
-        }
-        m_job_finished = true;
-        return;
-    }
-    /* display info */
-=======
->>>>>>> 0d6778a9
 
     // check access code and ip address
     params.dev_id = m_dev_id;
@@ -183,11 +156,7 @@
     }
     else {
         msg = _L("Sending gcode file through cloud service");
-<<<<<<< HEAD
-    }
-=======
     }*/
->>>>>>> 0d6778a9
 
     int total_plate_num = m_plater->get_partplate_list().get_plate_count();
 

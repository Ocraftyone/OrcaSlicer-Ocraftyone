#include <algorithm>
#include <sstream>
#include "WipeTowerDialog.hpp"
#include "BitmapCache.hpp"
#include "GUI.hpp"
#include "I18N.hpp"
#include "GUI_App.hpp"
#include "MsgDialog.hpp"
#include "Widgets/Button.hpp"
#include "slic3r/Utils/ColorSpaceConvert.hpp"

#include <wx/sizer.h>

using namespace Slic3r::GUI;

int scale(const int val) { return val * Slic3r::GUI::wxGetApp().em_unit() / 10; }
int ITEM_WIDTH() { return scale(30); }
static const wxColour g_text_color = wxColour(107, 107, 107, 255);

#define ICON_SIZE               wxSize(FromDIP(16), FromDIP(16))
#define TABLE_BORDER            FromDIP(28)
#define HEADER_VERT_PADDING     FromDIP(12)
#define HEADER_BEG_PADDING      FromDIP(30)
#define ICON_GAP                FromDIP(44)
#define HEADER_END_PADDING      FromDIP(24)
#define ROW_VERT_PADDING        FromDIP(6)
#define ROW_BEG_PADDING         FromDIP(20)
#define EDIT_BOXES_GAP          FromDIP(30)
#define ROW_END_PADDING         FromDIP(21)
#define BTN_SIZE                wxSize(FromDIP(58), FromDIP(24))
#define BTN_GAP                 FromDIP(20)
#define TEXT_BEG_PADDING        FromDIP(41)
#define MAX_FLUSH_VALUE         999
#define MIN_WIPING_DIALOG_WIDTH FromDIP(400)

static void update_ui(wxWindow* window)
{
    Slic3r::GUI::wxGetApp().UpdateDarkUI(window);
}

#ifdef _WIN32
#define style wxSP_ARROW_KEYS | wxBORDER_SIMPLE
#else 
#define style wxSP_ARROW_KEYS
#endif

static const int m_max_flush_volume = 750.f;
static const int g_min_flush_volume_from_support = 420.f;
static const int g_flush_volume_to_support = 230;
static const float g_min_flush_multiplier = 0.f;
static const float g_max_flush_multiplier = 3.f;

wxBoxSizer* WipingDialog::create_btn_sizer(long flags)
{
    auto btn_sizer = new wxBoxSizer(wxHORIZONTAL);
    btn_sizer->AddStretchSpacer();

    StateColor ok_btn_bg(
        std::pair<wxColour, int>(wxColour(0, 137, 123), StateColor::Pressed),
        std::pair<wxColour, int>(wxColour(38, 166, 154), StateColor::Hovered),
        std::pair<wxColour, int>(wxColour(0, 150, 136), StateColor::Normal)
    );

    StateColor ok_btn_bd(
        std::pair<wxColour, int>(wxColour(0, 150, 136), StateColor::Normal)
    );

    StateColor ok_btn_text(
        std::pair<wxColour, int>(wxColour(255, 255, 254), StateColor::Normal)
    );

    StateColor cancel_btn_bg(
        std::pair<wxColour, int>(wxColour(206, 206, 206), StateColor::Pressed),
        std::pair<wxColour, int>(wxColour(238, 238, 238), StateColor::Hovered),
        std::pair<wxColour, int>(wxColour(255, 255, 255), StateColor::Normal)
    );

    StateColor cancel_btn_bd_(
        std::pair<wxColour, int>(wxColour(38, 46, 48), StateColor::Normal)
    );

    StateColor cancel_btn_text(
        std::pair<wxColour, int>(wxColour(38, 46, 48), StateColor::Normal)
    );


    StateColor calc_btn_bg(
        std::pair<wxColour, int>(wxColour(0, 137, 123), StateColor::Pressed),
        std::pair<wxColour, int>(wxColour(38, 166, 154), StateColor::Hovered),
        std::pair<wxColour, int>(wxColour(0, 150, 136), StateColor::Normal)
    );
    
    StateColor calc_btn_bd(
        std::pair<wxColour, int>(wxColour(0, 150, 136), StateColor::Normal)
    );
    
    StateColor calc_btn_text(
        std::pair<wxColour, int>(wxColour(255, 255, 254), StateColor::Normal)
    );

    if (flags & wxRESET) {
        Button *calc_btn = new Button(this, _L("Auto-Calc"));
        calc_btn->SetMinSize(wxSize(FromDIP(75), FromDIP(24)));
        calc_btn->SetCornerRadius(FromDIP(12));
        calc_btn->SetBackgroundColor(calc_btn_bg);
        calc_btn->SetBorderColor(calc_btn_bd);
        calc_btn->SetTextColor(calc_btn_text);
        calc_btn->SetFocus();
        calc_btn->SetId(wxID_RESET);
        btn_sizer->Add(calc_btn, 0, wxRIGHT | wxALIGN_CENTER_VERTICAL, BTN_GAP);
    }
    if (flags & wxOK) {
        Button* ok_btn = new Button(this, _L("OK"));
        ok_btn->SetMinSize(BTN_SIZE);
        ok_btn->SetCornerRadius(FromDIP(12));
        ok_btn->SetBackgroundColor(ok_btn_bg);
        ok_btn->SetBorderColor(ok_btn_bd);
        ok_btn->SetTextColor(ok_btn_text);
        ok_btn->SetFocus();
        ok_btn->SetId(wxID_OK);
        btn_sizer->Add(ok_btn, 0, wxRIGHT | wxALIGN_CENTER_VERTICAL, BTN_GAP);
    }
    if (flags & wxCANCEL) {
        Button* cancel_btn = new Button(this, _L("Cancel"));
        cancel_btn->SetMinSize(BTN_SIZE);
        cancel_btn->SetCornerRadius(FromDIP(12));
        cancel_btn->SetBackgroundColor(cancel_btn_bg);
        cancel_btn->SetBorderColor(cancel_btn_bd_);
        cancel_btn->SetTextColor(cancel_btn_text);
        cancel_btn->SetId(wxID_CANCEL);
        btn_sizer->Add(cancel_btn, 0, wxRIGHT | wxALIGN_CENTER_VERTICAL, BTN_GAP);
    }

    return btn_sizer;

};

// Parent dialog for purging volume adjustments - it fathers WipingPanel widget (that contains all controls) and a button to toggle simple/advanced mode:
WipingDialog::WipingDialog(wxWindow* parent, const std::vector<float>& matrix, const std::vector<float>& extruders, const std::vector<std::string>& extruder_colours,
    int extra_flush_volume, float flush_multiplier)
: wxDialog(parent, wxID_ANY, _(L("Flushing volumes for filament change")), wxDefaultPosition, wxDefaultSize, wxDEFAULT_DIALOG_STYLE/* | wxRESIZE_BORDER*/)
{
    this->SetBackgroundColour(*wxWHITE);
    this->SetMinSize(wxSize(MIN_WIPING_DIALOG_WIDTH, -1));

<<<<<<< HEAD
    // BBS
#ifdef __WINDOWS__
    StateColor calc_btn_bg(
        std::pair<wxColour, int>(wxColour(0, 137, 123), StateColor::Pressed),
        std::pair<wxColour, int>(wxColour(38, 166, 154), StateColor::Hovered),
        std::pair<wxColour, int>(wxColour(0, 150, 136), StateColor::Normal)
    );

    StateColor calc_btn_bd(
        std::pair<wxColour, int>(wxColour(0, 150, 136), StateColor::Normal)
    );

    StateColor calc_btn_text(
        std::pair<wxColour, int>(wxColour(255, 255, 255), StateColor::Normal)
    );

    Button* calc_btn = new Button(this, _L("Auto-Calc"));
    calc_btn->SetMinSize(wxSize(FromDIP(75), FromDIP(24)));
    calc_btn->SetCornerRadius(FromDIP(12));
    calc_btn->SetBackgroundColor(calc_btn_bg);
    calc_btn->SetBorderColor(calc_btn_bd);
    calc_btn->SetTextColor(calc_btn_text);
    calc_btn->SetFocus();
    calc_btn->SetId(wxID_RESET);
    calc_btn->Bind(wxEVT_BUTTON, [this](wxCommandEvent&) { m_panel_wiping->calc_flushing_volumes(); });
#else
    Button* calc_btn = nullptr;
#endif
    m_panel_wiping = new WipingPanel(this, matrix, extruders, extruder_colours, calc_btn, extra_flush_volume, flush_multiplier);
=======
    m_panel_wiping = new WipingPanel(this, matrix, extruders, extruder_colours, nullptr, extra_flush_volume, flush_multiplier);
>>>>>>> 0d6778a9

    auto main_sizer = new wxBoxSizer(wxVERTICAL);

    // set min sizer width according to extruders count
    auto sizer_width = (int)((sqrt(matrix.size()) + 2.8)*ITEM_WIDTH());
    sizer_width = sizer_width > MIN_WIPING_DIALOG_WIDTH ? sizer_width : MIN_WIPING_DIALOG_WIDTH;
    main_sizer->SetMinSize(wxSize(sizer_width, -1));

    main_sizer->Add(m_panel_wiping, 1, wxEXPAND | wxALL, 0);

    auto btn_sizer = create_btn_sizer(wxOK | wxCANCEL |wxRESET);
    main_sizer->Add(btn_sizer, 0, wxBOTTOM | wxRIGHT | wxEXPAND, BTN_GAP);
    SetSizer(main_sizer);
    main_sizer->SetSizeHints(this);

    if (this->FindWindowById(wxID_OK, this)) {
        this->FindWindowById(wxID_OK, this)->Bind(wxEVT_BUTTON, [this](wxCommandEvent&) {                 // if OK button is clicked..
            m_output_matrix = m_panel_wiping->read_matrix_values();    // ..query wiping panel and save returned values
            m_output_extruders = m_panel_wiping->read_extruders_values(); // so they can be recovered later by calling get_...()
            EndModal(wxID_OK);
            }, wxID_OK);
    }
    if (this->FindWindowById(wxID_CANCEL, this)) {
        update_ui(static_cast<wxButton*>(this->FindWindowById(wxID_CANCEL, this)));
        this->FindWindowById(wxID_CANCEL, this)->Bind(wxEVT_BUTTON, [this](wxCommandEvent&) { EndModal(wxCANCEL); });

    }
    if (this->FindWindowById(wxID_RESET, this)) {
        this->FindWindowById(wxID_RESET, this)->Bind(wxEVT_BUTTON, [this](wxCommandEvent &) { m_panel_wiping->calc_flushing_volumes(); });
    }
    this->Bind(wxEVT_CLOSE_WINDOW, [this](wxCloseEvent& e) { EndModal(wxCANCEL); });
    this->Bind(wxEVT_CHAR_HOOK, [this](wxKeyEvent& e) {
        if (e.GetKeyCode() == WXK_ESCAPE) {
            if (this->IsModal())
                this->EndModal(wxID_CANCEL);
            else 
                this->Close();
        }
        else
            e.Skip();
        });

    wxGetApp().UpdateDlgDarkUI(this);
}

void WipingPanel::create_panels(wxWindow* parent, const int num) {
    for (size_t i = 0; i < num; i++)
    {
        wxPanel* panel = new wxPanel(parent);
        panel->SetBackgroundColour(i % 2 == 0 ? *wxWHITE : wxColour(238, 238, 238));
        auto sizer = new wxBoxSizer(wxHORIZONTAL);
        panel->SetSizer(sizer);

        wxButton *icon = new wxButton(panel, wxID_ANY, wxString("") << i + 1, wxDefaultPosition, ICON_SIZE, wxBORDER_NONE | wxBU_AUTODRAW);
        icon->SetBackgroundColour(m_colours[i]);
        //auto icon_style = icon->GetWindowStyle() & ~(wxBORDER_NONE | wxBORDER_SIMPLE);
        //icon->SetWindowStyle(m_colours[i].Red() > 224 && m_colours[i].Blue() > 224 && m_colours[i].Green() > 224 ? (icon_style | wxBORDER_SIMPLE) : (icon_style | wxBORDER_NONE));
        auto label_clr = m_colours[i].GetLuminance() < 0.51 ? *wxWHITE : *wxBLACK;
        icon->SetForegroundColour(label_clr);
        icon->SetCanFocus(false);

        sizer->AddSpacer(ROW_BEG_PADDING);
        sizer->Add(icon, 0, wxALIGN_CENTER_VERTICAL | wxTOP | wxBOTTOM, ROW_VERT_PADDING);

        for (unsigned int j = 0; j < num; ++j) {
            edit_boxes[j][i]->Reparent(panel);
            edit_boxes[j][i]->SetBackgroundColour(panel->GetBackgroundColour());
            sizer->AddSpacer(EDIT_BOXES_GAP);
            sizer->Add(edit_boxes[j][i], 0, wxALIGN_CENTER_VERTICAL, 0);
        }
        sizer->AddSpacer(ROW_END_PADDING);

        m_sizer_advanced->Add(panel, 0, wxRIGHT | wxLEFT | wxEXPAND, TABLE_BORDER);
        panel->Layout();
    }
}

// This panel contains all control widgets for both simple and advanced mode (these reside in separate sizers)
WipingPanel::WipingPanel(wxWindow* parent, const std::vector<float>& matrix, const std::vector<float>& extruders, const std::vector<std::string>& extruder_colours, Button* calc_button,
    int extra_flush_volume, float flush_multiplier)
: wxPanel(parent,wxID_ANY, wxDefaultPosition, wxDefaultSize/*,wxBORDER_RAISED*/)
,m_matrix(matrix), m_min_flush_volume(extra_flush_volume), m_max_flush_volume(800)
{
    m_number_of_extruders = (int)(sqrt(matrix.size())+0.001);

    for (const std::string& color : extruder_colours) {
        //unsigned char rgb[3];
        //Slic3r::GUI::BitmapCache::parse_color(color, rgb);
        m_colours.push_back(wxColor(color));
    }

    // Create two switched panels with their own sizers
    m_sizer_simple          = new wxBoxSizer(wxVERTICAL);
    m_sizer_advanced        = new wxBoxSizer(wxVERTICAL);
    m_page_simple			= new wxPanel(this, wxID_ANY, wxDefaultPosition, wxDefaultSize, wxTAB_TRAVERSAL);
    m_page_advanced			= new wxPanel(this, wxID_ANY, wxDefaultPosition, wxDefaultSize, wxTAB_TRAVERSAL);
    m_page_simple->SetSizer(m_sizer_simple);
    m_page_advanced->SetSizer(m_sizer_advanced);

    update_ui(m_page_simple);
    update_ui(m_page_advanced);

    auto gridsizer_simple   = new wxGridSizer(3, 5, 10);
    m_gridsizer_advanced = new wxGridSizer(m_number_of_extruders + 1, 5, 1);

    // First create controls for advanced mode and assign them to m_page_advanced:
    for (unsigned int i = 0; i < m_number_of_extruders; ++i) {
        edit_boxes.push_back(std::vector<wxTextCtrl*>(0));

        for (unsigned int j = 0; j < m_number_of_extruders; ++j) {
#ifdef _WIN32
            wxTextCtrl* text = new wxTextCtrl(m_page_advanced, wxID_ANY, wxEmptyString, wxDefaultPosition, wxSize(ITEM_WIDTH(), -1), wxTE_CENTER | wxBORDER_NONE | wxTE_PROCESS_ENTER);
            update_ui(text);
            edit_boxes.back().push_back(text);
#else
            edit_boxes.back().push_back(new wxTextCtrl(m_page_advanced, wxID_ANY, wxEmptyString, wxDefaultPosition, wxSize(ITEM_WIDTH(), -1)));
#endif
            if (i == j) {
                edit_boxes[i][j]->SetValue(wxString("-"));
                edit_boxes[i][j]->SetEditable(false);
                edit_boxes[i][j]->Bind(wxEVT_KILL_FOCUS, [this](wxFocusEvent&) {});
                edit_boxes[i][j]->Bind(wxEVT_SET_FOCUS, [this](wxFocusEvent&) {});
            }
            else {
                edit_boxes[i][j]->SetValue(wxString("") << int(m_matrix[m_number_of_extruders * j + i] * flush_multiplier));

                edit_boxes[i][j]->Bind(wxEVT_TEXT, [this, i, j](wxCommandEvent& e) {
                    wxString str = edit_boxes[i][j]->GetValue();
                    int value = wxAtoi(str);
                    if (value > MAX_FLUSH_VALUE) {
                        str = wxString::Format(("%d"), MAX_FLUSH_VALUE);
                        edit_boxes[i][j]->SetValue(str);
                    }
                    });

                auto on_apply_text_modify = [this, i, j](wxEvent &e) {
                    wxString str   = edit_boxes[i][j]->GetValue();
                    int      value = wxAtoi(str);
                    m_matrix[m_number_of_extruders * j + i] = value / get_flush_multiplier();
                    this->update_warning_texts();
                    e.Skip();
                };

                edit_boxes[i][j]->Bind(wxEVT_TEXT_ENTER, on_apply_text_modify);
                edit_boxes[i][j]->Bind(wxEVT_KILL_FOCUS, on_apply_text_modify);
            }
        }
    }

    // BBS
    header_line_panel = new wxPanel(m_page_advanced, wxID_ANY, wxDefaultPosition, wxDefaultSize, wxTAB_TRAVERSAL);
    header_line_panel->SetBackgroundColour(wxColour(238, 238, 238));
    auto header_line_sizer = new wxBoxSizer(wxHORIZONTAL);
    header_line_panel->SetSizer(header_line_sizer);

    header_line_sizer->AddSpacer(HEADER_BEG_PADDING);
    for (unsigned int i = 0; i < m_number_of_extruders; ++i) {
        wxButton* icon = new wxButton(header_line_panel, wxID_ANY, wxString("") << i + 1, wxDefaultPosition, ICON_SIZE, wxBORDER_NONE | wxBU_AUTODRAW);
        icon->SetBackgroundColour(m_colours[i]);
        //auto icon_style = icon->GetWindowStyle() & ~(wxBORDER_NONE | wxBORDER_SIMPLE);
        //icon->SetWindowStyle(m_colours[i].Red() > 224 && m_colours[i].Blue() > 224 && m_colours[i].Green() > 224 ? (icon_style | wxBORDER_SIMPLE) : (icon_style | wxBORDER_NONE));
        auto label_clr = m_colours[i].GetLuminance() < 0.51  ? *wxWHITE : *wxBLACK;
        icon->SetForegroundColour(label_clr);
        icon->SetCanFocus(false);

        header_line_sizer->AddSpacer(ICON_GAP);
        header_line_sizer->Add(icon, 0, wxALIGN_CENTER_VERTICAL | wxTOP | wxBOTTOM, HEADER_VERT_PADDING);
    }
    header_line_sizer->AddSpacer(HEADER_END_PADDING);

    m_sizer_advanced->Add(header_line_panel, 0, wxEXPAND | wxTOP | wxRIGHT | wxLEFT, TABLE_BORDER);

    create_panels(m_page_advanced, m_number_of_extruders);

<<<<<<< HEAD
    m_sizer_advanced->AddSpacer(10);
    auto info_str = new wxStaticText(m_page_advanced, wxID_ANY, _(L("Flushing volume (mm³) for each filament pair.")), wxDefaultPosition, wxDefaultSize, 0);
    info_str->SetForegroundColour(g_text_color);
    m_sizer_advanced->Add(info_str, 0, wxEXPAND | wxLEFT, TEXT_BEG_PADDING);

#ifndef __WINDOWS__
    StateColor calc_btn_bg(
        std::pair<wxColour, int>(wxColour(0, 137, 123), StateColor::Pressed),
        std::pair<wxColour, int>(wxColour(38, 166, 154), StateColor::Hovered),
        std::pair<wxColour, int>(wxColour(0, 150, 136), StateColor::Normal)
    );

    StateColor calc_btn_bd(
        std::pair<wxColour, int>(wxColour(0, 150, 136), StateColor::Normal)
    );

    StateColor calc_btn_text(
        std::pair<wxColour, int>(wxColour(255, 255, 255), StateColor::Normal)
    );

    Button* calc_btn = new Button(this, _L("Auto-Calc"));
    calc_btn->SetMinSize(wxSize(FromDIP(75), FromDIP(24)));
    calc_btn->SetCornerRadius(FromDIP(12));
    calc_btn->SetBackgroundColor(calc_btn_bg);
    calc_btn->SetBorderColor(calc_btn_bd);
    calc_btn->SetTextColor(calc_btn_text);
    calc_btn->SetFocus();
    calc_btn->SetId(wxID_RESET);
    calc_btn->Bind(wxEVT_BUTTON, [this](wxCommandEvent&) { this->calc_flushing_volumes(); });

    calc_button = calc_btn;
#endif
    m_sizer_advanced->Add(calc_button, 0, wxALIGN_RIGHT | wxRIGHT, TEXT_BEG_PADDING);
=======
>>>>>>> 0d6778a9
    m_sizer_advanced->AddSpacer(BTN_SIZE.y);

    // BBS: for tunning flush volumes
    {
        wxBoxSizer* param_sizer = new wxBoxSizer(wxHORIZONTAL);
       
        wxStaticText* flush_multiplier_title = new wxStaticText(m_page_advanced, wxID_ANY, _L("Multiplier"));
        param_sizer->Add(flush_multiplier_title);
        param_sizer->AddSpacer(FromDIP(5));
        m_flush_multiplier_ebox = new wxTextCtrl(m_page_advanced, wxID_ANY, wxEmptyString, wxDefaultPosition, wxSize(FromDIP(50), -1), wxTE_PROCESS_ENTER);
        char flush_multi_str[32] = { 0 };
        snprintf(flush_multi_str, sizeof(flush_multi_str), "%.2f", flush_multiplier);
        m_flush_multiplier_ebox->SetValue(flush_multi_str);
        param_sizer->Add(m_flush_multiplier_ebox);
        param_sizer->AddStretchSpacer(1);
        m_sizer_advanced->Add(param_sizer, 0, wxEXPAND | wxLEFT, TEXT_BEG_PADDING);

        auto multi_desc_label = new wxStaticText(m_page_advanced, wxID_ANY, _(L("Flushing volume (mm³) for each filament pair.")), wxDefaultPosition, wxDefaultSize, 0);
        multi_desc_label->SetForegroundColour(g_text_color);
        m_sizer_advanced->Add(multi_desc_label, 0, wxEXPAND | wxLEFT, TEXT_BEG_PADDING);

        wxString min_flush_str = wxString::Format(_L("Suggestion: Flushing Volume in range [%d, %d]"), m_min_flush_volume, m_max_flush_volume);
        m_min_flush_label = new wxStaticText(m_page_advanced, wxID_ANY, min_flush_str, wxDefaultPosition, wxDefaultSize, 0);
        m_min_flush_label->SetForegroundColour(g_text_color);
        m_sizer_advanced->Add(m_min_flush_label, 0, wxEXPAND | wxLEFT, TEXT_BEG_PADDING);

        auto on_apply_text_modify = [this](wxEvent& e) {
            wxString str = m_flush_multiplier_ebox->GetValue();
            float      multiplier = wxAtof(str);
            if (multiplier < g_min_flush_multiplier || multiplier > g_max_flush_multiplier) {
                str = wxString::Format(("%.2f"), multiplier < g_min_flush_multiplier ? g_min_flush_multiplier : g_max_flush_multiplier);
                m_flush_multiplier_ebox->SetValue(str);
                MessageDialog dlg(nullptr,
                    wxString::Format(_L("The multiplier should be in range [%.2f, %.2f]."), g_min_flush_multiplier, g_max_flush_multiplier),
                    _L("Warning"), wxICON_WARNING | wxOK);
                dlg.ShowModal();
            }
            for (unsigned int i = 0; i < m_number_of_extruders; ++i) {
                for (unsigned int j = 0; j < m_number_of_extruders; ++j) {
                    edit_boxes[i][j]->SetValue(to_string(int(m_matrix[m_number_of_extruders * j + i] * multiplier)));
                }
            }

            this->update_warning_texts();
            e.Skip();
        };
        m_flush_multiplier_ebox->Bind(wxEVT_TEXT_ENTER, on_apply_text_modify);
        m_flush_multiplier_ebox->Bind(wxEVT_KILL_FOCUS, on_apply_text_modify);

        m_sizer_advanced->AddSpacer(10);
    }
    this->update_warning_texts();

    m_page_advanced->Hide(); 

    // Now the same for simple mode:
    gridsizer_simple->Add(new wxStaticText(m_page_simple, wxID_ANY, wxString("")), 0, wxALIGN_CENTER | wxALIGN_CENTER_VERTICAL);
    gridsizer_simple->Add(new wxStaticText(m_page_simple, wxID_ANY, wxString(_(L("unloaded")))), 0, wxALIGN_CENTER | wxALIGN_CENTER_VERTICAL);
    gridsizer_simple->Add(new wxStaticText(m_page_simple,wxID_ANY,wxString(_(L("loaded")))), 0, wxALIGN_CENTER | wxALIGN_CENTER_VERTICAL);

    auto add_spin_ctrl = [this](std::vector<wxSpinCtrl*>& vec, float initial)
    {
        wxSpinCtrl* spin_ctrl = new wxSpinCtrl(m_page_simple, wxID_ANY, wxEmptyString, wxDefaultPosition, wxSize(ITEM_WIDTH(), -1), style | wxALIGN_RIGHT, 0, 300, (int)initial);
        update_ui(spin_ctrl);
        vec.push_back(spin_ctrl);

#ifdef __WXOSX__
        // On OSX / Cocoa, wxSpinCtrl::GetValue() doesn't return the new value
        // when it was changed from the text control, so the on_change callback
        // gets the old one, and on_kill_focus resets the control to the old value.
        // As a workaround, we get the new value from $event->GetString and store
        // here temporarily so that we can return it from get_value()
        spin_ctrl->Bind(wxEVT_TEXT, ([spin_ctrl](wxCommandEvent e)
        {
            long value;
            const bool parsed = e.GetString().ToLong(&value);
            int tmp_value = parsed && value >= INT_MIN && value <= INT_MAX ? (int)value : INT_MIN;

            // Forcibly set the input value for SpinControl, since the value 
            // inserted from the keyboard or clipboard is not updated under OSX
            if (tmp_value != INT_MIN) {
                spin_ctrl->SetValue(tmp_value);

                // But in SetValue() is executed m_text_ctrl->SelectAll(), so
                // discard this selection and set insertion point to the end of string
                spin_ctrl->GetText()->SetInsertionPointEnd();
            }
        }), spin_ctrl->GetId());
#endif
    };

    for (unsigned int i=0;i<m_number_of_extruders;++i) {
        add_spin_ctrl(m_old, extruders[2 * i]);
        add_spin_ctrl(m_new, extruders[2 * i+1]);

        auto hsizer = new wxBoxSizer(wxHORIZONTAL);
        wxWindow* w = new wxWindow(m_page_simple, wxID_ANY, wxDefaultPosition, ICON_SIZE, wxBORDER_SIMPLE);
        w->SetCanFocus(false);
        w->SetBackgroundColour(m_colours[i]);
        hsizer->Add(w, wxALIGN_CENTER_VERTICAL);
        hsizer->AddSpacer(10);
        hsizer->Add(new wxStaticText(m_page_simple, wxID_ANY, wxString(_(L("Filament #"))) << i + 1 << ": "), 0, wxALIGN_LEFT | wxALIGN_CENTER_VERTICAL);

        gridsizer_simple->Add(hsizer, 1, wxEXPAND | wxALIGN_CENTER_VERTICAL);
        gridsizer_simple->Add(m_old.back(),0);
        gridsizer_simple->Add(m_new.back(),0);
    }

    m_sizer = new wxBoxSizer(wxVERTICAL);
    m_sizer->Add(m_page_simple, 0, wxEXPAND, 0);
    m_sizer->Add(m_page_advanced, 0, wxEXPAND, 0);

    m_sizer->SetSizeHints(this);
    SetSizer(m_sizer);
    this->Layout();

    toggle_advanced(); // to show/hide what is appropriate
    
    header_line_panel->Bind(wxEVT_PAINT, [this](wxPaintEvent&) {
        wxPaintDC dc(header_line_panel);
        wxString from_text = _L("From");
        wxString to_text = _L("To");
        wxSize from_text_size = dc.GetTextExtent(from_text);
        wxSize to_text_size = dc.GetTextExtent(to_text);

        int base_y = (header_line_panel->GetSize().y - from_text_size.y - to_text_size.y) / 2;
        int vol_width = ROW_BEG_PADDING + EDIT_BOXES_GAP / 2 + ICON_SIZE.x;
        int base_x = (vol_width - from_text_size.x - to_text_size.x) / 2;

        // draw from text
        int x = base_x;
        int y = base_y + to_text_size.y;
        dc.DrawText(from_text, x, y);

        // draw to text
        x = base_x + from_text_size.x;
        y = base_y;
        dc.DrawText(to_text, x, y);

        // draw a line
        int p1_x = base_x + from_text_size.x - to_text_size.y;
        int p1_y = base_y;
        int p2_x = base_x + from_text_size.x + from_text_size.y;
        int p2_y = base_y + from_text_size.y + to_text_size.y;
        dc.SetPen(wxPen(wxColour(172, 172, 172, 1)));
        dc.DrawLine(p1_x, p1_y, p2_x, p2_y);
    });
}

static float to_radians(float degree)
{
    return degree / 180.f * M_PI;
}

float DeltaHS_BBS(float h1, float s1, float v1, float h2, float s2, float v2)
{
    float h1_rad = to_radians(h1);
    float h2_rad = to_radians(h2);

    float dx = std::cos(h1_rad) * s1 * v1 - cos(h2_rad) * s2 * v2;
    float dy = std::sin(h1_rad) * s1 * v1 - sin(h2_rad) * s2 * v2;
    float dxy = std::sqrt(dx * dx + dy * dy);
    return std::min(1.2f, dxy);
}

static float get_luminance(float r, float g, float b)
{
    return r * 0.3 + g * 0.59 + b * 0.11;
}

static float calc_triangle_3rd_edge(float edge_a, float edge_b, float degree_ab)
{
    return std::sqrt(edge_a * edge_a + edge_b * edge_b - 2 * edge_a * edge_b * std::cos(to_radians(degree_ab)));
}

int WipingPanel::calc_flushing_volume(const wxColour& from, const wxColour& to)
{
    float from_hsv_h, from_hsv_s, from_hsv_v;
    float to_hsv_h, to_hsv_s, to_hsv_v;

    // Calculate color distance in HSV color space
    RGB2HSV((float)from.Red() / 255.f, (float)from.Green() / 255.f, (float)from.Blue() / 255.f, &from_hsv_h, &from_hsv_s, &from_hsv_v);
    RGB2HSV((float)to.Red() / 255.f, (float)to.Green() / 255.f, (float)to.Blue() / 255.f, &to_hsv_h, &to_hsv_s, &to_hsv_v);
    float hs_dist = DeltaHS_BBS(from_hsv_h, from_hsv_s, from_hsv_v, to_hsv_h, to_hsv_s, to_hsv_v);

    // 1. Color difference is more obvious if the dest color has high luminance
    // 2. Color difference is more obvious if the source color has low luminance
    float from_lumi = get_luminance((float)from.Red() / 255.f, (float)from.Green() / 255.f, (float)from.Blue() / 255.f);
    float to_lumi = get_luminance((float)to.Red() / 255.f, (float)to.Green() / 255.f, (float)to.Blue() / 255.f);
    float lumi_flush = 0.f;
    if (to_lumi >= from_lumi) {
        lumi_flush = std::pow(to_lumi - from_lumi, 0.7f) * 560.f;
    }
    else {
        lumi_flush = (from_lumi - to_lumi) * 80.f;

        float inter_hsv_v = 0.67 * to_hsv_v + 0.33 * from_hsv_v;
        hs_dist = std::min(inter_hsv_v, hs_dist);
    }
    float hs_flush = 230.f * hs_dist;

    float flush_volume = calc_triangle_3rd_edge(hs_flush, lumi_flush, 120.f);
    flush_volume = std::max(flush_volume, 60.f);

    //float flush_multiplier = std::atof(m_flush_multiplier_ebox->GetValue().c_str());
    flush_volume += m_min_flush_volume;
    return std::min((int)flush_volume, m_max_flush_volume);
}

void WipingPanel::update_warning_texts()
{
    static const wxColour g_warning_color = *wxRED;
    static const wxColour g_normal_color = *wxBLACK;

    wxString multi_str = m_flush_multiplier_ebox->GetValue();
    float multiplier = wxAtof(multi_str);

    bool has_exception_flush = false;
    for (int i = 0; i < edit_boxes.size(); i++) {
        auto& box_vec = edit_boxes[i];
        for (int j = 0; j < box_vec.size(); j++) {
            if (i == j)
                continue;

            auto text_box = box_vec[j];
            wxString str = text_box->GetValue();
            int actual_volume = wxAtoi(str);
            if (actual_volume < m_min_flush_volume || actual_volume > m_max_flush_volume) {
                if (text_box->GetForegroundColour() != g_warning_color) {
                    text_box->SetForegroundColour(g_warning_color);
                    text_box->Refresh();
                }
                has_exception_flush = true;
            }
            else {
                if (text_box->GetForegroundColour() != g_normal_color) {
                    text_box->SetForegroundColour(StateColor::darkModeColorFor(g_normal_color));
                    text_box->Refresh();
                }
            }
        }
    }

    if (has_exception_flush && m_min_flush_label->GetForegroundColour() != g_warning_color) {
        m_min_flush_label->SetForegroundColour(g_warning_color);
        m_min_flush_label->Refresh();
    }
    else if (!has_exception_flush && m_min_flush_label->GetForegroundColour() != g_text_color) {
        m_min_flush_label->SetForegroundColour(g_text_color);
        m_min_flush_label->Refresh();
    }
}

void WipingPanel::calc_flushing_volumes()
{
    for (int from_idx = 0; from_idx < m_colours.size(); from_idx++) {
        const wxColour& from = m_colours[from_idx];
        bool is_from_support = is_support_filament(from_idx);
        for (int to_idx = 0; to_idx < m_colours.size(); to_idx++) {
            bool is_to_support = is_support_filament(to_idx);
            if (from_idx == to_idx) {
                edit_boxes[to_idx][from_idx]->SetValue(std::to_string(0));
            }
            else {
                int flushing_volume = 0;
                if (is_to_support) {
                    flushing_volume = g_flush_volume_to_support;
                }
                else {
                    const wxColour& to = m_colours[to_idx];
                    flushing_volume = calc_flushing_volume(from, to);
                    if (is_from_support) {
                        flushing_volume = std::max(g_min_flush_volume_from_support, flushing_volume);
                    }
                }

                m_matrix[m_number_of_extruders * from_idx + to_idx] = flushing_volume;
                flushing_volume = int(flushing_volume * get_flush_multiplier());
                edit_boxes[to_idx][from_idx]->SetValue(std::to_string(flushing_volume));
            }
        }
    }

    this->update_warning_texts();
}


// Reads values from the (advanced) wiping matrix:
std::vector<float> WipingPanel::read_matrix_values() {
    if (!m_advanced)
        fill_in_matrix();
    std::vector<float> output;
    for (unsigned int i=0;i<m_number_of_extruders;++i) {
        for (unsigned int j=0;j<m_number_of_extruders;++j) {
            double val = 0.;
            edit_boxes[j][i]->GetValue().ToDouble(&val);
            output.push_back((float)val / get_flush_multiplier());
        }
    }
    return output;
}

// Reads values from simple mode to save them for next time:
std::vector<float> WipingPanel::read_extruders_values() {
    std::vector<float> output;
    for (unsigned int i=0;i<m_number_of_extruders;++i) {
        output.push_back(m_old[i]->GetValue());
        output.push_back(m_new[i]->GetValue());
    }
    return output;
}

// This updates the "advanced" matrix based on values from "simple" mode
void WipingPanel::fill_in_matrix() {
    for (unsigned i=0;i<m_number_of_extruders;++i) {
        for (unsigned j=0;j<m_number_of_extruders;++j) {
            if (i==j) continue;
                edit_boxes[j][i]->SetValue(wxString("")<< (m_old[i]->GetValue() + m_new[j]->GetValue()));
        }
    }
}



// Function to check if simple and advanced settings are matching
bool WipingPanel::advanced_matches_simple() {
    for (unsigned i=0;i<m_number_of_extruders;++i) {
        for (unsigned j=0;j<m_number_of_extruders;++j) {
            if (i==j) continue;
            if (edit_boxes[j][i]->GetValue() != (wxString("")<< (m_old[i]->GetValue() + m_new[j]->GetValue())))
                return false;
        }
    }
    return true;
}


// Switches the dialog from simple to advanced mode and vice versa
void WipingPanel::toggle_advanced(bool user_action) {
    if (user_action)
        m_advanced = !m_advanced;                // user demands a change -> toggle
    else {
        // BBS: show advanced mode by default
        //m_advanced = !advanced_matches_simple(); // if called from constructor, show what is appropriate
        m_advanced = true;
    }

    (m_advanced ? m_page_advanced : m_page_simple)->Show();
    (!m_advanced ? m_page_advanced : m_page_simple)->Hide();

    if (m_advanced)
        if (user_action) fill_in_matrix();  // otherwise keep values loaded from config

   m_sizer->Layout();
   Refresh();
}<|MERGE_RESOLUTION|>--- conflicted
+++ resolved
@@ -56,13 +56,13 @@
     btn_sizer->AddStretchSpacer();
 
     StateColor ok_btn_bg(
-        std::pair<wxColour, int>(wxColour(0, 137, 123), StateColor::Pressed),
-        std::pair<wxColour, int>(wxColour(38, 166, 154), StateColor::Hovered),
-        std::pair<wxColour, int>(wxColour(0, 150, 136), StateColor::Normal)
+        std::pair<wxColour, int>(wxColour(27, 136, 68), StateColor::Pressed),
+        std::pair<wxColour, int>(wxColour(61, 203, 115), StateColor::Hovered),
+        std::pair<wxColour, int>(wxColour(0, 174, 66), StateColor::Normal)
     );
 
     StateColor ok_btn_bd(
-        std::pair<wxColour, int>(wxColour(0, 150, 136), StateColor::Normal)
+        std::pair<wxColour, int>(wxColour(0, 174, 66), StateColor::Normal)
     );
 
     StateColor ok_btn_text(
@@ -85,13 +85,13 @@
 
 
     StateColor calc_btn_bg(
-        std::pair<wxColour, int>(wxColour(0, 137, 123), StateColor::Pressed),
-        std::pair<wxColour, int>(wxColour(38, 166, 154), StateColor::Hovered),
-        std::pair<wxColour, int>(wxColour(0, 150, 136), StateColor::Normal)
+        std::pair<wxColour, int>(wxColour(27, 136, 68), StateColor::Pressed),
+        std::pair<wxColour, int>(wxColour(61, 203, 115), StateColor::Hovered),
+        std::pair<wxColour, int>(wxColour(0, 174, 66), StateColor::Normal)
     );
     
     StateColor calc_btn_bd(
-        std::pair<wxColour, int>(wxColour(0, 150, 136), StateColor::Normal)
+        std::pair<wxColour, int>(wxColour(0, 174, 66), StateColor::Normal)
     );
     
     StateColor calc_btn_text(
@@ -143,39 +143,7 @@
     this->SetBackgroundColour(*wxWHITE);
     this->SetMinSize(wxSize(MIN_WIPING_DIALOG_WIDTH, -1));
 
-<<<<<<< HEAD
-    // BBS
-#ifdef __WINDOWS__
-    StateColor calc_btn_bg(
-        std::pair<wxColour, int>(wxColour(0, 137, 123), StateColor::Pressed),
-        std::pair<wxColour, int>(wxColour(38, 166, 154), StateColor::Hovered),
-        std::pair<wxColour, int>(wxColour(0, 150, 136), StateColor::Normal)
-    );
-
-    StateColor calc_btn_bd(
-        std::pair<wxColour, int>(wxColour(0, 150, 136), StateColor::Normal)
-    );
-
-    StateColor calc_btn_text(
-        std::pair<wxColour, int>(wxColour(255, 255, 255), StateColor::Normal)
-    );
-
-    Button* calc_btn = new Button(this, _L("Auto-Calc"));
-    calc_btn->SetMinSize(wxSize(FromDIP(75), FromDIP(24)));
-    calc_btn->SetCornerRadius(FromDIP(12));
-    calc_btn->SetBackgroundColor(calc_btn_bg);
-    calc_btn->SetBorderColor(calc_btn_bd);
-    calc_btn->SetTextColor(calc_btn_text);
-    calc_btn->SetFocus();
-    calc_btn->SetId(wxID_RESET);
-    calc_btn->Bind(wxEVT_BUTTON, [this](wxCommandEvent&) { m_panel_wiping->calc_flushing_volumes(); });
-#else
-    Button* calc_btn = nullptr;
-#endif
-    m_panel_wiping = new WipingPanel(this, matrix, extruders, extruder_colours, calc_btn, extra_flush_volume, flush_multiplier);
-=======
     m_panel_wiping = new WipingPanel(this, matrix, extruders, extruder_colours, nullptr, extra_flush_volume, flush_multiplier);
->>>>>>> 0d6778a9
 
     auto main_sizer = new wxBoxSizer(wxVERTICAL);
 
@@ -350,42 +318,6 @@
 
     create_panels(m_page_advanced, m_number_of_extruders);
 
-<<<<<<< HEAD
-    m_sizer_advanced->AddSpacer(10);
-    auto info_str = new wxStaticText(m_page_advanced, wxID_ANY, _(L("Flushing volume (mm³) for each filament pair.")), wxDefaultPosition, wxDefaultSize, 0);
-    info_str->SetForegroundColour(g_text_color);
-    m_sizer_advanced->Add(info_str, 0, wxEXPAND | wxLEFT, TEXT_BEG_PADDING);
-
-#ifndef __WINDOWS__
-    StateColor calc_btn_bg(
-        std::pair<wxColour, int>(wxColour(0, 137, 123), StateColor::Pressed),
-        std::pair<wxColour, int>(wxColour(38, 166, 154), StateColor::Hovered),
-        std::pair<wxColour, int>(wxColour(0, 150, 136), StateColor::Normal)
-    );
-
-    StateColor calc_btn_bd(
-        std::pair<wxColour, int>(wxColour(0, 150, 136), StateColor::Normal)
-    );
-
-    StateColor calc_btn_text(
-        std::pair<wxColour, int>(wxColour(255, 255, 255), StateColor::Normal)
-    );
-
-    Button* calc_btn = new Button(this, _L("Auto-Calc"));
-    calc_btn->SetMinSize(wxSize(FromDIP(75), FromDIP(24)));
-    calc_btn->SetCornerRadius(FromDIP(12));
-    calc_btn->SetBackgroundColor(calc_btn_bg);
-    calc_btn->SetBorderColor(calc_btn_bd);
-    calc_btn->SetTextColor(calc_btn_text);
-    calc_btn->SetFocus();
-    calc_btn->SetId(wxID_RESET);
-    calc_btn->Bind(wxEVT_BUTTON, [this](wxCommandEvent&) { this->calc_flushing_volumes(); });
-
-    calc_button = calc_btn;
-#endif
-    m_sizer_advanced->Add(calc_button, 0, wxALIGN_RIGHT | wxRIGHT, TEXT_BEG_PADDING);
-=======
->>>>>>> 0d6778a9
     m_sizer_advanced->AddSpacer(BTN_SIZE.y);
 
     // BBS: for tunning flush volumes

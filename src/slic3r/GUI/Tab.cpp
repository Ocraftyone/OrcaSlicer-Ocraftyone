// #include "libslic3r/GCodeSender.hpp"
//#include "slic3r/Utils/Serial.hpp"
#include "Tab.hpp"
#include "PresetHints.hpp"
#include "libslic3r/PresetBundle.hpp"
#include "libslic3r/PrintConfig.hpp"
#include "libslic3r/Utils.hpp"
#include "libslic3r/Model.hpp"
#include "libslic3r/GCode/GCodeProcessor.hpp"

#include "Search.hpp"
#include "OG_CustomCtrl.hpp"

#include <wx/app.h>
#include <wx/button.h>
#include <wx/scrolwin.h>
#include <wx/sizer.h>

#include <wx/bmpcbox.h>
#include <wx/bmpbuttn.h>
#include <wx/treectrl.h>
#include <wx/imaglist.h>
#include <wx/settings.h>
#include <wx/filedlg.h>

#include <boost/algorithm/string/predicate.hpp>
#include <boost/algorithm/string/replace.hpp>
#include "libslic3r/libslic3r.h"
#include "slic3r/GUI/OptionsGroup.hpp"
#include "wxExtensions.hpp"
#include "PresetComboBoxes.hpp"
#include <wx/wupdlock.h>

#include "GUI_App.hpp"
#include "GUI_ObjectList.hpp"
#include "Plater.hpp"
#include "MainFrame.hpp"
#include "format.hpp"
#include "UnsavedChangesDialog.hpp"
#include "SavePresetDialog.hpp"
#include "EditGCodeDialog.hpp"
#include "MsgDialog.hpp"
#include "Notebook.hpp"

#include "Widgets/Label.hpp"
#include "Widgets/TabCtrl.hpp"
#include "MarkdownTip.hpp"
#include "Search.hpp"
#include "BedShapeDialog.hpp"
#include "libslic3r/GCode/Thumbnails.hpp"
#include "WipeTowerDialog.hpp"

#include "DeviceCore/DevManager.h"

<<<<<<< HEAD
#include "Spoolman.hpp"
// #include "BonjourDialog.hpp"
=======
>>>>>>> a839b81f
#ifdef WIN32
	#include <commctrl.h>
#endif // WIN32

#include <algorithm>

namespace Slic3r {

t_config_option_keys deep_diff(const ConfigBase &config_this, const ConfigBase &config_other, bool strict = true);

namespace GUI {

#define DISABLE_UNDO_SYS

static const std::vector<std::string> plate_keys = { "curr_bed_type", "skirt_start_angle", "first_layer_print_sequence", "first_layer_sequence_choice", "other_layers_print_sequence", "other_layers_sequence_choice", "print_sequence", "spiral_mode"};

void Tab::Highlighter::set_timer_owner(wxEvtHandler* owner, int timerid/* = wxID_ANY*/)
{
    m_timer.SetOwner(owner, timerid);
}

void Tab::Highlighter::init(std::pair<OG_CustomCtrl*, bool*> params)
{
    if (m_timer.IsRunning())
        invalidate();
    if (!params.first || !params.second)
        return;

    m_timer.Start(300, false);

    m_custom_ctrl = params.first;
    m_show_blink_ptr = params.second;

    *m_show_blink_ptr = true;
    m_custom_ctrl->Refresh();
}

void Tab::Highlighter::invalidate()
{
    m_timer.Stop();

    if (m_custom_ctrl && m_show_blink_ptr) {
        *m_show_blink_ptr = false;
        m_custom_ctrl->Refresh();
        m_show_blink_ptr = nullptr;
        m_custom_ctrl = nullptr;
    }

    m_blink_counter = 0;
}

void Tab::Highlighter::blink()
{
    if (m_custom_ctrl && m_show_blink_ptr) {
        *m_show_blink_ptr = !*m_show_blink_ptr;
        m_custom_ctrl->Refresh();
    }
    else
        return;

    if ((++m_blink_counter) == 11)
        invalidate();
}

//BBS: GUI refactor
Tab::Tab(ParamsPanel* parent, const wxString& title, Preset::Type type) :
    m_parent(parent), m_title(title), m_type(type)
{
    Create(parent, wxID_ANY, wxDefaultPosition, wxDefaultSize, wxBK_LEFT | wxTAB_TRAVERSAL/*, name*/);
    this->SetFont(Slic3r::GUI::wxGetApp().normal_font());

    wxGetApp().UpdateDarkUI(this);
    SetBackgroundColour(*wxWHITE);

    m_compatible_printers.type			= Preset::TYPE_PRINTER;
    m_compatible_printers.key_list		= "compatible_printers";
    m_compatible_printers.key_condition	= "compatible_printers_condition";
    //m_compatible_printers.dialog_title  = _L("Compatible printers");
    //m_compatible_printers.dialog_label  = _L("Select the printers this profile is compatible with.");

    m_compatible_prints.type			= Preset::TYPE_PRINT;
    m_compatible_prints.key_list 		= "compatible_prints";
    m_compatible_prints.key_condition	= "compatible_prints_condition";
    //m_compatible_prints.dialog_title 	= _L("Compatible print profiles");
    //m_compatible_prints.dialog_label 	= _L("Select the print profiles this profile is compatible with.");

    wxGetApp().tabs_list.push_back(this);

    m_em_unit = em_unit(m_parent); //wxGetApp().em_unit();

    m_config_manipulation = get_config_manipulation();

    Bind(wxEVT_SIZE, ([](wxSizeEvent &evt) {
        //for (auto page : m_pages)
        //    if (! page.get()->IsShown())
        //        page->layout_valid = false;
        evt.Skip();
    }));

    m_highlighter.set_timer_owner(this, 0);
    this->Bind(wxEVT_TIMER, [this](wxTimerEvent&)
    {
        m_highlighter.blink();
    });
}

void Tab::set_type()
{
    if (m_name == PRESET_PRINT_NAME)              { m_type = Slic3r::Preset::TYPE_PRINT; }
    else if (m_name == "sla_print")     { m_type = Slic3r::Preset::TYPE_SLA_PRINT; }
    else if (m_name == PRESET_FILAMENT_NAME)      { m_type = Slic3r::Preset::TYPE_FILAMENT; }
    else if (m_name == "sla_material")  { m_type = Slic3r::Preset::TYPE_SLA_MATERIAL; }
    else if (m_name == PRESET_PRINTER_NAME)       { m_type = Slic3r::Preset::TYPE_PRINTER; }
    else                                { m_type = Slic3r::Preset::TYPE_INVALID; assert(false); }
}

// sub new
//BBS: GUI refactor, change tab to fit into ParamsPanel
void Tab::create_preset_tab()
{
//move to ParamsPanel
/*#ifdef __WINDOWS__
    SetDoubleBuffered(true);
#endif //__WINDOWS__*/
    auto panel = this;

    m_preset_bundle = wxGetApp().preset_bundle;

    // Vertical sizer to hold the choice menu and the rest of the page.
/*#ifdef __WXOSX__
    auto  *main_sizer = new wxBoxSizer(wxVERTICAL);
    main_sizer->SetSizeHints(this);
    this->SetSizer(main_sizer);

    // Create additional panel to Fit() it from OnActivate()
    // It's needed for tooltip showing on OSX
    m_tmp_panel = new wxPanel(this, wxID_ANY, wxDefaultPosition, wxDefaultSize, wxBK_LEFT | wxTAB_TRAVERSAL);
    auto panel = m_tmp_panel;
    auto  sizer = new wxBoxSizer(wxVERTICAL);
    m_tmp_panel->SetSizer(sizer);
    m_tmp_panel->Layout();

    main_sizer->Add(m_tmp_panel, 1, wxEXPAND | wxALL, 0);
#else
    Tab *panel = this;
    auto  *sizer = new wxBoxSizer(wxVERTICAL);
    sizer->SetSizeHints(panel);
    panel->SetSizer(sizer);
#endif //__WXOSX__*/

    // BBS: model config
    if (m_type < Preset::TYPE_COUNT) {
        // preset chooser
        m_presets_choice = new TabPresetComboBox(panel, m_type);
        // m_presets_choice->SetFont(Label::Body_10); // BBS
        m_presets_choice->set_selection_changed_function([this](int selection) {
            if (!m_presets_choice->selection_is_changed_according_to_physical_printers())
            {
                if (m_type == Preset::TYPE_PRINTER && !m_presets_choice->is_selected_physical_printer())
                    m_preset_bundle->physical_printers.unselect_printer();

                // select preset
                std::string preset_name = m_presets_choice->GetString(selection).ToUTF8().data();
                select_preset(Preset::remove_suffix_modified(preset_name));
            }
        });
    }

    auto color = wxSystemSettings::GetColour(wxSYS_COLOUR_WINDOW);

    //buttons
    m_scaled_buttons.reserve(6);
    m_scaled_bitmaps.reserve(4);

    m_top_panel = new wxPanel(this, wxID_ANY, wxDefaultPosition, wxDefaultSize);
    // BBS: open this tab by select first
    m_top_panel->SetBackgroundColour(*wxWHITE);
    m_top_panel->Bind(wxEVT_LEFT_UP, [this](auto & e) {
        restore_last_select_item();
    });

    //add_scaled_button(panel, &m_btn_compare_preset, "compare");
    add_scaled_button(m_top_panel, &m_btn_save_preset, "save");
    add_scaled_button(m_top_panel, &m_btn_delete_preset, "cross");
    //if (m_type == Preset::Type::TYPE_PRINTER)
    //    add_scaled_button(panel, &m_btn_edit_ph_printer, "cog");

    m_show_incompatible_presets = false;
    add_scaled_bitmap(this, m_bmp_show_incompatible_presets, "flag_red");
    add_scaled_bitmap(this, m_bmp_hide_incompatible_presets, "flag_green");

    //add_scaled_button(panel, &m_btn_hide_incompatible_presets, m_bmp_hide_incompatible_presets.name());

    //m_btn_compare_preset->SetToolTip(_L("Compare presets"));
    // TRN "Save current Settings"
    m_btn_save_preset->SetToolTip(wxString::Format(_L("Save current %s"), m_title));
    m_btn_delete_preset->SetToolTip(_(L("Delete this preset")));
    m_btn_delete_preset->Hide();

    /*add_scaled_button(panel, &m_question_btn, "question");
    m_question_btn->SetToolTip(_(L("Hover the cursor over buttons to find more information \n"
                                   "or click this button.")));

    add_scaled_button(panel, &m_search_btn, "search");
    m_search_btn->SetToolTip(format_wxstr(_L("Search in settings [%1%]"), _L("Ctrl+") + "F"));*/

    // Bitmaps to be shown on the "Revert to system" aka "Lock to system" button next to each input field.
    add_scaled_bitmap(this, m_bmp_value_lock  , "unlock_normal");
    add_scaled_bitmap(this, m_bmp_value_unlock, "lock_normal");
    m_bmp_non_system = &m_bmp_white_bullet;
    // Bitmaps to be shown on the "Undo user changes" button next to each input field.
    add_scaled_bitmap(this, m_bmp_value_revert, "undo");
    add_scaled_bitmap(this, m_bmp_white_bullet, "dot");
    // Bitmap to be shown on the "edit" button before to each editable input field.
    add_scaled_bitmap(this, m_bmp_edit_value, "edit");

    set_tooltips_text();

    add_scaled_button(m_top_panel, &m_undo_btn,        m_bmp_white_bullet.name());
    //add_scaled_button(m_top_panel, &m_undo_to_sys_btn, m_bmp_white_bullet.name());
    add_scaled_button(m_top_panel, &m_btn_search,      "search");
    m_btn_search->SetToolTip(_L("Search in preset"));

    //search input
    m_search_item = new StaticBox(m_top_panel);
    StateColor box_colour(std::pair<wxColour, int>(*wxWHITE, StateColor::Normal));
    StateColor box_border_colour(std::pair<wxColour, int>(wxColour("#009688"), StateColor::Normal)); // ORCA match border color with other input/combo boxes

    m_search_item->SetBackgroundColor(box_colour);
    m_search_item->SetBorderColor(box_border_colour);
    m_search_item->SetCornerRadius(5);


    //StateColor::darkModeColorFor(wxColour(238, 238, 238)), wxDefaultPosition, wxSize(m_top_panel->GetSize().GetWidth(), 3 * wxGetApp().em_unit()), 8);
    auto search_sizer = new wxBoxSizer(wxHORIZONTAL);
    m_search_input = new TextInput(m_search_item, wxEmptyString, wxEmptyString, wxEmptyString, wxDefaultPosition, wxDefaultSize, 0 | wxBORDER_NONE);
    m_search_input->SetBackgroundColour(wxColour(238, 238, 238));
    m_search_input->SetForegroundColour(wxColour(43, 52, 54));
    m_search_input->SetFont(wxGetApp().bold_font());
    m_search_input->SetIcon(*BitmapCache().load_svg("search", FromDIP(16), FromDIP(16)));
    m_search_input->GetTextCtrl()->SetHint(_L("Search in preset") + dots);
    search_sizer->Add(new wxWindow(m_search_item, wxID_ANY, wxDefaultPosition, wxSize(0, 0)), 0, wxEXPAND|wxLEFT|wxRIGHT, FromDIP(2));
    search_sizer->Add(m_search_input, 1, wxEXPAND | wxALL, FromDIP(2));
    //bbl for linux
    //search_sizer->Add(new wxWindow(m_search_input, wxID_ANY, wxDefaultPosition, wxSize(0, 0)), 0, wxEXPAND | wxLEFT, 16);


     m_search_item->Bind(wxEVT_LEFT_DOWN, [this](wxMouseEvent &e) {
        m_search_input->SetFocus();
    });

    m_search_input->Bind(wxCUSTOMEVT_EXIT_SEARCH, [this](wxCommandEvent &) {
         Freeze();
        if (m_presets_choice) m_presets_choice->Show();

        m_btn_save_preset->Show();
        m_btn_delete_preset->Show(); // ORCA: fixes delete preset button visible while search box focused
        m_undo_btn->Show();          // ORCA: fixes revert preset button visible while search box focused
        m_btn_search->Show();
        m_search_item->Hide();

        m_search_item->Refresh();
        m_search_item->Update();
        m_search_item->Layout();

        this->GetParent()->Refresh();
        this->GetParent()->Update();
        this->GetParent()->Layout();
        Thaw();
    });

    m_search_item->SetSizer(search_sizer);
    m_search_item->Layout();
    search_sizer->Fit(m_search_item);

    m_search_item->Hide();
    //m_btn_search->SetId(wxID_FIND_PROCESS);

    m_btn_search->Bind(
        wxEVT_BUTTON,
        [this](wxCommandEvent &) {
         Freeze();
         if (m_presets_choice)
             m_presets_choice->Hide();

         m_btn_save_preset->Hide();
         m_btn_delete_preset->Hide(); // ORCA: fixes delete preset button visible while search box focused
         m_undo_btn->Hide();          // ORCA: fixes revert preset button visible while search box focused
         m_btn_search->Hide();
         m_search_item->Show();

         this->GetParent()->Refresh();
         this->GetParent()->Update();
         this->GetParent()->Layout();

         wxGetApp().plater()->search(false, m_type, m_top_panel->GetParent(), m_search_input, m_btn_search);
         Thaw();

        });

    m_undo_btn->Bind(wxEVT_BUTTON, ([this](wxCommandEvent) { on_roll_back_value(); }));
    //m_undo_to_sys_btn->Bind(wxEVT_BUTTON, ([this](wxCommandEvent) { on_roll_back_value(true); }));
    /* m_search_btn->Bind(wxEVT_BUTTON, [](wxCommandEvent) { wxGetApp().plater()->search(false); });*/

    // Colors for ui "decoration"
    m_sys_label_clr			= wxGetApp().get_label_clr_sys();
    m_modified_label_clr	= wxGetApp().get_label_clr_modified();
    m_default_text_clr      = wxGetApp().get_label_clr_default();

    m_main_sizer = new wxBoxSizer( wxVERTICAL );
    m_top_sizer = new wxBoxSizer( wxHORIZONTAL );

    m_top_sizer->Add(m_undo_btn, 0, wxLEFT | wxALIGN_CENTER_VERTICAL, FromDIP(SidebarProps::ContentMargin()));
    // BBS: model config
    if (m_presets_choice) {
        m_presets_choice->Reparent(m_top_panel);
        m_top_sizer->Add(m_presets_choice, 1, wxLEFT | wxALIGN_CENTER_VERTICAL, FromDIP(SidebarProps::ElementSpacing()));
    } else {
        m_top_sizer->AddSpacer(FromDIP(SidebarProps::ElementSpacing()));
        m_top_sizer->AddStretchSpacer(1);
    }

    const float scale_factor = /*wxGetApp().*/em_unit(this)*0.1;// GetContentScaleFactor();
#ifndef DISABLE_UNDO_SYS
    m_top_sizer->Add(m_undo_to_sys_btn, 0, wxALIGN_CENTER_VERTICAL);
    m_top_sizer->AddSpacer(FromDIP(SidebarProps::IconSpacing()));
#endif
    m_top_sizer->Add(m_btn_save_preset, 0, wxALIGN_CENTER_VERTICAL | wxLEFT, FromDIP(SidebarProps::IconSpacing()));
    m_top_sizer->Add(m_btn_delete_preset, 0, wxALIGN_CENTER_VERTICAL | wxLEFT, FromDIP(SidebarProps::IconSpacing()));
    m_top_sizer->Add(m_btn_search, 0, wxALIGN_CENTER_VERTICAL | wxLEFT, FromDIP(SidebarProps::IconSpacing()));
    m_top_sizer->Add(m_search_item, 1, wxALIGN_CENTER_VERTICAL | wxLEFT, FromDIP(SidebarProps::ContentMargin()));

    if (dynamic_cast<TabPrint*>(this) == nullptr) {
        m_static_title = new Label(m_top_panel, Label::Body_12, _L("Advance"));
        m_static_title->Wrap( -1 );
        // BBS: open this tab by select first
        m_static_title->Bind(wxEVT_LEFT_UP, [this](auto& e) {
            restore_last_select_item();
        });
        m_top_sizer->Add(m_static_title, 0, wxALIGN_CENTER_VERTICAL | wxLEFT, FromDIP(SidebarProps::IconSpacing()));
        m_mode_view = new SwitchButton(m_top_panel, wxID_ABOUT);
        m_top_sizer->AddSpacer(FromDIP(SidebarProps::ElementSpacing()));
        m_top_sizer->Add( m_mode_view, 0, wxALIGN_CENTER_VERTICAL);
    }

    m_top_sizer->AddSpacer(FromDIP(SidebarProps::ContentMargin()));

    m_top_sizer->SetMinSize(-1, 3 * m_em_unit);
    m_top_panel->SetSizer(m_top_sizer);
    if (m_presets_choice)
        m_main_sizer->Add(m_top_panel, 0, wxEXPAND | wxUP | wxDOWN, m_em_unit);
    else
        m_top_panel->Hide();

#if 0
#ifdef _MSW_DARK_MODE
    // Sizer with buttons for mode changing
    if (wxGetApp().tabs_as_menu())
#endif
        m_mode_sizer = new ModeSizer(panel, int (0.5*em_unit(this)));

    const float scale_factor = /*wxGetApp().*/em_unit(this)*0.1;// GetContentScaleFactor();
    m_hsizer = new wxBoxSizer(wxHORIZONTAL);
    sizer->Add(m_hsizer, 0, wxEXPAND | wxBOTTOM, 3);
    m_hsizer->Add(m_presets_choice, 0, wxLEFT | wxRIGHT | wxTOP | wxALIGN_CENTER_VERTICAL, 3);
    m_hsizer->AddSpacer(int(4*scale_factor));
    m_hsizer->Add(m_btn_save_preset, 0, wxALIGN_CENTER_VERTICAL);
    m_hsizer->AddSpacer(int(4 * scale_factor));
    m_hsizer->Add(m_btn_delete_preset, 0, wxALIGN_CENTER_VERTICAL);
    if (m_btn_edit_ph_printer) {
        m_hsizer->AddSpacer(int(4 * scale_factor));
        m_hsizer->Add(m_btn_edit_ph_printer, 0, wxALIGN_CENTER_VERTICAL);
    }
    m_hsizer->AddSpacer(int(/*16*/8 * scale_factor));
    m_hsizer->Add(m_btn_hide_incompatible_presets, 0, wxALIGN_CENTER_VERTICAL);
    m_hsizer->AddSpacer(int(8 * scale_factor));
    m_hsizer->Add(m_question_btn, 0, wxALIGN_CENTER_VERTICAL);
    m_hsizer->AddSpacer(int(32 * scale_factor));
    m_hsizer->Add(m_undo_to_sys_btn, 0, wxALIGN_CENTER_VERTICAL);
    m_hsizer->Add(m_undo_btn, 0, wxALIGN_CENTER_VERTICAL);
    m_hsizer->AddSpacer(int(32 * scale_factor));
    m_hsizer->Add(m_search_btn, 0, wxALIGN_CENTER_VERTICAL);
    m_hsizer->AddSpacer(int(8*scale_factor));
    m_hsizer->Add(m_btn_compare_preset, 0, wxALIGN_CENTER_VERTICAL);
    m_hsizer->AddSpacer(int(16*scale_factor));
    // m_hsizer->AddStretchSpacer(32);
    // StretchSpacer has a strange behavior under OSX, so
    // There is used just additional sizer for m_mode_sizer with right alignment
    if (m_mode_sizer) {
        auto mode_sizer = new wxBoxSizer(wxVERTICAL);
        // Don't set the 2nd parameter to 1, making the sizer rubbery scalable in Y axis may lead
        // to wrong vertical size assigned to wxBitmapComboBoxes, see GH issue #7176.
        mode_sizer->Add(m_mode_sizer, 0, wxALIGN_RIGHT);
        m_hsizer->Add(mode_sizer, 1, wxALIGN_CENTER_VERTICAL | wxRIGHT, wxOSX ? 15 : 10);
    }

    //Horizontal sizer to hold the tree and the selected page.
    m_hsizer = new wxBoxSizer(wxHORIZONTAL);
    sizer->Add(m_hsizer, 1, wxEXPAND, 0);

    //left vertical sizer
    m_left_sizer = new wxBoxSizer(wxVERTICAL);
    m_hsizer->Add(m_left_sizer, 0, wxEXPAND | wxLEFT | wxTOP | wxBOTTOM, 3);
#endif
    // tree
    m_tabctrl = new TabCtrl(panel, wxID_ANY, wxDefaultPosition, wxSize(20 * m_em_unit, -1),
        wxTR_NO_BUTTONS | wxTR_HIDE_ROOT | wxTR_SINGLE | wxTR_NO_LINES | wxBORDER_NONE | wxWANTS_CHARS | wxTR_FULL_ROW_HIGHLIGHT);
    m_tabctrl->Bind(wxEVT_RIGHT_DOWN, [this](auto &e) {}); // disable right select
    m_tabctrl->SetFont(Label::Body_14);
    //m_left_sizer->Add(m_tabctrl, 1, wxEXPAND);
    const int img_sz = int(32 * scale_factor + 0.5f);
    m_icons = new wxImageList(img_sz, img_sz, false, 1);
    // Index of the last icon inserted into $self->{icons}.
    m_icon_count = -1;
    m_tabctrl->AssignImageList(m_icons);
    wxGetApp().UpdateDarkUI(m_tabctrl);

    // Delay processing of the following handler until the message queue is flushed.
    // This helps to process all the cursor key events on Windows in the tree control,
    // so that the cursor jumps to the last item.
    // BBS: bold selection
    m_tabctrl->Bind(wxEVT_TAB_SEL_CHANGING, [this](wxCommandEvent& event) {
        const auto sel_item = m_tabctrl->GetSelection();
        m_tabctrl->SetItemBold(sel_item, false);
        });
    m_tabctrl->Bind(wxEVT_TAB_SEL_CHANGED, [this](wxCommandEvent& event) {
#ifdef __linux__
        // Events queue is opposite On Linux. wxEVT_SET_FOCUS invokes after wxEVT_TAB_SEL_CHANGED,
        // and a result wxEVT_KILL_FOCUS doesn't invoke for the TextCtrls.
        // So, call SetFocus explicitly for this control before changing of the selection
        m_tabctrl->SetFocus();
#endif
            if (!m_disable_tree_sel_changed_event && !m_pages.empty()) {
                if (m_page_switch_running)
                    m_page_switch_planned = true;
                else {
                    m_page_switch_running = true;
                    do {
                        m_page_switch_planned = false;
                        m_tabctrl->Update();
                    } while (this->tree_sel_change_delayed(event));
                    m_page_switch_running = false;
                }
            }
        });

    m_tabctrl->Bind(wxEVT_KEY_DOWN, &Tab::OnKeyDown, this);

    m_main_sizer->Add(m_tabctrl, 0, wxEXPAND | wxALL, 0 );

    // Orca: don't show extruder switch for now
#if 0
    if (dynamic_cast<TabPrinter *>(this) || dynamic_cast<TabPrint *>(this)) {
        m_extruder_switch = new SwitchButton(panel);
        m_extruder_switch->SetMaxSize({em_unit(this) * 24, -1});
        m_extruder_switch->SetLabels(_L("Left"), _L("Right"));
        m_extruder_switch->Bind(wxEVT_TOGGLEBUTTON, [this] (auto & evt) {
            evt.Skip();
            dynamic_cast<TabPrint *>(this)->switch_excluder(evt.GetInt());
            reload_config();
            update_changed_ui();
        });
        m_main_sizer->Add(m_extruder_switch, 0, wxALIGN_CENTER | wxTOP, m_em_unit);
    }
#endif

    this->SetSizer(m_main_sizer);
    //this->Layout();
    m_page_view = m_parent->get_paged_view();

    // Initialize the page.
/*#ifdef __WXOSX__
    auto page_parent = m_tmp_panel;
#else
    auto page_parent = this;
#endif

    m_page_view = new wxScrolledWindow(page_parent, wxID_ANY, wxDefaultPosition, wxDefaultSize, wxTAB_TRAVERSAL);
    m_page_sizer = new wxBoxSizer(wxVERTICAL);
    m_page_view->SetSizer(m_page_sizer);
    m_page_view->SetScrollbars(1, 20, 1, 2);
    m_hsizer->Add(m_page_view, 1, wxEXPAND | wxLEFT, 5);*/

    //m_btn_compare_preset->Bind(wxEVT_BUTTON, ([this](wxCommandEvent e) { compare_preset(); }));
    m_btn_save_preset->Bind(wxEVT_BUTTON, ([this](wxCommandEvent e) { save_preset(); }));
    m_btn_delete_preset->Bind(wxEVT_BUTTON, ([this](wxCommandEvent e) { delete_preset(); }));
    /*m_btn_hide_incompatible_presets->Bind(wxEVT_BUTTON, ([this](wxCommandEvent e) {
        toggle_show_hide_incompatible();
    }));

    if (m_btn_edit_ph_printer)
        m_btn_edit_ph_printer->Bind(wxEVT_BUTTON, [this](wxCommandEvent e) {
            if (m_preset_bundle->physical_printers.has_selection())
                m_presets_choice->edit_physical_printer();
            else
                m_presets_choice->add_physical_printer();
        });*/

    // Initialize the DynamicPrintConfig by default keys/values.
    build();

    // ys_FIXME: Following should not be needed, the function will be called later
    // (update_mode->update_visibility->rebuild_page_tree). This does not work, during the
    // second call of rebuild_page_tree m_tabctrl->GetFirstVisibleItem(); returns zero
    // for some unknown reason (and the page is not refreshed until user does a selection).
    rebuild_page_tree();

    m_completed = true;
}

void Tab::add_scaled_button(wxWindow* parent,
                            ScalableButton** btn,
                            const std::string& icon_name,
                            const wxString& label/* = wxEmptyString*/,
                            long style /*= wxBU_EXACTFIT | wxNO_BORDER*/)
{
    *btn = new ScalableButton(parent, wxID_ANY, icon_name, label, wxDefaultSize, wxDefaultPosition, style, true);
    (*btn)->SetBackgroundColour(parent->GetBackgroundColour());
    m_scaled_buttons.push_back(*btn);
}

void Tab::add_scaled_bitmap(wxWindow* parent,
                            ScalableBitmap& bmp,
                            const std::string& icon_name)
{
    bmp = ScalableBitmap(parent, icon_name);
    m_scaled_bitmaps.push_back(&bmp);
}

void Tab::load_initial_data()
{
    m_config = &m_presets->get_edited_preset().config;
    bool has_parent = m_presets->get_selected_preset_parent() != nullptr;
    m_bmp_non_system = has_parent ? &m_bmp_value_unlock : &m_bmp_white_bullet;
    m_ttg_non_system = has_parent ? &m_ttg_value_unlock : &m_ttg_white_bullet_ns;
    m_tt_non_system  = has_parent ? &m_tt_value_unlock  : &m_ttg_white_bullet_ns;
}

Slic3r::GUI::PageShp Tab::add_options_page(const wxString& title, const std::string& icon, bool is_extruder_pages /*= false*/)
{
    // Index of icon in an icon list $self->{icons}.
    auto icon_idx = 0;
    if (!icon.empty()) {
        icon_idx = (m_icon_index.find(icon) == m_icon_index.end()) ? -1 : m_icon_index.at(icon);
        if (icon_idx == -1) {
            // Add a new icon to the icon list.
            m_scaled_icons_list.push_back(ScalableBitmap(this, icon, 32, false, true));
            //m_icons->Add(m_scaled_icons_list.back().bmp());
            icon_idx = ++m_icon_count;
            m_icon_index[icon] = icon_idx;
        }

        if (m_category_icon.find(title) == m_category_icon.end()) {
            // Add new category to the category_to_icon list.
            m_category_icon[title] = icon;
        }
    }
    // Initialize the page.
    //BBS: GUI refactor
    PageShp page = std::make_shared<Page>(m_page_view, title, icon_idx, this);
//	page->SetBackgroundStyle(wxBG_STYLE_SYSTEM);
#ifdef __WINDOWS__
//	page->SetDoubleBuffered(true);
#endif //__WINDOWS__

    if (dynamic_cast<TabPrint*>(this)) {
        page->m_split_multi_line = true;
        page->m_option_label_at_right = true;
    }

    if (!is_extruder_pages)
        m_pages.push_back(page);

    page->set_config(m_config);
    return page;
}

// Names of categories is save in English always. We translate them only for UI.
// But category "Extruder n" can't be translated regularly (using _()), so
// just for this category we should splite the title and translate "Extruder" word separately
wxString Tab::translate_category(const wxString& title, Preset::Type preset_type)
{
    if (preset_type == Preset::TYPE_PRINTER && title.Contains("Extruder ")) {
        if (title == "Extruder 1") return _("Left Extruder");
        if (title == "Extruder 2") return _("Right Extruder");
        return _("Extruder") + title.SubString(8, title.Last());
    }
    return _(title);
}

void Tab::OnActivate()
{
    //BBS: GUI refactor
    //noUpdates seems not working
    //wxWindowUpdateLocker noUpdates(this);
/*#ifdef __WXOSX__
//    wxWindowUpdateLocker noUpdates(this);
    auto size = GetSizer()->GetSize();
    m_tmp_panel->GetSizer()->SetMinSize(size.x + m_size_move, size.y);
    Fit();
    m_size_move *= -1;
#endif // __WXOSX__*/

#ifdef __WXMSW__
    // Workaround for tooltips over Tree Controls displayed over excessively long
    // tree control items, stealing the window focus.
    //
    // In case the Tab was reparented from the MainFrame to the floating dialog,
    // the tooltip created by the Tree Control before reparenting is not reparented,
    // but it still points to the MainFrame. If the tooltip pops up, the MainFrame
    // is incorrectly focussed, stealing focus from the floating dialog.
    //
    // The workaround is to delete the tooltip control.
    // Vojtech tried to reparent the tooltip control, but it did not work,
    // and if the Tab was later reparented back to MainFrame, the tooltip was displayed
    // at an incorrect position, therefore it is safer to just discard the tooltip control
    // altogether.
    HWND hwnd_tt = TreeView_GetToolTips(m_tabctrl->GetHandle());
    if (hwnd_tt) {
	    HWND hwnd_toplevel 	= find_toplevel_parent(m_tabctrl)->GetHandle();
	    HWND hwnd_parent 	= ::GetParent(hwnd_tt);
	    if (hwnd_parent != hwnd_toplevel) {
	    	::DestroyWindow(hwnd_tt);
			TreeView_SetToolTips(m_tabctrl->GetHandle(), nullptr);
	    }
    }
#endif

    // BBS: select on first active
    if (!m_active_page)
        restore_last_select_item();

    //BBS: GUI refactor
    m_page_view->Freeze();

    // create controls on active page
    activate_selected_page([](){});
    //BBS: GUI refactor
    //m_main_sizer->Layout();
    m_parent->Layout();

#ifdef _MSW_DARK_MODE
    // Because of DarkMode we use our own Notebook (inherited from wxSiplebook) instead of wxNotebook
    // And it looks like first Layout of the page doesn't update a size of the m_presets_choice
    // So we have to set correct size explicitely
   /* if (wxSize ok_sz = wxSize(35 * m_em_unit, m_presets_choice->GetBestSize().y);
        ok_sz != m_presets_choice->GetSize()) {
        m_presets_choice->SetMinSize(ok_sz);
        m_presets_choice->SetSize(ok_sz);
        GetSizer()->GetItem(size_t(0))->GetSizer()->Layout();
        if (wxGetApp().tabs_as_menu())
            m_presets_choice->update();
    }*/
#endif // _MSW_DARK_MODE
    Refresh();

    //BBS: GUI refactor
    m_page_view->Thaw();
}

void Tab::update_label_colours()
{
    m_default_text_clr = wxGetApp().get_label_clr_default();
    if (m_sys_label_clr == wxGetApp().get_label_clr_sys() && m_modified_label_clr == wxGetApp().get_label_clr_modified())
        return;
    m_sys_label_clr = wxGetApp().get_label_clr_sys();
    m_modified_label_clr = wxGetApp().get_label_clr_modified();

    //update options "decoration"
    for (const auto& opt : m_options_list)
    {
        const wxColour *color = &m_sys_label_clr;

        // value isn't equal to system value
        if ((opt.second & osSystemValue) == 0) {
            // value is equal to last saved
            if ((opt.second & osInitValue) != 0)
                color = &m_default_text_clr;
            // value is modified
            else
                color = &m_modified_label_clr;
        }
        if (opt.first == "printable_area"            ||
            opt.first == "compatible_prints"    || opt.first == "compatible_printers"           ) {
            if (Line* line = get_line(opt.first))
                line->set_label_colour(color);
            continue;
        }

        Field* field = get_field(opt.first);
        if (field == nullptr) continue;
        field->set_label_colour(color);
    }

    auto cur_item = m_tabctrl->GetFirstVisibleItem();
    if (cur_item < 0 || !m_tabctrl->IsVisible(cur_item))
        return;
    while (cur_item >= 0) {
        auto title = m_tabctrl->GetItemText(cur_item);
        for (auto page : m_pages)
        {
            if (translate_category(page->title(), m_type) != title)
                continue;

            const wxColor *clr = !page->m_is_nonsys_values ? &m_sys_label_clr :
                page->m_is_modified_values ? &m_modified_label_clr :
                (m_type < Preset::TYPE_COUNT ? &m_default_text_clr : &m_modified_label_clr);

            m_tabctrl->SetItemTextColour(cur_item, clr == &m_modified_label_clr ? *clr : StateColor(
                        std::make_pair(0x6B6B6C, (int) StateColor::NotChecked),
                        std::make_pair(*clr, (int) StateColor::Normal)));
            break;
        }
        cur_item = m_tabctrl->GetNextVisible(cur_item);
    }

    decorate();
}

void Tab::decorate()
{
    for (const auto& opt : m_options_list)
    {
        Field*      field = nullptr;
        bool        option_without_field = false;

        if (opt.first == "printable_area" ||
            opt.first == "compatible_prints" || opt.first == "compatible_printers")
            option_without_field = true;

        if (!option_without_field) {
            field = get_field(opt.first);
            if (!field)
                continue;
        }

        bool is_nonsys_value = false;
        bool is_modified_value = true;
        const ScalableBitmap* sys_icon  = &m_bmp_value_lock;
        const ScalableBitmap* icon      = &m_bmp_value_revert;

        const wxColour* color = m_is_default_preset ? &m_default_text_clr : &m_sys_label_clr;

        const wxString* sys_tt  = &m_tt_value_lock;
        const wxString* tt      = &m_tt_value_revert;

        // value isn't equal to system value
        if ((opt.second & osSystemValue) == 0) {
            is_nonsys_value = true;
            sys_icon = m_bmp_non_system;
            sys_tt = m_tt_non_system;
            // value is equal to last saved
            if ((opt.second & osInitValue) != 0)
                color = &m_default_text_clr;
            // value is modified
            else
                color = &m_modified_label_clr;
        }
        if ((opt.second & osInitValue) != 0)
        {
            is_modified_value = false;
            icon = &m_bmp_white_bullet;
            tt = &m_tt_white_bullet;
        }

        if (opt.first == "compatible_prints" || opt.first == "compatible_printers") {
            bool sys_page      = true;
            bool modified_page = false;
            if (m_type == Slic3r::Preset::TYPE_PRINTER) {
                sys_page      = m_presets->get_selected_preset_parent() != nullptr;
                modified_page = false;
            } else {
                if (opt.first == "compatible_prints") {
                    get_sys_and_mod_flags("compatible_prints", sys_page, modified_page);
                    // Don't call for "compatible_printers"
                } else if (opt.first == "compatible_printers") {
                    get_sys_and_mod_flags("compatible_printers", sys_page, modified_page);
                    if (m_type == Slic3r::Preset::TYPE_FILAMENT || m_type == Slic3r::Preset::TYPE_SLA_MATERIAL) {
                        get_sys_and_mod_flags("compatible_prints", sys_page, modified_page);
                    }
                }
            }
            if (!sys_page) {
                is_nonsys_value = true;
                sys_icon        = m_bmp_non_system;
                sys_tt          = m_tt_non_system;

                if (!modified_page)
                    color = &m_default_text_clr;
                else
                    color = &m_modified_label_clr;
            }

            if (!modified_page) {
                is_modified_value = false;
                icon              = &m_bmp_white_bullet;
                tt                = &m_tt_white_bullet;
            }

        }

        if (option_without_field) {
            if (Line* line = get_line(opt.first)) {
                line->set_undo_bitmap(icon);
                line->set_undo_to_sys_bitmap(sys_icon);
                line->set_undo_tooltip(tt);
                line->set_undo_to_sys_tooltip(sys_tt);
                line->set_label_colour(color);
            }
            continue;
        }

        field->m_is_nonsys_value = is_nonsys_value;
        field->m_is_modified_value = is_modified_value;
        field->set_undo_bitmap(icon);
        //BBS: GUI refactor
        field->set_undo_to_sys_bitmap(sys_icon);
        field->set_undo_tooltip(tt);
        field->set_undo_to_sys_tooltip(sys_tt);
        field->set_label_colour(color);

        if (field->has_edit_ui())
            field->set_edit_bitmap(&m_bmp_edit_value);

    }

    if (m_active_page)
        m_active_page->refresh();
}

void Tab::filter_diff_option(std::vector<std::string> &options)
{
    for (auto &opt : options) {
        if (opt.find_last_of('#') == std::string::npos) continue;
        bool found = false;
        for (auto page : m_pages) {
            if (auto iter = page->m_opt_id_map.find(opt); iter != page->m_opt_id_map.end()) {
                opt = iter->second;
                found = true;
                break;
            }
        }
        if (!found) opt.clear();
    }
    options.erase(std::remove(options.begin(), options.end(), ""), options.end());
}

// Update UI according to changes
void Tab::update_changed_ui()
{
    if (m_postpone_update_ui)
        return;

    const bool deep_compare = (m_type == Preset::TYPE_PRINTER || m_type == Preset::TYPE_PRINT
            || m_type == Preset::TYPE_SLA_MATERIAL || m_type == Preset::TYPE_MODEL);
    auto dirty_options = m_presets->current_dirty_options(deep_compare);
    auto nonsys_options = m_presets->current_different_from_parent_options(deep_compare);
    if (m_type == Preset::TYPE_PRINTER && static_cast<TabPrinter*>(this)->m_printer_technology == ptFFF) {
        TabPrinter* tab = static_cast<TabPrinter*>(this);
        if (tab->m_initial_extruders_count != tab->m_extruders_count)
            dirty_options.emplace_back("extruders_count");
        if (tab->m_sys_extruders_count != tab->m_extruders_count)
            nonsys_options.emplace_back("extruders_count");
    }

    update_custom_dirty(dirty_options, nonsys_options);

    if (m_extruder_switch == nullptr || m_extruder_switch->IsEnabled()) {
        filter_diff_option(dirty_options);
        filter_diff_option(nonsys_options);
    }

    for (auto& it : m_options_list)
        it.second = m_opt_status_value;

    for (auto opt_key : dirty_options) {
        auto iter = m_options_list.find(opt_key);
        if (iter != m_options_list.end())
            iter->second &= ~osInitValue;
    }
    for (auto opt_key : nonsys_options) {
        auto iter = m_options_list.find(opt_key);
        if (iter != m_options_list.end())
            iter->second &= ~osSystemValue;
    }

    decorate();

    wxTheApp->CallAfter([this]() {
        if (parent()) //To avoid a crash, parent should be exist for a moment of a tree updating
            update_changed_tree_ui();
    });
    // BBS:
    update_undo_buttons();
}

template<class T>
void add_correct_opts_to_options_list(const std::string &opt_key, std::map<std::string, int>& map, Tab *tab, const int& value)
{
    map.emplace(opt_key + "#0", value);
}

void Tab::init_options_list()
{
    if (!m_options_list.empty())
        m_options_list.clear();

    for (const std::string& opt_key : m_config->keys())
    {
        if (opt_key == "printable_area" || opt_key == "bed_exclude_area" || opt_key == "compatible_prints" || opt_key == "compatible_printers" || opt_key == "thumbnails" || opt_key == "wrapping_exclude_area") {
            m_options_list.emplace(opt_key, m_opt_status_value);
            continue;
        }
        if (m_config->option(opt_key)->is_vector())
            m_options_list.emplace(opt_key + "#0", m_opt_status_value);
        else
            m_options_list.emplace(opt_key, m_opt_status_value);
    }
}

void TabPrinter::init_options_list()
{
    Tab::init_options_list();
    if (m_printer_technology == ptFFF)
        m_options_list.emplace("extruders_count", m_opt_status_value);
    for (size_t i = 1; i < m_extruders_count; ++i) {
        auto extruder_page = m_pages[3 + i];
        for (auto group : extruder_page->m_optgroups) {
            for (auto & opt : group->opt_map())
                m_options_list.emplace(opt.first, m_opt_status_value);
        }
    }
}

void TabPrinter::msw_rescale()
{
    Tab::msw_rescale();

    if (m_reset_to_filament_color)
        m_reset_to_filament_color->msw_rescale();

    //BBS: GUI refactor
    //Layout();
    m_parent->Layout();
}

void TabFilament::init_options_list()
{
    if (!m_options_list.empty())
        m_options_list.clear();

    for (const std::string &opt_key : m_config->keys()) {
        if (filament_options_with_variant.find(opt_key) == filament_options_with_variant.end())
            m_options_list.emplace(opt_key, m_opt_status_value);
        else
            m_options_list.emplace(opt_key + "#0", m_opt_status_value);
    }
}

void Tab::get_sys_and_mod_flags(const std::string& opt_key, bool& sys_page, bool& modified_page)
{
    auto opt = m_options_list.find(opt_key);
    if (opt == m_options_list.end())
        return;
    // If the value is empty, clear the system flag
    if (opt_key == "compatible_printers" || opt_key == "compatible_prints") {
        auto* compatible_values = m_config->option<ConfigOptionStrings>(opt_key);
        if (compatible_values && compatible_values->values.empty()) {
            sys_page = false; // Empty value should NOT be treated as a system value
        }
    } else if (sys_page) {
        sys_page = (opt->second & osSystemValue) != 0;
    }

    modified_page |= (opt->second & osInitValue) == 0;

    //if (sys_page) sys_page = (opt->second & osSystemValue) != 0;
    //modified_page |= (opt->second & osInitValue) == 0;
}

void Tab::update_changed_tree_ui()
{
    if (m_options_list.empty()) {
        if (m_type == Preset::Type::TYPE_PLATE) {
            for (auto page : m_pages) {
                page->m_is_nonsys_values = false;
            }
        }
        return;
    }
    auto cur_item = m_tabctrl->GetFirstVisibleItem();
    if (cur_item < 0 || !m_tabctrl->IsVisible(cur_item))
        return;

    auto selected_item = m_tabctrl->GetSelection();
    auto selection = selected_item >= 0 ? m_tabctrl->GetItemText(selected_item) : "";

    while (cur_item >= 0) {
        auto title = m_tabctrl->GetItemText(cur_item);
        for (auto page : m_pages)
        {
            if (translate_category(page->title(), m_type) != title)
                continue;
            bool sys_page = true;
            bool modified_page = false;
            if (page->title() == "General") {
                std::initializer_list<const char*> optional_keys{ "extruders_count", "printable_area" };
                for (auto &opt_key : optional_keys) {
                    get_sys_and_mod_flags(opt_key, sys_page, modified_page);
                }
            }
            if (page->title() == "Dependencies") {
                if (m_type == Slic3r::Preset::TYPE_PRINTER) {
                    sys_page = m_presets->get_selected_preset_parent() != nullptr;
                    modified_page = false;
                } else {
                    if (m_type == Slic3r::Preset::TYPE_FILAMENT || m_type == Slic3r::Preset::TYPE_SLA_MATERIAL)
                        get_sys_and_mod_flags("compatible_prints", sys_page, modified_page);
                    get_sys_and_mod_flags("compatible_printers", sys_page, modified_page);
                }
            }
            for (auto group : page->m_optgroups)
            {
                if (!sys_page && modified_page)
                    break;
                for (const auto &kvp : group->opt_map()) {
                    const std::string &opt_key = kvp.first;
                    get_sys_and_mod_flags(opt_key, sys_page, modified_page);
                }
            }

            const wxColor *clr = sys_page ? (m_is_default_preset ? &m_default_text_clr : &m_sys_label_clr) :
                                 (modified_page || m_type >= Preset::TYPE_COUNT) ? &m_modified_label_clr : &m_default_text_clr;

            if (page->set_item_colour(clr))
                m_tabctrl->SetItemTextColour(cur_item, clr == &m_modified_label_clr ? *clr : StateColor(
                        std::make_pair(0x6B6B6C, (int) StateColor::NotChecked),
                        std::make_pair(*clr, (int) StateColor::Normal)));

            page->m_is_nonsys_values = !sys_page;
            page->m_is_modified_values = modified_page;

            if (selection == title) {
                m_is_nonsys_values = page->m_is_nonsys_values;
                m_is_modified_values = page->m_is_modified_values;
            }
            break;
        }
        auto next_item = m_tabctrl->GetNextVisible(cur_item);
        cur_item = next_item;
    }
}

void Tab::update_undo_buttons()
{
    // BBS: restore all pages in preset
    m_undo_btn->        SetBitmap_(m_presets->get_edited_preset().is_dirty ? m_bmp_value_revert: m_bmp_white_bullet);
    //m_undo_to_sys_btn-> SetBitmap_(m_is_nonsys_values   ? *m_bmp_non_system : m_bmp_value_lock);

    m_undo_btn->SetToolTip(m_presets->get_edited_preset().is_dirty ? _L("Click to reset all settings to the last saved preset.") : m_ttg_white_bullet);
    //m_undo_to_sys_btn->SetToolTip(m_is_nonsys_values ? *m_ttg_non_system : m_ttg_value_lock);
}

void Tab::on_roll_back_value(const bool to_sys /*= true*/)
{
    // BBS: restore all pages in preset
    // if (!m_active_page) return;

    int os;
    if (to_sys)	{
        if (!m_is_nonsys_values) return;
        os = osSystemValue;
    }
    else {
        // BBS: restore all pages in preset
        if (!m_presets->get_edited_preset().is_dirty) return;
        os = osInitValue;
    }

    m_postpone_update_ui = true;

    // BBS: restore all preset
    for (auto page : m_pages)
    for (auto group : page->m_optgroups) {
        if (group->title == "Capabilities") {
            if ((m_options_list["extruders_count"] & os) == 0)
                to_sys ? group->back_to_sys_value("extruders_count") : group->back_to_initial_value("extruders_count");
        }
        if (group->title == "Size and coordinates") {
            if ((m_options_list["printable_area"] & os) == 0) {
                to_sys ? group->back_to_sys_value("printable_area") : group->back_to_initial_value("printable_area");
                load_key_value("printable_area", true/*some value*/, true);
            }
        }
        if (group->title == "Profile dependencies") {
            if (m_type != Preset::TYPE_PRINTER && (m_options_list["compatible_printers"] & os) == 0) {
                to_sys ? group->back_to_sys_value("compatible_printers") : group->back_to_initial_value("compatible_printers");
                load_key_value("compatible_printers", true/*some value*/, true);
            }
            if ((m_type == Preset::TYPE_FILAMENT || m_type == Preset::TYPE_SLA_MATERIAL) && (m_options_list["compatible_prints"] & os) == 0) {
                to_sys ? group->back_to_sys_value("compatible_prints") : group->back_to_initial_value("compatible_prints");
                load_key_value("compatible_prints", true/*some value*/, true);
            }
        }
        for (const auto &kvp : group->opt_map()) {
            const std::string &opt_key = kvp.first;
            auto iter = m_options_list.find(opt_key);
            if (iter != m_options_list.end() && (iter->second & os) == 0)
                to_sys ? group->back_to_sys_value(opt_key) : group->back_to_initial_value(opt_key);
        }
    }

    // BBS: restore all pages in preset
    m_presets->discard_current_changes();

    m_postpone_update_ui = false;

    // When all values are rolled, then we have to update whole tab in respect to the reverted values
    update();
    if (m_active_page)
        m_active_page->update_visibility(m_mode, true);

    // BBS: restore all pages in preset, update_dirty also update combobox
    update_dirty();

    if (m_compatible_printers.checkbox) {
        bool is_empty = m_config->option<ConfigOptionStrings>("compatible_printers")->values.empty();
        m_compatible_printers.checkbox->SetValue(is_empty);
        is_empty ? m_compatible_printers.btn->Disable() : m_compatible_printers.btn->Enable();
    }
    if (m_compatible_prints.checkbox) {
        bool is_empty = m_config->option<ConfigOptionStrings>("compatible_prints")->values.empty();
        m_compatible_prints.checkbox->SetValue(is_empty);
        is_empty ? m_compatible_prints.btn->Disable() : m_compatible_prints.btn->Enable();
    }

    m_page_view->GetParent()->Layout();
}

// Update the combo box label of the selected preset based on its "dirty" state,
// comparing the selected preset config with $self->{config}.
void Tab::update_dirty()
{
    if (m_postpone_update_ui)
        return;

    if (m_presets_choice) {
        m_presets_choice->update_dirty();
        on_presets_changed();
    } else {
        m_presets->update_dirty();
    }
    update_changed_ui();
}

void Tab::update_tab_ui(bool update_plater_presets)
{
    if (m_presets_choice) {
        m_presets_choice->update();
        if (update_plater_presets)
            on_presets_changed();
    }
}

// Load a provied DynamicConfig into the tab, modifying the active preset.
// This could be used for example by setting a Wipe Tower position by interactive manipulation in the 3D view.
void Tab::load_config(const DynamicPrintConfig& config)
{
    bool modified = 0;
    for(auto opt_key : m_config->diff(config)) {
        m_config->set_key_value(opt_key, config.option(opt_key)->clone());
        modified = 1;
    }
    if (modified) {
        update_dirty();
        //# Initialize UI components with the config values.
        reload_config();
        update();
    }
}

// Reload current $self->{config} (aka $self->{presets}->edited_preset->config) into the UI fields.
void Tab::reload_config()
{
    if (m_active_page)
        m_active_page->reload_config();
}

void Tab::update_mode()
{
    m_mode = wxGetApp().get_mode();

    //BBS: GUI refactor
    // update mode for ModeSizer
    //if (m_mode_sizer)
    //    m_mode_sizer->SetMode(m_mode);

    update_visibility();

    update_changed_tree_ui();
}

void Tab::update_visibility()
{
    Freeze(); // There is needed Freeze/Thaw to avoid a flashing after Show/Layout

    for (auto page : m_pages)
        page->update_visibility(m_mode, page.get() == m_active_page);
    rebuild_page_tree();

    if (m_type == Preset::TYPE_SLA_PRINT)
        update_description_lines();

    //BBS: GUI refactor
    //Layout();
    m_parent->Layout();
    Thaw();
}

void Tab::msw_rescale()
{
    m_em_unit = em_unit(m_parent);

    m_top_sizer->SetMinSize(-1, 3 * m_em_unit);

    //BBS: GUI refactor
    //if (m_mode_sizer)
    //    m_mode_sizer->msw_rescale();
    if (m_presets_choice)
        m_presets_choice->msw_rescale();

    m_tabctrl->SetMinSize(wxSize(20 * m_em_unit, -1));

    // rescale buttons and cached bitmaps
    for (const auto btn : m_scaled_buttons)
        btn->msw_rescale();
    for (const auto bmp : m_scaled_bitmaps)
        bmp->msw_rescale();

    if (m_mode_view)
        m_mode_view->Rescale();

    if (m_detach_preset_btn)
        m_detach_preset_btn->msw_rescale();

    // rescale icons for tree_ctrl
    for (ScalableBitmap& bmp : m_scaled_icons_list)
        bmp.msw_rescale();
    // recreate and set new ImageList for tree_ctrl
    m_icons->RemoveAll();
    m_icons = new wxImageList(m_scaled_icons_list.front().bmp().GetWidth(), m_scaled_icons_list.front().bmp().GetHeight(), false);
    for (ScalableBitmap& bmp : m_scaled_icons_list)
        //m_icons->Add(bmp.bmp());
    m_tabctrl->AssignImageList(m_icons);

    // rescale options_groups
    if (m_active_page)
        m_active_page->msw_rescale();

    m_tabctrl->Rescale();

    //BBS: GUI refactor
    //Layout();
    m_parent->Layout();
}

void Tab::sys_color_changed()
{
    if (m_presets_choice)
        m_presets_choice->sys_color_changed();

    // update buttons and cached bitmaps
    for (const auto btn : m_scaled_buttons)
        btn->msw_rescale();
    for (const auto bmp : m_scaled_bitmaps)
        bmp->msw_rescale();
    if (m_detach_preset_btn)
        m_detach_preset_btn->msw_rescale();

    // update icons for tree_ctrl
    for (ScalableBitmap& bmp : m_scaled_icons_list)
        bmp.msw_rescale();
    // recreate and set new ImageList for tree_ctrl
    m_icons->RemoveAll();
    m_icons = new wxImageList(m_scaled_icons_list.front().bmp().GetWidth(), m_scaled_icons_list.front().bmp().GetHeight(), false);
    for (ScalableBitmap& bmp : m_scaled_icons_list)
        //m_icons->Add(bmp.bmp());
    m_tabctrl->AssignImageList(m_icons);

    // Colors for ui "decoration"
    update_label_colours();
#ifdef _WIN32
    wxWindowUpdateLocker noUpdates(this);
    //BBS: GUI refactor
    //if (m_mode_sizer)
    //    m_mode_sizer->msw_rescale();
    wxGetApp().UpdateDarkUI(this);
    wxGetApp().UpdateDarkUI(m_tabctrl);
#endif
    update_changed_tree_ui();

    // update options_groups
    if (m_active_page)
        m_active_page->sys_color_changed();
    if (m_extruder_switch)
        m_extruder_switch->Rescale();

    //BBS: GUI refactor
    //Layout();
    m_parent->Layout();
}

Field* Tab::get_field(const t_config_option_key& opt_key, int opt_index/* = -1*/) const
{
    return m_active_page ? m_active_page->get_field(opt_key, opt_index) : nullptr;
}

Line* Tab::get_line(const t_config_option_key& opt_key)
{
    return m_active_page ? m_active_page->get_line(opt_key) : nullptr;
}

std::pair<OG_CustomCtrl*, bool*> Tab::get_custom_ctrl_with_blinking_ptr(const t_config_option_key& opt_key, int opt_index/* = -1*/)
{
    if (!m_active_page)
        return {nullptr, nullptr};

    std::pair<OG_CustomCtrl*, bool*> ret = {nullptr, nullptr};

    for (auto opt_group : m_active_page->m_optgroups) {
        ret = opt_group->get_custom_ctrl_with_blinking_ptr(opt_key, opt_index);
        if (ret.first && ret.second)
            break;
    }
    return ret;
}

Field* Tab::get_field(const t_config_option_key& opt_key, Page** selected_page, int opt_index/* = -1*/)
{
    Field* field = nullptr;
    for (auto page : m_pages) {
        field = page->get_field(opt_key, opt_index);
        if (field != nullptr) {
            *selected_page = page.get();
            return field;
        }
    }
    return field;
}

void Tab::toggle_option(const std::string& opt_key, bool toggle, int opt_index/* = -1*/)
{
    if (!m_active_page)
        return;
    Field* field = m_active_page->get_field(opt_key, opt_index);
    if (field)
        field->toggle(toggle);
}

void Tab::toggle_line(const std::string &opt_key, bool toggle, int opt_index)
{
    if (!m_active_page) return;
    Line *line = m_active_page->get_line(opt_key, opt_index);
    if (line) line->toggle_visible = toggle;
};

// To be called by custom widgets, load a value into a config,
// update the preset selection boxes (the dirty flags)
// If value is saved before calling this function, put saved_value = true,
// and value can be some random value because in this case it will not been used
void Tab::load_key_value(const std::string& opt_key, const boost::any& value, bool saved_value /*= false*/)
{
    if (!saved_value) change_opt_value(*m_config, opt_key, value);
    // Mark the print & filament enabled if they are compatible with the currently selected preset.
    if (opt_key == "compatible_printers" || opt_key == "compatible_prints") {
        // Don't select another profile if this profile happens to become incompatible.
        m_preset_bundle->update_compatible(PresetSelectCompatibleType::Never);
    }
    if (m_presets_choice)
        m_presets_choice->update_dirty();
    on_presets_changed();
    update();
}

static wxString support_combo_value_for_config(const DynamicPrintConfig &config, bool is_fff)
{
    const std::string support         = is_fff ? "enable_support"                 : "supports_enable";
    const std::string buildplate_only = is_fff ? "support_on_build_plate_only" : "support_buildplate_only";

    // BBS
#if 0
    return
        ! config.opt_bool(support) ?
            _("None") :
            (is_fff && !config.opt_bool("support_material_auto")) ?
                _("For support enforcers only") :
                (config.opt_bool(buildplate_only) ? _("Support on build plate only") :
                                                    _("Everywhere"));
#else
    if (config.opt_bool(support)) {
         return (config.opt_bool(buildplate_only) ? _("Support on build plate only") : _("Everywhere"));
    } else {
        return _("For support enforcers only");
    }
#endif
}

static wxString pad_combo_value_for_config(const DynamicPrintConfig &config)
{
    return config.opt_bool("pad_enable") ? (config.opt_bool("pad_around_object") ? _("Around object") : _("Below object")) : _("None");
}

void Tab::on_value_change(const std::string& opt_key, const boost::any& value)
{
    if (wxGetApp().plater() == nullptr) {
        return;
    }

    if (opt_key == "compatible_prints")
        this->compatible_widget_reload(m_compatible_prints);
    if (opt_key == "compatible_printers")
        this->compatible_widget_reload(m_compatible_printers);

    const bool is_fff = supports_printer_technology(ptFFF);
    ConfigOptionsGroup* og_freq_chng_params = wxGetApp().sidebar().og_freq_chng_params(is_fff);
    //BBS: GUI refactor
    if (og_freq_chng_params) {
        if (opt_key == "sparse_infill_density" || opt_key == "pad_enable")
        {
            boost::any val = og_freq_chng_params->get_config_value(*m_config, opt_key);
            og_freq_chng_params->set_value(opt_key, val);
        }

        if (opt_key == "pad_around_object") {
            for (PageShp& pg : m_pages) {
                Field* fld = pg->get_field(opt_key); /// !!! ysFIXME ????
                if (fld) fld->set_value(value, false);
            }
        }

        if (is_fff ?
            (opt_key == "enable_support" || opt_key == "support_type" || opt_key == "support_on_build_plate_only") :
            (opt_key == "supports_enable" || opt_key == "support_buildplate_only"))
            og_freq_chng_params->set_value("support", support_combo_value_for_config(*m_config, is_fff));

        if (!is_fff && (opt_key == "pad_enable" || opt_key == "pad_around_object"))
            og_freq_chng_params->set_value("pad", pad_combo_value_for_config(*m_config));

        if (opt_key == "brim_width")
        {
            bool val = m_config->opt_float("brim_width") > 0.0 ? true : false;
            og_freq_chng_params->set_value("brim", val);
        }
    }

    if (opt_key == "single_extruder_multi_material" || opt_key == "extruders_count" )
        update_wiping_button_visibility();


    if (opt_key == "pellet_flow_coefficient")
    {
        double double_value = Preset::convert_pellet_flow_to_filament_diameter(boost::any_cast<double>(value));
        m_config->set_key_value("filament_diameter", new ConfigOptionFloats{double_value});
	}

    if (opt_key == "filament_diameter") {
        double double_value = Preset::convert_filament_diameter_to_pellet_flow(boost::any_cast<double>(value));
        m_config->set_key_value("pellet_flow_coefficient", new ConfigOptionFloats{double_value});
    }


    if (opt_key == "single_extruder_multi_material"  ){
        const auto bSEMM = m_config->opt_bool("single_extruder_multi_material");
        wxGetApp().sidebar().show_SEMM_buttons(bSEMM);
        wxGetApp().get_tab(Preset::TYPE_PRINT)->update();
    }

    if(opt_key == "purge_in_prime_tower")
        wxGetApp().get_tab(Preset::TYPE_PRINT)->update();


    if (opt_key == "enable_prime_tower") {
        auto timelapse_type = m_config->option<ConfigOptionEnum<TimelapseType>>("timelapse_type");
        bool timelapse_enabled = timelapse_type->value == TimelapseType::tlSmooth;
        if (!boost::any_cast<bool>(value) && timelapse_enabled) {
            MessageDialog dlg(wxGetApp().plater(), _L("A prime tower is required for smooth timelapse. There may be flaws on the model without prime tower. Are you sure you want to disable prime tower?"),
                              _L("Warning"), wxICON_WARNING | wxYES | wxNO);
            if (dlg.ShowModal() == wxID_NO) {
                DynamicPrintConfig new_conf = *m_config;
                new_conf.set_key_value("enable_prime_tower", new ConfigOptionBool(true));
                m_config_manipulation.apply(m_config, &new_conf);
            }
            wxGetApp().plater()->update();
        }
        bool is_precise_z_height = m_config->option<ConfigOptionBool>("precise_z_height")->value;
        if (boost::any_cast<bool>(value) && is_precise_z_height) {
            MessageDialog dlg(wxGetApp().plater(), _L("Enabling both precise Z height and the prime tower may cause the size of prime tower to increase. Do you still want to enable?"),
                _L("Warning"), wxICON_WARNING | wxYES | wxNO);
            if (dlg.ShowModal() == wxID_NO) {
                DynamicPrintConfig new_conf = *m_config;
                new_conf.set_key_value("enable_prime_tower", new ConfigOptionBool(false));
                m_config_manipulation.apply(m_config, &new_conf);
            }
            wxGetApp().plater()->update();
        }
        update_wiping_button_visibility();
    }


    if (opt_key == "single_extruder_multi_material"  ){
        const auto bSEMM = m_config->opt_bool("single_extruder_multi_material");
        wxGetApp().sidebar().show_SEMM_buttons(bSEMM);
        wxGetApp().get_tab(Preset::TYPE_PRINT)->update();
    }

    if(opt_key == "purge_in_prime_tower")
        wxGetApp().get_tab(Preset::TYPE_PRINT)->update();


    if (opt_key == "enable_prime_tower") {
        auto timelapse_type = m_config->option<ConfigOptionEnum<TimelapseType>>("timelapse_type");
        bool timelapse_enabled = timelapse_type->value == TimelapseType::tlSmooth;
        if (!boost::any_cast<bool>(value)) {
            bool set_enable_prime_tower = false;
            if (timelapse_enabled) {
                MessageDialog
                    dlg(wxGetApp().plater(),
                        _L("A prime tower is required for smooth timelapse. There may be flaws on the model without prime tower. Are you sure you want to disable prime tower?"),
                        _L("Warning"), wxICON_WARNING | wxYES | wxNO);
                if (dlg.ShowModal() == wxID_NO) {
                    DynamicPrintConfig new_conf = *m_config;
                    new_conf.set_key_value("enable_prime_tower", new ConfigOptionBool(true));
                    m_config_manipulation.apply(m_config, &new_conf);
                    set_enable_prime_tower = true;
                }
            }
            bool enable_wrapping = m_config->option<ConfigOptionBool>("enable_wrapping_detection")->value;
            if (enable_wrapping && !set_enable_prime_tower) {
                MessageDialog dlg(wxGetApp().plater(),
                        _L("A prime tower is required for clumping detection. There may be flaws on the model without prime tower. Are you sure you want to disable prime tower?"),
                        _L("Warning"), wxICON_WARNING | wxYES | wxNO);
                if (dlg.ShowModal() == wxID_NO) {
                    DynamicPrintConfig new_conf = *m_config;
                    new_conf.set_key_value("enable_prime_tower", new ConfigOptionBool(true));
                    m_config_manipulation.apply(m_config, &new_conf);
                    set_enable_prime_tower = true;
                }
            }
            wxGetApp().plater()->update();
        }
        bool is_precise_z_height = m_config->option<ConfigOptionBool>("precise_z_height")->value;
        if (boost::any_cast<bool>(value) && is_precise_z_height) {
            MessageDialog dlg(wxGetApp().plater(), _L("Enabling both precise Z height and the prime tower may cause the size of prime tower to increase. Do you still want to enable?"),
                _L("Warning"), wxICON_WARNING | wxYES | wxNO);
            if (dlg.ShowModal() == wxID_NO) {
                DynamicPrintConfig new_conf = *m_config;
                new_conf.set_key_value("enable_prime_tower", new ConfigOptionBool(false));
                m_config_manipulation.apply(m_config, &new_conf);
            }
            wxGetApp().plater()->update();
        }
        update_wiping_button_visibility();
    }

    if (opt_key == "enable_wrapping_detection") {
        bool wipe_tower_enabled = m_config->option<ConfigOptionBool>("enable_prime_tower")->value;
        if (boost::any_cast<bool>(value) && !wipe_tower_enabled) {
            MessageDialog dlg(wxGetApp().plater(),
                              _L("Prime tower is required for clumping detection. There may be flaws on the model without prime tower. Do you still want to enable clumping detection?"),
                              _L("Warning"), wxICON_WARNING | wxYES | wxNO);
            if (dlg.ShowModal() == wxID_NO) {
                DynamicPrintConfig new_conf = *m_config;
                new_conf.set_key_value("enable_wrapping_detection", new ConfigOptionBool(false));
                m_config_manipulation.apply(m_config, &new_conf);
                wxGetApp().plater()->update();
            }
        } else {
            wxGetApp().plater()->update();
        }
    }

    if (opt_key == "precise_z_height") {
        bool wipe_tower_enabled = m_config->option<ConfigOptionBool>("enable_prime_tower")->value;
        if (boost::any_cast<bool>(value) && wipe_tower_enabled) {
            MessageDialog dlg(wxGetApp().plater(), _L("Enabling both precise Z height and the prime tower may cause the size of prime tower to increase. Do you still want to enable?"),
                _L("Warning"), wxICON_WARNING | wxYES | wxNO);
            if (dlg.ShowModal() == wxID_NO) {
                DynamicPrintConfig new_conf = *m_config;
                new_conf.set_key_value("precise_z_height", new ConfigOptionBool(false));
                m_config_manipulation.apply(m_config, &new_conf);
            }
            wxGetApp().plater()->update();
        }
    }

    // reload scene to update timelapse wipe tower
    if (opt_key == "timelapse_type") {
        bool wipe_tower_enabled = m_config->option<ConfigOptionBool>("enable_prime_tower")->value;
        if (!wipe_tower_enabled && boost::any_cast<int>(value) == (int)TimelapseType::tlSmooth) {
            MessageDialog dlg(wxGetApp().plater(), _L("A prime tower is required for smooth timelapse. There may be flaws on the model without prime tower. Do you want to enable prime tower?"),
                              _L("Warning"), wxICON_WARNING | wxYES | wxNO);
            if (dlg.ShowModal() == wxID_YES) {
                DynamicPrintConfig new_conf = *m_config;
                new_conf.set_key_value("enable_prime_tower", new ConfigOptionBool(true));
                m_config_manipulation.apply(m_config, &new_conf);
                wxGetApp().plater()->update();
            }
        } else {
            wxGetApp().plater()->update();
        }
    }

    if (opt_key == "print_sequence" && m_config->opt_enum<PrintSequence>("print_sequence") == PrintSequence::ByObject) {
        auto printer_structure_opt = m_preset_bundle->printers.get_edited_preset().config.option<ConfigOptionEnum<PrinterStructure>>("printer_structure");
        if (printer_structure_opt && printer_structure_opt->value == PrinterStructure::psI3) {
            wxString msg_text = _(L("The current printer does not support timelapse in Traditional Mode when printing By-Object."));
            msg_text += "\n\n" + _(L("Still print by object?"));

            MessageDialog dialog(wxGetApp().plater(), msg_text, "", wxICON_WARNING | wxYES | wxNO);
            auto          answer = dialog.ShowModal();
            if (answer == wxID_NO) {
                DynamicPrintConfig new_conf = *m_config;
                new_conf.set_key_value("print_sequence", new ConfigOptionEnum<PrintSequence>(PrintSequence::ByLayer));
                m_config_manipulation.apply(m_config, &new_conf);
                wxGetApp().plater()->update();
            }
        }
    }

    // BBS set support style to default when support type changes
    // Orca: do this only in simple mode
    if (opt_key == "support_type" && m_mode == comSimple) {
        DynamicPrintConfig new_conf = *m_config;
        new_conf.set_key_value("support_style", new ConfigOptionEnum<SupportMaterialStyle>(smsDefault));
        m_config_manipulation.apply(m_config, &new_conf);
    }

    if (opt_key == "support_filament") {
        int filament_id           = m_config->opt_int("support_filament") - 1; // the displayed id is based from 1, while internal id is based from 0
        int interface_filament_id = m_config->opt_int("support_interface_filament") - 1;
        if (is_support_filament(filament_id, false) && !is_soluble_filament(filament_id) && !has_filaments({"TPU", "TPU-AMS"})) {
            wxString           msg_text = _L("Non-soluble support materials are not recommended for support base. \n"
                                                       "Are you sure to use them for support base? \n");
            MessageDialog      dialog(wxGetApp().plater(), msg_text, "", wxICON_WARNING | wxYES | wxNO);
            DynamicPrintConfig new_conf = *m_config;
            if (dialog.ShowModal() == wxID_NO) {
                new_conf.set_key_value("support_filament", new ConfigOptionInt(0));
                m_config_manipulation.apply(m_config, &new_conf);
                on_value_change(opt_key, 0);
            }
            wxGetApp().plater()->update();
        }
    }

    // BBS popup a message to ask the user to set optimum parameters for support interface if support materials are used
    if (opt_key == "support_interface_filament") {
        int filament_id           = m_config->opt_int("support_filament") - 1;
        int interface_filament_id = m_config->opt_int("support_interface_filament") - 1; // the displayed id is based from 1, while internal id is based from 0
        if ((is_support_filament(interface_filament_id, false) &&
             !(m_config->opt_float("support_top_z_distance") == 0 && m_config->opt_float("support_interface_spacing") == 0 &&
               m_config->opt_enum<SupportMaterialInterfacePattern>("support_interface_pattern") == SupportMaterialInterfacePattern::smipRectilinearInterlaced)) ||
            (is_soluble_filament(interface_filament_id) && !is_soluble_filament(filament_id))) {
            wxString msg_text;
            if (!is_soluble_filament(interface_filament_id)) {
                msg_text = _L("When using support material for the support interface, we recommend the following settings:\n"
                              "0 top Z distance, 0 interface spacing, interlaced rectilinear pattern and disable independent support layer height");
                msg_text += "\n\n" + _L("Change these settings automatically?\n"
                                        "Yes - Change these settings automatically\n"
                                        "No  - Do not change these settings for me");
            } else {
                msg_text = _L("When using soluble material for the support interface, We recommend the following settings:\n"
                              "0 top z distance, 0 interface spacing, interlaced rectilinear pattern, disable independent support layer height \n"
                              "and use soluble materials for both support interface and support base");
                msg_text += "\n\n" + _L("Change these settings automatically? \n"
                                        "Yes - Change these settings automatically\n"
                                        "No  - Do not change these settings for me");
            }
            MessageDialog      dialog(wxGetApp().plater(), msg_text, "Suggestion", wxICON_WARNING | wxYES | wxNO);
            DynamicPrintConfig new_conf = *m_config;
            if (dialog.ShowModal() == wxID_YES) {
                auto &filament_presets = Slic3r::GUI::wxGetApp().preset_bundle->filament_presets;
                auto &filaments        = Slic3r::GUI::wxGetApp().preset_bundle->filaments;
                Slic3r::Preset *filament         = filaments.find_preset(filament_presets[interface_filament_id]);
                std::string     filament_type    = filament->config.option<ConfigOptionStrings>("filament_type")->values[0];

                new_conf.set_key_value("support_top_z_distance", new ConfigOptionFloat(0));
                new_conf.set_key_value("support_interface_spacing", new ConfigOptionFloat(0));
                new_conf.set_key_value("support_interface_pattern", new ConfigOptionEnum<SupportMaterialInterfacePattern>(SupportMaterialInterfacePattern::smipRectilinearInterlaced));
                new_conf.set_key_value("independent_support_layer_height", new ConfigOptionBool(false));
                if ((filament_type == "PLA" && has_filaments({"TPU", "TPU-AMS"})) || (is_soluble_filament(interface_filament_id) && !is_soluble_filament(filament_id)))
                    new_conf.set_key_value("support_filament", new ConfigOptionInt(interface_filament_id + 1));
                m_config_manipulation.apply(m_config, &new_conf);
            }
            wxGetApp().plater()->update();
        }
    }

    if(opt_key == "make_overhang_printable"){
        if(m_config->opt_bool("make_overhang_printable")){
            wxString msg_text = _(
                L("Enabling this option will modify the model's shape. If your print requires precise dimensions or is part of an "
                  "assembly, it's important to double-check whether this change in geometry impacts the functionality of your print."));
            msg_text += "\n\n" + _(L("Are you sure you want to enable this option?"));
            MessageDialog dialog(wxGetApp().plater(), msg_text, "", wxICON_WARNING | wxYES | wxNO);
            dialog.SetButtonLabel(wxID_YES, _L("Enable"));
            dialog.SetButtonLabel(wxID_NO, _L("Cancel"));
            if (dialog.ShowModal() == wxID_NO) {
                DynamicPrintConfig new_conf = *m_config;
                new_conf.set_key_value("make_overhang_printable", new ConfigOptionBool(false));
                m_config_manipulation.apply(m_config, &new_conf);
                wxGetApp().plater()->update();
            }
        }
    }

    if (opt_key == "sparse_infill_rotate_template") {
        // Orca: show warning dialog if rotate template for solid infill if not support
        const auto _sparse_infill_pattern = m_config->option<ConfigOptionEnum<InfillPattern>>("sparse_infill_pattern")->value;
        bool       is_safe_to_rotate      = _sparse_infill_pattern == ipRectilinear || _sparse_infill_pattern == ipLine ||
                                 _sparse_infill_pattern == ipZigZag || _sparse_infill_pattern == ipCrossZag ||
                                 _sparse_infill_pattern == ipLockedZag;
        
        auto new_value = boost::any_cast<std::string>(value);
        is_safe_to_rotate = is_safe_to_rotate || new_value.empty();

        if (!is_safe_to_rotate) {
            wxString msg_text = _(
                L("Infill patterns are typically designed to handle rotation automatically to ensure proper printing and achieve their "
                  "intended effects (e.g., Gyroid, Cubic). Rotating the current sparse infill pattern may lead to insufficient support. "
                  "Please proceed with caution and thoroughly check for any potential printing issues."
                  "Are you sure you want to enable this option?"));
            msg_text += "\n\n" + _(L("Are you sure you want to enable this option?"));
            MessageDialog dialog(wxGetApp().plater(), msg_text, "", wxICON_WARNING | wxYES | wxNO);
            dialog.SetButtonLabel(wxID_YES, _L("Enable"));
            dialog.SetButtonLabel(wxID_NO, _L("Cancel"));
            if (dialog.ShowModal() == wxID_NO) {
                DynamicPrintConfig new_conf = *m_config;
                new_conf.set_key_value("sparse_infill_rotate_template", new ConfigOptionString(""));
                m_config_manipulation.apply(m_config, &new_conf);
                wxGetApp().plater()->update();
            }
        }
    }

    if(opt_key=="layer_height"){
        auto min_layer_height_from_nozzle=m_preset_bundle->full_config().option<ConfigOptionFloats>("min_layer_height")->values;
        auto max_layer_height_from_nozzle=m_preset_bundle->full_config().option<ConfigOptionFloats>("max_layer_height")->values;
        auto layer_height_floor = *std::min_element(min_layer_height_from_nozzle.begin(), min_layer_height_from_nozzle.end());
        auto layer_height_ceil  = *std::max_element(max_layer_height_from_nozzle.begin(), max_layer_height_from_nozzle.end());
        const auto lh = m_config->opt_float("layer_height");
        bool exceed_minimum_flag = lh < layer_height_floor;
        bool exceed_maximum_flag = lh > layer_height_ceil;

        if (exceed_maximum_flag || exceed_minimum_flag) {
            if (lh < EPSILON) {
                auto          msg_text = _(L("Layer height is too small.\nIt will set to min_layer_height\n"));
                MessageDialog dialog(wxGetApp().plater(), msg_text, "", wxICON_WARNING | wxOK);
                dialog.SetButtonLabel(wxID_OK, _L("OK"));
                dialog.ShowModal();
                auto new_conf = *m_config;
                new_conf.set_key_value("layer_height", new ConfigOptionFloat(layer_height_floor));
                m_config_manipulation.apply(m_config, &new_conf);
            } else {
                wxString msg_text = _(L("Layer height exceeds the limit in Printer Settings -> Extruder -> Layer height limits, "
                                        "this may cause printing quality issues."));
                msg_text += "\n\n" + _(L("Adjust to the set range automatically?\n"));
                MessageDialog dialog(wxGetApp().plater(), msg_text, "", wxICON_WARNING | wxYES | wxNO);
                dialog.SetButtonLabel(wxID_YES, _L("Adjust"));
                dialog.SetButtonLabel(wxID_NO, _L("Ignore"));
                auto answer   = dialog.ShowModal();
                auto new_conf = *m_config;
                if (answer == wxID_YES) {
                    if (exceed_maximum_flag)
                        new_conf.set_key_value("layer_height", new ConfigOptionFloat(layer_height_ceil));
                    if (exceed_minimum_flag)
                        new_conf.set_key_value("layer_height", new ConfigOptionFloat(layer_height_floor));
                    m_config_manipulation.apply(m_config, &new_conf);
                }
            }
            wxGetApp().plater()->update();
        }
    }

    string opt_key_without_idx = opt_key.substr(0, opt_key.find('#'));

    if (opt_key_without_idx == "long_retractions_when_cut") {
        unsigned char activate = boost::any_cast<unsigned char>(value);
        if (activate == 1) {
            MessageDialog dialog(wxGetApp().plater(),
                _L("Experimental feature: Retracting and cutting off the filament at a greater distance during filament changes to minimize flush. "
                    "Although it can notably reduce flush, it may also elevate the risk of nozzle clogs or other printing complications."), "", wxICON_WARNING | wxOK);
            dialog.ShowModal();
        }
        if (wxGetApp().app_config->get("auto_calculate_flush") == "all"){
            wxGetApp().plater()->sidebar().auto_calc_flushing_volumes(-1);
        }
    }

    if (opt_key == "filament_long_retractions_when_cut"){
        unsigned char activate = boost::any_cast<unsigned char>(value);
        if (activate == 1) {
            MessageDialog dialog(wxGetApp().plater(),
                _L("Experimental feature: Retracting and cutting off the filament at a greater distance during filament changes to minimize flush. "
                   "Although it can notably reduce flush, it may also elevate the risk of nozzle clogs or other printing complications. "
                   "Please use with the latest printer firmware."), "", wxICON_WARNING | wxOK);
            dialog.ShowModal();
        }
        if (wxGetApp().app_config->get("auto_calculate_flush") == "all"){
            wxGetApp().plater()->sidebar().auto_calc_flushing_volumes(-1);
        }
    }


    //Orca: sync filament num if it's a multi tool printer
    if (opt_key == "extruders_count" && !m_config->opt_bool("single_extruder_multi_material")){
        auto num_extruder = boost::any_cast<size_t>(value);
        int         old_filament_size = wxGetApp().preset_bundle->filament_presets.size();
        std::vector<std::string> new_colors;
        for (int i = old_filament_size; i < num_extruder; ++i) {
            wxColour    new_col   = Plater::get_next_color_for_filament();
            std::string new_color = new_col.GetAsString(wxC2S_HTML_SYNTAX).ToStdString();
            new_colors.push_back(new_color);
        }
        wxGetApp().preset_bundle->set_num_filaments(num_extruder, new_colors);
        wxGetApp().plater()->on_filament_count_change(num_extruder);
        wxGetApp().get_tab(Preset::TYPE_PRINT)->update();
        wxGetApp().preset_bundle->export_selections(*wxGetApp().app_config);
    }

    //Orca: disable purge_in_prime_tower if single_extruder_multi_material is disabled
    if (opt_key == "single_extruder_multi_material" && m_config->opt_bool("single_extruder_multi_material") == false){
        DynamicPrintConfig new_conf = *m_config;
        new_conf.set_key_value("purge_in_prime_tower", new ConfigOptionBool(false));
        m_config_manipulation.apply(m_config, &new_conf);
    }

    if (opt_key.find("nozzle_volume_type") != std::string::npos) {
        int extruder_idx = std::atoi(opt_key.substr(opt_key.find_last_of('#') + 1).c_str());
        for (auto tab : wxGetApp().tabs_list) {
            tab->update_extruder_variants(extruder_idx);
            tab->reload_config();
        }
        if (auto tab = wxGetApp().plate_tab) {
            tab->update_extruder_variants(extruder_idx);
            tab->reload_config();
        }
        for (auto tab : wxGetApp().model_tabs_list) {
            tab->update_extruder_variants(extruder_idx);
            tab->reload_config();
        }
        if (wxGetApp().app_config->get("auto_calculate_flush") == "all") {
            wxGetApp().plater()->sidebar().auto_calc_flushing_volumes(-1,extruder_idx);
        }
    }

    if (m_preset_bundle->get_printer_extruder_count() > 1){
        int extruder_idx = std::atoi(opt_key.substr(opt_key.find_last_of('#') + 1).c_str());
        if (opt_key.find("min_layer_height") != std::string::npos) {
            auto min_layer_height_from_nozzle = m_preset_bundle->full_config().option<ConfigOptionFloats>("min_layer_height")->values;
            if (extruder_idx < min_layer_height_from_nozzle.size()) {
                double value = min_layer_height_from_nozzle[extruder_idx];
                std::fill(min_layer_height_from_nozzle.begin(), min_layer_height_from_nozzle.end(), value);
            }
            auto new_conf = *m_config;
            new_conf.set_key_value("min_layer_height", new ConfigOptionFloats(min_layer_height_from_nozzle));
            m_config_manipulation.apply(m_config, &new_conf);
        }
        else if (opt_key.find("max_layer_height") != std::string::npos) {
            auto max_layer_height_from_nozzle = m_preset_bundle->full_config().option<ConfigOptionFloats>("max_layer_height")->values;
            if (extruder_idx < max_layer_height_from_nozzle.size()) {
                double value = max_layer_height_from_nozzle[extruder_idx];
                std::fill(max_layer_height_from_nozzle.begin(), max_layer_height_from_nozzle.end(), value);
            }
            auto new_conf = *m_config;
            new_conf.set_key_value("max_layer_height", new ConfigOptionFloats(max_layer_height_from_nozzle));
            m_config_manipulation.apply(m_config, &new_conf);
        }
    }

    if (m_postpone_update_ui) {
        // It means that not all values are rolled to the system/last saved values jet.
        // And call of the update() can causes a redundant check of the config values,
        return;
    }

    update();
    if(m_active_page)
        m_active_page->update_visibility(m_mode, true);
    m_page_view->GetParent()->Layout();
}

void Tab::show_timelapse_warning_dialog() {
    if (!m_is_timelapse_wipe_tower_already_prompted) {
        wxString      msg_text = _(L("When recording timelapse without toolhead, it is recommended to add a \"Timelapse Wipe Tower\" \n"
                                "by right-click the empty position of build plate and choose \"Add Primitive\"->\"Timelapse Wipe Tower\"."));
        msg_text += "\n";
        MessageDialog dialog(nullptr, msg_text, "", wxICON_WARNING | wxOK);
        dialog.ShowModal();
        m_is_timelapse_wipe_tower_already_prompted = true;
    }
}

// Show/hide the 'purging volumes' button
void Tab::update_wiping_button_visibility() {
    if (m_preset_bundle->printers.get_selected_preset().printer_technology() == ptSLA)
        return; // ys_FIXME
    // Orca: it's not used
    //
    // bool wipe_tower_enabled = dynamic_cast<ConfigOptionBool*>(  (m_preset_bundle->prints.get_edited_preset().config  ).option("enable_prime_tower"))->value;
    // bool multiple_extruders = dynamic_cast<ConfigOptionFloats*>((m_preset_bundle->printers.get_edited_preset().config).option("nozzle_diameter"))->values.size() > 1;
    // auto wiping_dialog_button = wxGetApp().sidebar().get_wiping_dialog_button();
    // if (wiping_dialog_button) {
    //     wiping_dialog_button->Show(wipe_tower_enabled && multiple_extruders);
    //     wiping_dialog_button->GetParent()->Layout();
    // }

}

void Tab::activate_option(const std::string& opt_key, const wxString& category)
{
    wxString page_title = translate_category(category, m_type);

    auto cur_item = m_tabctrl->GetFirstVisibleItem();
    if (cur_item < 0)
        return;

    // We should to activate a tab with searched option, if it doesn't.
    // And do it before finding of the cur_item to avoid a case when Tab isn't activated jet and all treeItems are invisible
    //BBS: GUI refactor
    //wxGetApp().mainframe->select_tab(this);
    wxGetApp().mainframe->select_tab((wxPanel*)m_parent);

    while (cur_item >= 0) {
        if (page_title.empty()) {
            bool has = false;
            for (auto &g : m_pages[cur_item]->m_optgroups) {
                for (auto &l : g->get_lines()) {
                    for (auto &o : l.get_options()) { if (o.opt.opt_key == opt_key) { has = true; break; } }
                    if (has) break;
                }
                if (has) break;
            }
            if (!has) {
                cur_item = m_tabctrl->GetNextVisible(cur_item);
                continue;
            }
        } else {
            auto title = m_tabctrl->GetItemText(cur_item);
            if (page_title != title) {
                cur_item = m_tabctrl->GetNextVisible(cur_item);
                continue;
            }
        }

        m_tabctrl->SelectItem(cur_item);
        break;
    }

    auto set_focus = [](wxWindow* win) {
        win->SetFocus();
#ifdef WIN32
        if (wxTextCtrl* text = dynamic_cast<wxTextCtrl*>(win))
            text->SetSelection(-1, -1);
        else if (wxSpinCtrl* spin = dynamic_cast<wxSpinCtrl*>(win))
            spin->SetSelection(-1, -1);
#endif // WIN32
    };

    Field* field = get_field(opt_key);

    // focused selected field
    if (field) {
        set_focus(field->getWindow());
        if (!field->getWindow()->HasFocus()) {
            wxScrollEvent evt(wxEVT_SCROLL_CHANGED);
            evt.SetEventObject(field->getWindow());
            wxPostEvent(m_page_view, evt);
        }
    }
    else if (category == "Single extruder MM setup") {
       // When we show and hide "Single extruder MM setup" page,
       // related options are still in the search list
       // So, let's hightlighte a "single_extruder_multi_material" option,
       // as a "way" to show hidden page again
       field = get_field("single_extruder_multi_material");
       if (field)
           set_focus(field->getWindow());
    }

    m_highlighter.init(get_custom_ctrl_with_blinking_ptr(opt_key));
}

void Tab::apply_searcher()
{
    wxGetApp().sidebar().get_searcher().apply(m_config, m_type, m_mode);
}

void Tab::cache_config_diff(const std::vector<std::string>& selected_options, const DynamicPrintConfig* config/* = nullptr*/)
{
    m_cache_options = selected_options;
    m_cache_config.apply_only(config ? *config : m_presets->get_edited_preset().config, selected_options);
}

void Tab::apply_config_from_cache()
{
    bool was_applied = false;
    BOOST_LOG_TRIVIAL(info) << __FUNCTION__<<boost::format(": enter");
    // check and apply extruders count for printer preset
    if (m_type == Preset::TYPE_PRINTER)
        was_applied = static_cast<TabPrinter*>(this)->apply_extruder_cnt_from_cache();

    if (!m_cache_config.empty()) {
        m_presets->get_edited_preset().config.apply_only(m_cache_config, m_cache_options);
        m_cache_config.clear();
        m_cache_options.clear();

        was_applied = true;
    }

    if (was_applied)
        update_dirty();
    BOOST_LOG_TRIVIAL(info) << __FUNCTION__<<boost::format(": exit, was_applied=%1%")%was_applied;
}

// Call a callback to update the selection of presets on the plater:
// To update the content of the selection boxes,
// to update the filament colors of the selection boxes,
// to update the "dirty" flags of the selection boxes,
// to update number of "filament" selection boxes when the number of extruders change.
void Tab::on_presets_changed()
{
    if (wxGetApp().plater() == nullptr)
        return;

    // Instead of PostEvent (EVT_TAB_PRESETS_CHANGED) just call update_presets
    wxGetApp().plater()->sidebar().update_presets(m_type);

    bool is_bbl_vendor_preset = m_preset_bundle->is_bbl_vendor();
    if (is_bbl_vendor_preset) {
        wxGetApp().plater()->get_partplate_list().set_render_option(true, true);
        if (m_preset_bundle->printers.get_edited_preset().has_cali_lines(wxGetApp().preset_bundle)) {
            wxGetApp().plater()->get_partplate_list().set_render_cali(true);
        } else {
            wxGetApp().plater()->get_partplate_list().set_render_cali(false);
        }
    } else {
        wxGetApp().plater()->get_partplate_list().set_render_option(false, true);
        wxGetApp().plater()->get_partplate_list().set_render_cali(false);
    }

    // Printer selected at the Printer tab, update "compatible" marks at the print and filament selectors.
    for (auto t: m_dependent_tabs)
    {
        Tab* tab = wxGetApp().get_tab(t);
        // If the printer tells us that the print or filament/sla_material preset has been switched or invalidated,
        // refresh the print or filament/sla_material tab page.
        // But if there are options, moved from the previously selected preset, update them to edited preset
        tab->apply_config_from_cache();
        tab->load_current_preset();
    }
    // clear m_dependent_tabs after first update from select_preset()
    // to avoid needless preset loading from update() function
    m_dependent_tabs.clear();

    wxGetApp().plater()->update_project_dirty_from_presets();
}

void Tab::build_preset_description_line(ConfigOptionsGroup* optgroup)
{
    auto description_line = [this](wxWindow* parent) {
        return description_line_widget(parent, &m_parent_preset_description_line);
    };

    auto detach_preset_btn = [this](wxWindow* parent) {
        m_detach_preset_btn = new ScalableButton(parent, wxID_ANY, "lock_normal", "",
                                                 wxDefaultSize, wxDefaultPosition, wxBU_LEFT | wxBU_EXACTFIT, true);
        ScalableButton* btn = m_detach_preset_btn;
        btn->SetFont(Slic3r::GUI::wxGetApp().normal_font());

        auto sizer = new wxBoxSizer(wxHORIZONTAL);
        sizer->Add(btn);

        btn->Bind(wxEVT_BUTTON, [this, parent](wxCommandEvent&)
        {
        	bool system = m_presets->get_edited_preset().is_system;
        	bool dirty  = m_presets->get_edited_preset().is_dirty;
            wxString msg_text = system ?
            	_(L("A copy of the current system preset will be created, which will be detached from the system preset.")) :
                _(L("The current custom preset will be detached from the parent system preset."));
            if (dirty) {
	            msg_text += "\n\n";
            	msg_text += _(L("Modifications to the current profile will be saved."));
            }
            msg_text += "\n\n";
            msg_text += _(L("This action is not revertible.\nDo you want to proceed?"));

            //wxMessageDialog dialog(parent, msg_text, _(L("Detach preset")), wxICON_WARNING | wxYES_NO | wxCANCEL);
            MessageDialog dialog(parent, msg_text, _(L("Detach preset")), wxICON_WARNING | wxYES_NO | wxCANCEL);
            if (dialog.ShowModal() == wxID_YES)
                save_preset(m_presets->get_edited_preset().is_system ? std::string() : m_presets->get_edited_preset().name, true);
        });

        btn->Hide();

        return sizer;
    };

    Line line = Line{ "", "" };
    line.full_width = 1;

    line.append_widget(description_line);
    line.append_widget(detach_preset_btn);
    optgroup->append_line(line);
}

void Tab::update_preset_description_line()
{
    const Preset* parent = m_presets->get_selected_preset_parent();
    const Preset& preset = m_presets->get_edited_preset();

    wxString description_line;

    if (preset.is_default) {
        description_line = _(L("This is a default preset."));
    } else if (preset.is_system) {
        description_line = _(L("This is a system preset."));
    } else if (parent == nullptr) {
        description_line = _(L("Current preset is inherited from the default preset."));
    } else {
        std::string name = parent->name;
        boost::replace_all(name, "&", "&&");
        description_line = _(L("Current preset is inherited from")) + ":\n\t" + from_u8(name);
    }

    if (preset.is_default || preset.is_system)
        description_line += "\n\t" + _(L("It can't be deleted or modified.")) +
                            "\n\t" + _(L("Any modifications should be saved as a new preset inherited from this one.")) +
                            "\n\t" + _(L("To do that please specify a new name for the preset."));

    if (parent && parent->vendor)
    {
        description_line += "\n\n" + _(L("Additional information:")) + "\n";
        description_line += "\t" + _(L("vendor")) + ": " + (m_type == Slic3r::Preset::TYPE_PRINTER ? "\n\t\t" : "") + parent->vendor->name +
                            ", ver: " + parent->vendor->config_version.to_string();
        if (m_type == Slic3r::Preset::TYPE_PRINTER) {
            const std::string &printer_model = preset.config.opt_string("printer_model");
            if (! printer_model.empty())
                description_line += "\n\n\t" + _(L("printer model")) + ": \n\t\t" + printer_model;
            switch (preset.printer_technology()) {
            case ptFFF:
            {
                //FIXME add prefered_sla_material_profile for SLA
                const std::string              &default_print_profile = preset.config.opt_string("default_print_profile");
                const std::vector<std::string> &default_filament_profiles = preset.config.option<ConfigOptionStrings>("default_filament_profile")->values;
                if (!default_print_profile.empty())
                    description_line += "\n\n\t" + _(L("default print profile")) + ": \n\t\t" + default_print_profile;
                if (!default_filament_profiles.empty())
                {
                    description_line += "\n\n\t" + _(L("default filament profile")) + ": \n\t\t";
                    for (auto& profile : default_filament_profiles) {
                        if (&profile != &*default_filament_profiles.begin())
                            description_line += ", ";
                        description_line += profile;
                    }
                }
                break;
            }
            case ptSLA:
            {
                //FIXME add prefered_sla_material_profile for SLA
                const std::string &default_sla_material_profile = preset.config.opt_string("default_sla_material_profile");
                if (!default_sla_material_profile.empty())
                    description_line += "\n\n\t" + _(L("default SLA material profile")) + ": \n\t\t" + default_sla_material_profile;

                const std::string &default_sla_print_profile = preset.config.opt_string("default_sla_print_profile");
                if (!default_sla_print_profile.empty())
                    description_line += "\n\n\t" + _(L("default SLA print profile")) + ": \n\t\t" + default_sla_print_profile;
                break;
            }
            default: break;
            }
        }
        else if (!preset.alias.empty())
        {
            description_line += "\n\n\t" + _(L("full profile name"))     + ": \n\t\t" + preset.name;
            description_line += "\n\t"   + _(L("symbolic profile name")) + ": \n\t\t" + preset.alias;
        }
    }

    m_parent_preset_description_line->SetText(description_line, false);

    if (m_detach_preset_btn)
        m_detach_preset_btn->Show(parent && parent->is_system && !preset.is_default);
    //BBS: GUI refactor
    //Layout();
    m_parent->Layout();
}

void Tab::update_frequently_changed_parameters()
{
    const bool is_fff = supports_printer_technology(ptFFF);
    auto og_freq_chng_params = wxGetApp().sidebar().og_freq_chng_params(is_fff);
    if (!og_freq_chng_params) return;

    og_freq_chng_params->set_value("support", support_combo_value_for_config(*m_config, is_fff));
    if (! is_fff)
        og_freq_chng_params->set_value("pad", pad_combo_value_for_config(*m_config));

    const std::string updated_value_key = is_fff ? "sparse_infill_density" : "pad_enable";

    const boost::any val = og_freq_chng_params->get_config_value(*m_config, updated_value_key);
    og_freq_chng_params->set_value(updated_value_key, val);

    if (is_fff)
    {
        og_freq_chng_params->set_value("brim", bool(m_config->opt_float("brim_width") > 0.0));
        update_wiping_button_visibility();
    }
}

//BBS: BBS new parameter list
void TabPrint::build()
{
    if (m_presets == nullptr)
        m_presets = &m_preset_bundle->prints;
    load_initial_data();

    auto page = add_options_page(L("Quality"), "custom-gcode_quality"); // ORCA: icon only visible on placeholders
        auto optgroup = page->new_optgroup(L("Layer height"), L"param_layer_height");
        optgroup->append_single_option_line("layer_height","quality_settings_layer_height");
        optgroup->append_single_option_line("initial_layer_print_height","quality_settings_layer_height");

        optgroup = page->new_optgroup(L("Line width"), L"param_line_width");
        optgroup->append_single_option_line("line_width","quality_settings_line_width");
        optgroup->append_single_option_line("initial_layer_line_width","quality_settings_line_width");
        optgroup->append_single_option_line("outer_wall_line_width","quality_settings_line_width");
        optgroup->append_single_option_line("inner_wall_line_width","quality_settings_line_width");
        optgroup->append_single_option_line("top_surface_line_width","quality_settings_line_width");
        optgroup->append_single_option_line("sparse_infill_line_width","quality_settings_line_width");
        optgroup->append_single_option_line("internal_solid_infill_line_width","quality_settings_line_width");
        optgroup->append_single_option_line("support_line_width","quality_settings_line_width");

        optgroup = page->new_optgroup(L("Seam"), L"param_seam");
        optgroup->append_single_option_line("seam_position", "quality_settings_seam#seam-position");
        optgroup->append_single_option_line("staggered_inner_seams", "quality_settings_seam#staggered-inner-seams");
        optgroup->append_single_option_line("seam_gap","quality_settings_seam#seam-gap");
        optgroup->append_single_option_line("seam_slope_type", "quality_settings_seam#scarf-joint-seam");
        optgroup->append_single_option_line("seam_slope_conditional", "quality_settings_seam#scarf-joint-seam");
        optgroup->append_single_option_line("scarf_angle_threshold", "quality_settings_seam#scarf-joint-seam");
        optgroup->append_single_option_line("scarf_overhang_threshold", "quality_settings_seam#scarf-joint-seam");
        optgroup->append_single_option_line("scarf_joint_speed", "quality_settings_seam#scarf-joint-seam");
        optgroup->append_single_option_line("seam_slope_start_height", "quality_settings_seam#scarf-joint-seam");
        optgroup->append_single_option_line("seam_slope_entire_loop", "quality_settings_seam#scarf-joint-seam");
        optgroup->append_single_option_line("seam_slope_min_length", "quality_settings_seam#scarf-joint-seam");
        optgroup->append_single_option_line("seam_slope_steps", "quality_settings_seam#scarf-joint-seam");
        optgroup->append_single_option_line("scarf_joint_flow_ratio", "quality_settings_seam#scarf-joint-seam");
        optgroup->append_single_option_line("seam_slope_inner_walls", "quality_settings_seam#scarf-joint-seam");
        optgroup->append_single_option_line("role_based_wipe_speed","quality_settings_seam#role-based-wipe-speed");
        optgroup->append_single_option_line("wipe_speed", "quality_settings_seam#wipe-speed");
        optgroup->append_single_option_line("wipe_on_loops","quality_settings_seam#wipe-on-loop-inward-movement");
        optgroup->append_single_option_line("wipe_before_external_loop","quality_settings_seam#wipe-before-external");


        optgroup = page->new_optgroup(L("Precision"), L"param_precision");
        optgroup->append_single_option_line("slice_closing_radius", "quality_settings_precision#slice-gap-closing-radius");
        optgroup->append_single_option_line("resolution", "quality_settings_precision#resolution");
        optgroup->append_single_option_line("enable_arc_fitting", "quality_settings_precision#arc-fitting");
        optgroup->append_single_option_line("xy_hole_compensation", "quality_settings_precision#x-y-compensation");
        optgroup->append_single_option_line("xy_contour_compensation", "quality_settings_precision#x-y-compensation");
        optgroup->append_single_option_line("elefant_foot_compensation", "quality_settings_precision#elephant-foot-compensation");
        optgroup->append_single_option_line("elefant_foot_compensation_layers", "quality_settings_precision#elephant-foot-compensation");
        optgroup->append_single_option_line("precise_outer_wall", "quality_settings_precision#precise-wall");
        optgroup->append_single_option_line("precise_z_height", "quality_settings_precision#precise-z-height");
        optgroup->append_single_option_line("hole_to_polyhole", "quality_settings_precision#polyholes");
        optgroup->append_single_option_line("hole_to_polyhole_threshold", "quality_settings_precision#polyholes");
        optgroup->append_single_option_line("hole_to_polyhole_twisted", "quality_settings_precision#polyholes");

        optgroup = page->new_optgroup(L("Ironing"), L"param_ironing");
        optgroup->append_single_option_line("ironing_type", "quality_settings_ironing#type");
        optgroup->append_single_option_line("ironing_pattern", "quality_settings_ironing#pattern");
        optgroup->append_single_option_line("ironing_flow", "quality_settings_ironing#flow");
        optgroup->append_single_option_line("ironing_spacing", "quality_settings_ironing#line-spacing");
        optgroup->append_single_option_line("ironing_inset", "quality_settings_ironing#inset");
        optgroup->append_single_option_line("ironing_angle", "quality_settings_ironing#angle-offset");

        optgroup = page->new_optgroup(L("Wall generator"), L"param_wall_generator");
        optgroup->append_single_option_line("wall_generator", "quality_settings_wall_generator");
        optgroup->append_single_option_line("wall_transition_angle", "quality_settings_wall_generator#arachne");
        optgroup->append_single_option_line("wall_transition_filter_deviation", "quality_settings_wall_generator#arachne");
        optgroup->append_single_option_line("wall_transition_length", "quality_settings_wall_generator#arachne");
        optgroup->append_single_option_line("wall_distribution_count", "quality_settings_wall_generator#arachne");
        optgroup->append_single_option_line("initial_layer_min_bead_width", "quality_settings_wall_generator#arachne");
        optgroup->append_single_option_line("min_bead_width", "quality_settings_wall_generator#arachne");
        optgroup->append_single_option_line("min_feature_size", "quality_settings_wall_generator#arachne");
        optgroup->append_single_option_line("min_length_factor", "quality_settings_wall_generator#arachne");

        optgroup = page->new_optgroup(L("Walls and surfaces"), L"param_wall_surface");
        optgroup->append_single_option_line("wall_sequence", "quality_settings_wall_and_surfaces#walls-printing-order");
        optgroup->append_single_option_line("is_infill_first", "quality_settings_wall_and_surfaces#print-infill-first");
        optgroup->append_single_option_line("wall_direction", "quality_settings_wall_and_surfaces#wall-loop-direction");
        optgroup->append_single_option_line("print_flow_ratio", "quality_settings_wall_and_surfaces#surface-flow-ratio");
        optgroup->append_single_option_line("top_solid_infill_flow_ratio", "quality_settings_wall_and_surfaces#surface-flow-ratio");
        optgroup->append_single_option_line("bottom_solid_infill_flow_ratio", "quality_settings_wall_and_surfaces#surface-flow-ratio");
        optgroup->append_single_option_line("set_other_flow_ratios", "quality_settings_wall_and_surfaces#surface-flow-ratio");
        optgroup->append_single_option_line("first_layer_flow_ratio", "quality_settings_wall_and_surfaces#surface-flow-ratio");
        optgroup->append_single_option_line("outer_wall_flow_ratio", "quality_settings_wall_and_surfaces#surface-flow-ratio");
        optgroup->append_single_option_line("inner_wall_flow_ratio", "quality_settings_wall_and_surfaces#surface-flow-ratio");
        optgroup->append_single_option_line("overhang_flow_ratio", "quality_settings_wall_and_surfaces#surface-flow-ratio");
        optgroup->append_single_option_line("sparse_infill_flow_ratio", "quality_settings_wall_and_surfaces#surface-flow-ratio");
        optgroup->append_single_option_line("internal_solid_infill_flow_ratio", "quality_settings_wall_and_surfaces#surface-flow-ratio");
        optgroup->append_single_option_line("gap_fill_flow_ratio", "quality_settings_wall_and_surfaces#surface-flow-ratio");
        optgroup->append_single_option_line("support_flow_ratio", "quality_settings_wall_and_surfaces#surface-flow-ratio");
        optgroup->append_single_option_line("support_interface_flow_ratio", "quality_settings_wall_and_surfaces#surface-flow-ratio");
        optgroup->append_single_option_line("only_one_wall_top", "quality_settings_wall_and_surfaces#only-one-wall");
        optgroup->append_single_option_line("min_width_top_surface", "quality_settings_wall_and_surfaces#threshold");
        optgroup->append_single_option_line("only_one_wall_first_layer", "quality_settings_wall_and_surfaces#only-one-wall");
        optgroup->append_single_option_line("reduce_crossing_wall", "quality_settings_wall_and_surfaces#avoid-crossing-walls");
        optgroup->append_single_option_line("max_travel_detour_distance", "quality_settings_wall_and_surfaces#max-detour-length");

        optgroup->append_single_option_line("small_area_infill_flow_compensation", "quality_settings_wall_and_surfaces#small-area-flow-compensation");
        Option option = optgroup->get_option("small_area_infill_flow_compensation_model");
        option.opt.full_width = true;
        option.opt.is_code = true;
        option.opt.height = 15;
        optgroup->append_single_option_line(option, "quality_settings_wall_and_surfaces#small-area-flow-compensation");

        optgroup = page->new_optgroup(L("Bridging"), L"param_bridge");
        optgroup->append_single_option_line("bridge_flow", "quality_settings_bridging#flow-ratio");
	    optgroup->append_single_option_line("internal_bridge_flow", "quality_settings_bridging#flow-ratio");
        optgroup->append_single_option_line("bridge_density", "quality_settings_bridging#bridge-density");
        optgroup->append_single_option_line("internal_bridge_density", "quality_settings_bridging#bridge-density");
        optgroup->append_single_option_line("thick_bridges", "quality_settings_bridging#thick-bridges");
        optgroup->append_single_option_line("thick_internal_bridges", "quality_settings_bridging#thick-bridges");
        optgroup->append_single_option_line("enable_extra_bridge_layer", "quality_settings_bridging#extra-bridge-layers");
        optgroup->append_single_option_line("dont_filter_internal_bridges", "quality_settings_bridging#filter-out-small-internal-bridges");
        optgroup->append_single_option_line("counterbore_hole_bridging", "quality_settings_bridging#bridge-counterbore-hole");

        optgroup = page->new_optgroup(L("Overhangs"), L"param_overhang");
        optgroup->append_single_option_line("detect_overhang_wall", "quality_settings_overhangs#detect-overhang-wall");
        optgroup->append_single_option_line("make_overhang_printable", "quality_settings_overhangs#make-overhang-printable");
        optgroup->append_single_option_line("make_overhang_printable_angle", "quality_settings_overhangs#maximum-angle");
        optgroup->append_single_option_line("make_overhang_printable_hole_size", "quality_settings_overhangs#hole-area");
        optgroup->append_single_option_line("extra_perimeters_on_overhangs", "quality_settings_overhangs#extra-perimeters-on-overhangs");
        optgroup->append_single_option_line("overhang_reverse", "quality_settings_overhangs#reverse-on-even");
        optgroup->append_single_option_line("overhang_reverse_internal_only", "quality_settings_overhangs#reverse-internal-only");
        optgroup->append_single_option_line("overhang_reverse_threshold", "quality_settings_overhangs#reverse-threshold");

    page = add_options_page(L("Strength"), "custom-gcode_strength"); // ORCA: icon only visible on placeholders
        optgroup = page->new_optgroup(L("Walls"), L"param_wall");
    optgroup->append_single_option_line("wall_loops", "strength_settings_walls#wall-loops");
        optgroup->append_single_option_line("alternate_extra_wall", "strength_settings_walls#alternate-extra-wall");
        optgroup->append_single_option_line("detect_thin_wall", "strength_settings_walls#detect-thin-wall");

        optgroup = page->new_optgroup(L("Top/bottom shells"), L"param_shell");

        optgroup->append_single_option_line("top_shell_layers", "strength_settings_top_bottom_shells#shell-layers");
        optgroup->append_single_option_line("top_shell_thickness", "strength_settings_top_bottom_shells#shell-thickness");
        optgroup->append_single_option_line("top_surface_density", "strength_settings_top_bottom_shells#surface-density");
        optgroup->append_single_option_line("top_surface_pattern", "strength_settings_top_bottom_shells#surface-pattern");
        optgroup->append_single_option_line("bottom_shell_layers", "strength_settings_top_bottom_shells#shell-layers");
        optgroup->append_single_option_line("bottom_shell_thickness", "strength_settings_top_bottom_shells#shell-thickness");
        optgroup->append_single_option_line("bottom_surface_density", "strength_settings_top_bottom_shells#surface-density");
        optgroup->append_single_option_line("bottom_surface_pattern", "strength_settings_top_bottom_shells#surface-pattern");
        optgroup->append_single_option_line("top_bottom_infill_wall_overlap", "strength_settings_top_bottom_shells#infillwall-overlap");

        optgroup = page->new_optgroup(L("Infill"), L"param_infill");
        optgroup->append_single_option_line("sparse_infill_density", "strength_settings_infill#sparse-infill-density");
        optgroup->append_single_option_line("fill_multiline", "strength_settings_infill#fill-multiline");
        optgroup->append_single_option_line("sparse_infill_pattern", "strength_settings_infill#sparse-infill-pattern");
        optgroup->append_single_option_line("infill_direction", "strength_settings_infill#direction");
        optgroup->append_single_option_line("sparse_infill_rotate_template", "strength_settings_infill_rotation_template_metalanguage");
        optgroup->append_single_option_line("skin_infill_density", "strength_settings_patterns#locked-zag");
        optgroup->append_single_option_line("skeleton_infill_density", "strength_settings_patterns#locked-zag");
        optgroup->append_single_option_line("infill_lock_depth", "strength_settings_patterns#locked-zag");
        optgroup->append_single_option_line("skin_infill_depth", "strength_settings_patterns#locked-zag");
        optgroup->append_single_option_line("skin_infill_line_width", "strength_settings_patterns#locked-zag");
        optgroup->append_single_option_line("skeleton_infill_line_width", "strength_settings_patterns#locked-zag");
        optgroup->append_single_option_line("symmetric_infill_y_axis", "strength_settings_patterns#zig-zag");
        optgroup->append_single_option_line("infill_shift_step", "strength_settings_patterns#cross-hatch");
        optgroup->append_single_option_line("lateral_lattice_angle_1", "strength_settings_patterns#lateral-lattice");
        optgroup->append_single_option_line("lateral_lattice_angle_2", "strength_settings_patterns#lateral-lattice");
        optgroup->append_single_option_line("infill_overhang_angle", "strength_settings_patterns#lateral-honeycomb");
        optgroup->append_single_option_line("infill_anchor_max", "strength_settings_infill#anchor");
        optgroup->append_single_option_line("infill_anchor", "strength_settings_infill#anchor");
        optgroup->append_single_option_line("internal_solid_infill_pattern", "strength_settings_infill#internal-solid-infill");
        optgroup->append_single_option_line("solid_infill_direction", "strength_settings_infill#direction");
        optgroup->append_single_option_line("solid_infill_rotate_template", "strength_settings_infill_rotation_template_metalanguage");
        optgroup->append_single_option_line("gap_fill_target", "strength_settings_infill#apply-gap-fill");
        optgroup->append_single_option_line("filter_out_gap_fill", "strength_settings_infill#filter-out-tiny-gaps");
        optgroup->append_single_option_line("infill_wall_overlap", "strength_settings_infill#infill-wall-overlap");

        optgroup = page->new_optgroup(L("Advanced"), L"param_advanced");
        optgroup->append_single_option_line("align_infill_direction_to_model", "strength_settings_advanced#align-infill-direction-to-model");
        optgroup->append_single_option_line("extra_solid_infills", "strength_settings_infill#extra-solid-infill");
        optgroup->append_single_option_line("bridge_angle", "strength_settings_advanced#bridge-infill-direction");
        optgroup->append_single_option_line("internal_bridge_angle", "strength_settings_advanced#bridge-infill-direction"); // ORCA: Internal bridge angle override
        optgroup->append_single_option_line("minimum_sparse_infill_area", "strength_settings_advanced#minimum-sparse-infill-threshold");
        optgroup->append_single_option_line("infill_combination", "strength_settings_advanced#infill-combination");
        optgroup->append_single_option_line("infill_combination_max_layer_height", "strength_settings_advanced#max-layer-height");
        optgroup->append_single_option_line("detect_narrow_internal_solid_infill", "strength_settings_advanced#detect-narrow-internal-solid-infill");
        optgroup->append_single_option_line("ensure_vertical_shell_thickness", "strength_settings_advanced#ensure-vertical-shell-thickness");

    page = add_options_page(L("Speed"), "custom-gcode_speed"); // ORCA: icon only visible on placeholders
        optgroup = page->new_optgroup(L("Initial layer speed"), L"param_speed_first", 15);
    optgroup->append_single_option_line("initial_layer_speed", "speed_settings_initial_layer_speed#initial-layer");
        optgroup->append_single_option_line("initial_layer_infill_speed", "speed_settings_initial_layer_speed#initial-layer-infill");
        optgroup->append_single_option_line("initial_layer_travel_speed", "speed_settings_initial_layer_speed#initial-layer-travel-speed");
        optgroup->append_single_option_line("slow_down_layers", "speed_settings_initial_layer_speed#number-of-slow-layers");
        optgroup = page->new_optgroup(L("Other layers speed"), L"param_speed", 15);
        optgroup->append_single_option_line("outer_wall_speed", "speed_settings_other_layers_speed#outer-wall");
        optgroup->append_single_option_line("inner_wall_speed", "speed_settings_other_layers_speed#inner-wall");
        optgroup->append_single_option_line("small_perimeter_speed", "speed_settings_other_layers_speed#small-perimeters");
        optgroup->append_single_option_line("small_perimeter_threshold", "speed_settings_other_layers_speed#small-perimeters-threshold");
        optgroup->append_single_option_line("sparse_infill_speed", "speed_settings_other_layers_speed#sparse-infill");
        optgroup->append_single_option_line("internal_solid_infill_speed", "speed_settings_other_layers_speed#internal-solid-infill");
        optgroup->append_single_option_line("top_surface_speed", "speed_settings_other_layers_speed#top-surface");
        optgroup->append_single_option_line("gap_infill_speed", "speed_settings_other_layers_speed#gap-infill");
        optgroup->append_single_option_line("ironing_speed", "speed_settings_other_layers_speed#ironing-speed");
        optgroup->append_single_option_line("support_speed", "speed_settings_other_layers_speed#support");
        optgroup->append_single_option_line("support_interface_speed", "speed_settings_other_layers_speed#support-interface");
        optgroup = page->new_optgroup(L("Overhang speed"), L"param_overhang_speed", 15);
        optgroup->append_single_option_line("enable_overhang_speed", "speed_settings_overhang_speed#slow-down-for-overhang");

        optgroup->append_single_option_line("slowdown_for_curled_perimeters", "speed_settings_overhang_speed#slow-down-for-curled-perimeters");
        Line line = { L("Overhang speed"), L("This is the speed for various overhang degrees. Overhang degrees are expressed as a percentage of line width. 0 speed means no slowing down for the overhang degree range and wall speed is used") };
        line.label_path = "slow-down-for-overhang";
        line.append_option(optgroup->get_option("overhang_1_4_speed"));
        line.append_option(optgroup->get_option("overhang_2_4_speed"));
        line.append_option(optgroup->get_option("overhang_3_4_speed"));
        line.append_option(optgroup->get_option("overhang_4_4_speed"));
        optgroup->append_line(line);
        optgroup->append_separator();
        line = { L("Bridge"), L("Set speed for external and internal bridges") };
        line.append_option(optgroup->get_option("bridge_speed"));
        line.append_option(optgroup->get_option("internal_bridge_speed"));
        optgroup->append_line(line);

        optgroup = page->new_optgroup(L("Travel speed"), L"param_travel_speed", 15);
        optgroup->append_single_option_line("travel_speed", "speed_settings_travel");

        optgroup = page->new_optgroup(L("Acceleration"), L"param_acceleration", 15);
        optgroup->append_single_option_line("default_acceleration", "speed_settings_acceleration#normal-printing");
        optgroup->append_single_option_line("outer_wall_acceleration", "speed_settings_acceleration#outer-wall");
        optgroup->append_single_option_line("inner_wall_acceleration", "speed_settings_acceleration#inner-wall");
        optgroup->append_single_option_line("bridge_acceleration", "speed_settings_acceleration#bridge");
        optgroup->append_single_option_line("sparse_infill_acceleration", "speed_settings_acceleration#sparse-infill");
        optgroup->append_single_option_line("internal_solid_infill_acceleration", "speed_settings_acceleration#internal-solid-infill");
        optgroup->append_single_option_line("initial_layer_acceleration", "speed_settings_acceleration#initial-layer");
        optgroup->append_single_option_line("top_surface_acceleration", "speed_settings_acceleration#top-surface");
        optgroup->append_single_option_line("travel_acceleration", "speed_settings_acceleration#travel");
        optgroup->append_single_option_line("accel_to_decel_enable", "speed_settings_acceleration");
        optgroup->append_single_option_line("accel_to_decel_factor", "speed_settings_acceleration");

        optgroup = page->new_optgroup(L("Jerk(XY)"), L"param_jerk", 15);
        optgroup->append_single_option_line("default_junction_deviation", "speed_settings_jerk_xy#junction-deviation");
        optgroup->append_single_option_line("default_jerk", "speed_settings_jerk_xy#default");
        optgroup->append_single_option_line("outer_wall_jerk", "speed_settings_jerk_xy#outer-wall");
        optgroup->append_single_option_line("inner_wall_jerk", "speed_settings_jerk_xy#inner-wall");
        optgroup->append_single_option_line("infill_jerk", "speed_settings_jerk_xy#infill");
        optgroup->append_single_option_line("top_surface_jerk", "speed_settings_jerk_xy#top-surface");
        optgroup->append_single_option_line("initial_layer_jerk", "speed_settings_jerk_xy#initial-layer");
        optgroup->append_single_option_line("travel_jerk", "speed_settings_jerk_xy#travel");

        optgroup = page->new_optgroup(L("Advanced"), L"param_advanced", 15);
        optgroup->append_single_option_line("max_volumetric_extrusion_rate_slope", "speed_settings_advanced");
        optgroup->append_single_option_line("max_volumetric_extrusion_rate_slope_segment_length", "speed_settings_advanced");
        optgroup->append_single_option_line("extrusion_rate_smoothing_external_perimeter_only", "speed_settings_advanced");

    page = add_options_page(L("Support"), "custom-gcode_support"); // ORCA: icon only visible on placeholders
        optgroup = page->new_optgroup(L("Support"), L"param_support");
    optgroup->append_single_option_line("enable_support", "support_settings_support");
        optgroup->append_single_option_line("support_type", "support_settings_support#type");
        optgroup->append_single_option_line("support_style", "support_settings_support#style");
        optgroup->append_single_option_line("support_threshold_angle", "support_settings_support#threshold-angle");
        optgroup->append_single_option_line("support_threshold_overlap", "support_settings_support#threshold-overlap");
        optgroup->append_single_option_line("raft_first_layer_density", "support_settings_support#initial-layer-density");
        optgroup->append_single_option_line("raft_first_layer_expansion", "support_settings_support#initial-layer-expansion");
        optgroup->append_single_option_line("support_on_build_plate_only", "support_settings_support#on-build-plate-only");
        optgroup->append_single_option_line("support_critical_regions_only", "support_settings_support#support-critical-regions-only");
        optgroup->append_single_option_line("support_remove_small_overhang", "support_settings_support#ignore-small-overhangs");
        //optgroup->append_single_option_line("enforce_support_layers", "support_settings_support");

        optgroup = page->new_optgroup(L("Raft"), L"param_raft");
        optgroup->append_single_option_line("raft_layers", "support_settings_raft");
        optgroup->append_single_option_line("raft_contact_distance", "support_settings_raft");

        optgroup = page->new_optgroup(L("Support filament"), L"param_support_filament");
        optgroup->append_single_option_line("support_filament", "support_settings_filament#base");
        optgroup->append_single_option_line("support_interface_filament", "support_settings_filament#interface");
        optgroup->append_single_option_line("support_interface_not_for_body", "support_settings_filament#avoid-interface-filament-for-base");

        optgroup = page->new_optgroup(L("Support ironing"), L"param_ironing");
        optgroup->append_single_option_line("support_ironing", "support_settings_ironing");
        optgroup->append_single_option_line("support_ironing_pattern", "support_settings_ironing#pattern");
        optgroup->append_single_option_line("support_ironing_flow", "support_settings_ironing#flow");
        optgroup->append_single_option_line("support_ironing_spacing", "support_settings_ironing#line-spacing");

        //optgroup = page->new_optgroup(L("Options for support material and raft"));

        // Support
        optgroup = page->new_optgroup(L("Advanced"), L"param_advanced");
        optgroup->append_single_option_line("support_top_z_distance", "support_settings_advanced#z-distance");
        optgroup->append_single_option_line("support_bottom_z_distance", "support_settings_advanced#z-distance");
        optgroup->append_single_option_line("tree_support_wall_count", "support_settings_advanced#support-wall-loops");
        optgroup->append_single_option_line("support_base_pattern", "support_settings_advanced#base-pattern");
        optgroup->append_single_option_line("support_base_pattern_spacing", "support_settings_advanced#base-pattern-spacing");
        optgroup->append_single_option_line("support_angle", "support_settings_advanced#pattern-angle");
        optgroup->append_single_option_line("support_interface_top_layers", "support_settings_advanced#interface-layers");
        optgroup->append_single_option_line("support_interface_bottom_layers", "support_settings_advanced#interface-layers");
        optgroup->append_single_option_line("support_interface_pattern", "support_settings_advanced#interface-pattern");
        optgroup->append_single_option_line("support_interface_spacing", "support_settings_advanced#interface-spacing");
        optgroup->append_single_option_line("support_bottom_interface_spacing", "support_settings_advanced#interface-spacing");
        optgroup->append_single_option_line("support_expansion", "support_settings_advanced#normal-support-expansion");
        //optgroup->append_single_option_line("support_interface_loop_pattern", "support_settings_advanced");

        optgroup->append_single_option_line("support_object_xy_distance", "support_settings_advanced#supportobject-xy-distance");
        optgroup->append_single_option_line("support_object_first_layer_gap", "support_settings_advanced#supportobject-first-layer-gap");
        optgroup->append_single_option_line("bridge_no_support", "support_settings_advanced#dont-support-bridges");
        optgroup->append_single_option_line("max_bridge_length", "support_settings_advanced");
        optgroup->append_single_option_line("independent_support_layer_height", "support_settings_advanced#independent-support-layer-height");

        optgroup = page->new_optgroup(L("Tree supports"), L"param_support_tree");
        optgroup->append_single_option_line("tree_support_tip_diameter", "support_settings_tree#tip-diameter");
        optgroup->append_single_option_line("tree_support_branch_distance", "support_settings_tree#branch-distance");
        optgroup->append_single_option_line("tree_support_branch_distance_organic", "support_settings_tree#branch-distance");
        optgroup->append_single_option_line("tree_support_top_rate", "support_settings_tree#branch-density");
        optgroup->append_single_option_line("tree_support_branch_diameter", "support_settings_tree#branch-diameter");
        optgroup->append_single_option_line("tree_support_branch_diameter_organic", "support_settings_tree#branch-diameter");
        optgroup->append_single_option_line("tree_support_branch_diameter_angle", "support_settings_tree#branch-diameter-angle");
        optgroup->append_single_option_line("tree_support_branch_angle", "support_settings_tree#branch-angle");
        optgroup->append_single_option_line("tree_support_branch_angle_organic", "support_settings_tree#branch-angle");
        optgroup->append_single_option_line("tree_support_angle_slow", "support_settings_tree#preferred-branch-angle");
        optgroup->append_single_option_line("tree_support_adaptive_layer_height", "support_settings_tree");
        optgroup->append_single_option_line("tree_support_auto_brim", "support_settings_tree");
        optgroup->append_single_option_line("tree_support_brim_width", "support_settings_tree");

    page = add_options_page(L("Multimaterial"), "custom-gcode_multi_material"); // ORCA: icon only visible on placeholders
        optgroup = page->new_optgroup(L("Prime tower"), L"param_tower");
        optgroup->append_single_option_line("enable_prime_tower", "multimaterial_settings_prime_tower");
        optgroup->append_single_option_line("prime_tower_skip_points", "multimaterial_settings_prime_tower");
        optgroup->append_single_option_line("prime_tower_enable_framework", "multimaterial_settings_prime_tower");
        optgroup->append_single_option_line("prime_tower_width", "multimaterial_settings_prime_tower#width");
        optgroup->append_single_option_line("prime_volume", "multimaterial_settings_prime_tower");
        optgroup->append_single_option_line("prime_tower_brim_width", "multimaterial_settings_prime_tower#brim-width");
        optgroup->append_single_option_line("prime_tower_infill_gap", "multimaterial_settings_prime_tower");
        optgroup->append_single_option_line("wipe_tower_rotation_angle", "multimaterial_settings_prime_tower#wipe-tower-rotation-angle");
        optgroup->append_single_option_line("wipe_tower_bridging", "multimaterial_settings_prime_tower#maximal-bridging-distance");
        optgroup->append_single_option_line("wipe_tower_extra_spacing", "multimaterial_settings_prime_tower#wipe-tower-purge-lines-spacing");
        optgroup->append_single_option_line("wipe_tower_extra_flow", "multimaterial_settings_prime_tower#extra-flow-for-purge");
        optgroup->append_single_option_line("wipe_tower_max_purge_speed", "multimaterial_settings_prime_tower#maximum-wipe-tower-print-speed");
        optgroup->append_single_option_line("wipe_tower_wall_type", "multimaterial_settings_prime_tower#wall-type");
        optgroup->append_single_option_line("wipe_tower_cone_angle", "multimaterial_settings_prime_tower#stabilization-cone-apex-angle");
        optgroup->append_single_option_line("wipe_tower_extra_rib_length", "multimaterial_settings_prime_tower#extra-rib-length");
        optgroup->append_single_option_line("wipe_tower_rib_width", "multimaterial_settings_prime_tower#rib-width");
        optgroup->append_single_option_line("wipe_tower_fillet_wall", "multimaterial_settings_prime_tower#fillet-wall");
        optgroup->append_single_option_line("wipe_tower_no_sparse_layers", "multimaterial_settings_prime_tower#no-sparse-layers");
        optgroup->append_single_option_line("single_extruder_multi_material_priming", "multimaterial_settings_prime_tower");

        optgroup = page->new_optgroup(L("Filament for Features"), L"param_filament_for_features");
        optgroup->append_single_option_line("wall_filament", "multimaterial_settings_filament_for_features#walls");
        optgroup->append_single_option_line("sparse_infill_filament", "multimaterial_settings_filament_for_features#infill");
        optgroup->append_single_option_line("solid_infill_filament", "multimaterial_settings_filament_for_features#solid-infill");
        optgroup->append_single_option_line("wipe_tower_filament", "multimaterial_settings_filament_for_features#wipe-tower");

        optgroup = page->new_optgroup(L("Ooze prevention"), L"param_ooze_prevention");
        optgroup->append_single_option_line("ooze_prevention", "multimaterial_settings_ooze_prevention");
        optgroup->append_single_option_line("standby_temperature_delta", "multimaterial_settings_ooze_prevention#temperature-variation");
        optgroup->append_single_option_line("preheat_time", "multimaterial_settings_ooze_prevention#preheat-time");
        optgroup->append_single_option_line("preheat_steps", "multimaterial_settings_ooze_prevention#preheat-steps");

        optgroup = page->new_optgroup(L("Flush options"), L"param_flush");
        optgroup->append_single_option_line("flush_into_infill", "multimaterial_settings_flush_options#flush-into-objects-infill");
        optgroup->append_single_option_line("flush_into_objects", "multimaterial_settings_flush_options");
        optgroup->append_single_option_line("flush_into_support", "multimaterial_settings_flush_options#flush-into-objects-support");
        optgroup = page->new_optgroup(L("Advanced"), L"advanced");
        optgroup->append_single_option_line("interlocking_beam", "multimaterial_settings_advanced#interlocking-beam");
        optgroup->append_single_option_line("interface_shells", "multimaterial_settings_advanced#interface-shells");
        optgroup->append_single_option_line("mmu_segmented_region_max_width", "multimaterial_settings_advanced#maximum-width-of-segmented-region");
        optgroup->append_single_option_line("mmu_segmented_region_interlocking_depth", "multimaterial_settings_advanced#interlocking-depth-of-segmented-region");
        optgroup->append_single_option_line("interlocking_beam_width", "multimaterial_settings_advanced#interlocking-beam-width");
        optgroup->append_single_option_line("interlocking_orientation", "multimaterial_settings_advanced#interlocking-direction");
        optgroup->append_single_option_line("interlocking_beam_layer_count", "multimaterial_settings_advanced#interlocking-beam-layers");
        optgroup->append_single_option_line("interlocking_depth", "multimaterial_settings_advanced#interlocking-depth");
        optgroup->append_single_option_line("interlocking_boundary_avoidance", "multimaterial_settings_advanced#interlocking-boundary-avoidance");

page = add_options_page(L("Others"), "custom-gcode_other"); // ORCA: icon only visible on placeholders
        optgroup = page->new_optgroup(L("Skirt"), L"param_skirt");
optgroup->append_single_option_line("skirt_loops", "others_settings_skirt#loops");
        optgroup->append_single_option_line("skirt_type", "others_settings_skirt#type");
        optgroup->append_single_option_line("min_skirt_length", "others_settings_skirt#minimum-extrusion-length");
        optgroup->append_single_option_line("skirt_distance", "others_settings_skirt#distance");
        optgroup->append_single_option_line("skirt_start_angle", "others_settings_skirt#start-point");
        optgroup->append_single_option_line("skirt_speed", "others_settings_skirt#speed");
        optgroup->append_single_option_line("skirt_height", "others_settings_skirt#height");
        optgroup->append_single_option_line("draft_shield", "others_settings_skirt#shield");
        optgroup->append_single_option_line("single_loop_draft_shield", "others_settings_skirt#single-loop-after-first-layer");

        optgroup = page->new_optgroup(L("Brim"), L"param_adhension");
        optgroup->append_single_option_line("brim_type", "others_settings_brim#type");
        optgroup->append_single_option_line("brim_width", "others_settings_brim#width");
        optgroup->append_single_option_line("brim_object_gap", "others_settings_brim#brim-object-gap");
        optgroup->append_single_option_line("brim_ears_max_angle", "others_settings_brim#ear-max-angle");
        optgroup->append_single_option_line("brim_ears_detection_length", "others_settings_brim#ear-detection-radius");

        optgroup = page->new_optgroup(L("Special mode"), L"param_special");
        optgroup->append_single_option_line("slicing_mode", "others_settings_special_mode#slicing-mode");
        optgroup->append_single_option_line("print_sequence", "others_settings_special_mode#print-sequence");
        optgroup->append_single_option_line("print_order", "others_settings_special_mode#intra-layer-order");
        optgroup->append_single_option_line("spiral_mode", "others_settings_special_mode#spiral-vase");
        optgroup->append_single_option_line("spiral_mode_smooth", "others_settings_special_mode#smooth-spiral");
        optgroup->append_single_option_line("spiral_mode_max_xy_smoothing", "others_settings_special_mode#max-xy-smoothing");
        optgroup->append_single_option_line("spiral_starting_flow_ratio", "others_settings_special_mode#spiral-starting-flow-ratio");
        optgroup->append_single_option_line("spiral_finishing_flow_ratio", "others_settings_special_mode#spiral-finishing-flow-ratio");

        optgroup->append_single_option_line("timelapse_type", "others_settings_special_mode#timelapse");
        optgroup->append_single_option_line("enable_wrapping_detection");

        optgroup = page->new_optgroup(L("Fuzzy Skin"), L"fuzzy_skin");
        optgroup->append_single_option_line("fuzzy_skin", "others_settings_fuzzy_skin");
        optgroup->append_single_option_line("fuzzy_skin_mode", "others_settings_fuzzy_skin#fuzzy-skin-mode");
        optgroup->append_single_option_line("fuzzy_skin_noise_type", "others_settings_fuzzy_skin#noise-type");
        optgroup->append_single_option_line("fuzzy_skin_point_distance", "others_settings_fuzzy_skin#point-distance");
        optgroup->append_single_option_line("fuzzy_skin_thickness", "others_settings_fuzzy_skin#skin-thickness");
        optgroup->append_single_option_line("fuzzy_skin_scale", "others_settings_fuzzy_skin#skin-feature-size");
        optgroup->append_single_option_line("fuzzy_skin_octaves", "others_settings_fuzzy_skin#skin-noise-octaves");
        optgroup->append_single_option_line("fuzzy_skin_persistence", "others_settings_fuzzy_skin#skin-noise-persistence");
        optgroup->append_single_option_line("fuzzy_skin_first_layer", "others_settings_fuzzy_skin#apply-fuzzy-skin-to-first-layer");

        optgroup = page->new_optgroup(L("G-code output"), L"param_gcode");
        optgroup->append_single_option_line("reduce_infill_retraction", "others_settings_g_code_output#reduce-infill-retraction");
        optgroup->append_single_option_line("gcode_add_line_number", "others_settings_g_code_output#add-line-number");
        optgroup->append_single_option_line("gcode_comments", "others_settings_g_code_output#verbose-g-code");
        optgroup->append_single_option_line("gcode_label_objects", "others_settings_g_code_output#label-objects");
        optgroup->append_single_option_line("exclude_object", "others_settings_g_code_output#exclude-objects");
        option = optgroup->get_option("filename_format");
        // option.opt.full_width = true;
        option.opt.is_code = true;
        option.opt.multiline = true;
        // option.opt.height = 5;
        optgroup->append_single_option_line(option, "others_settings_g_code_output#filename-format");

        optgroup = page->new_optgroup(L("Post-processing Scripts"), L"param_gcode", 0);
        option = optgroup->get_option("post_process");
        option.opt.full_width = true;
        option.opt.is_code = true;
        option.opt.height = 15;
        optgroup->append_single_option_line(option, "others_settings_post_processing_scripts");

        optgroup = page->new_optgroup(L("Notes"), "note", 0);
        option = optgroup->get_option("notes");
        option.opt.full_width = true;
        option.opt.height = 25;//250;
        optgroup->append_single_option_line(option, "others_settings_notes");

    // Orca: hide the dependencies tab for process for now. The UI is not ready yet.
    // page = add_options_page(L("Dependencies"), "param_profile_dependencies"); // icons ready
    //     optgroup = page->new_optgroup(L("Profile dependencies"), "param_profile_dependencies"); // icons ready

    //     create_line_with_widget(optgroup.get(), "compatible_printers", "", [this](wxWindow* parent) {
    //         return compatible_widget_create(parent, m_compatible_printers);
    //     });

    //     option = optgroup->get_option("compatible_printers_condition");
    //     option.opt.full_width = true;
    //     optgroup->append_single_option_line(option);

    //     build_preset_description_line(optgroup.get());
}

// Reload current config (aka presets->edited_preset->config) into the UI fields.
void TabPrint::reload_config()
{
    this->compatible_widget_reload(m_compatible_printers);
    Tab::reload_config();
}

void TabPrint::update_description_lines()
{
    Tab::update_description_lines();

    if (m_preset_bundle->printers.get_selected_preset().printer_technology() == ptSLA)
        return;

    if (m_active_page && m_active_page->title() == "Layers and perimeters" &&
        m_recommended_thin_wall_thickness_description_line && m_top_bottom_shell_thickness_explanation)
    {
        m_recommended_thin_wall_thickness_description_line->SetText(
            from_u8(PresetHints::recommended_thin_wall_thickness(*m_preset_bundle)));
        m_top_bottom_shell_thickness_explanation->SetText(
            from_u8(PresetHints::top_bottom_shell_thickness_explanation(*m_preset_bundle)));
    }

}

void TabPrint::toggle_options()
{
    if (!m_active_page) return;
    // BBS: whether the preset is Bambu Lab printer
    if (m_preset_bundle) {
        bool is_BBL_printer = wxGetApp().preset_bundle->is_bbl_vendor();
        m_config_manipulation.set_is_BBL_Printer(is_BBL_printer);
    }

    m_config_manipulation.toggle_print_fff_options(m_config, m_type < Preset::TYPE_COUNT);

    Field *field = m_active_page->get_field("support_style");
    auto   support_type = m_config->opt_enum<SupportType>("support_type");
    if (auto choice = dynamic_cast<Choice*>(field)) {
        auto def = print_config_def.get("support_style");
        std::vector<int> enum_set_normal = {smsDefault, smsGrid, smsSnug };
        std::vector<int> enum_set_tree   = { smsDefault, smsTreeSlim, smsTreeStrong, smsTreeHybrid, smsTreeOrganic };
        auto &           set             = is_tree(support_type) ? enum_set_tree : enum_set_normal;
        auto &           opt             = const_cast<ConfigOptionDef &>(field->m_opt);
        auto             cb              = dynamic_cast<ComboBox *>(choice->window);
        auto             n               = cb->GetValue();
        opt.enum_values.clear();
        opt.enum_labels.clear();
        cb->Clear();
        for (auto i : set) {
            opt.enum_values.push_back(def->enum_values[i]);
            opt.enum_labels.push_back(def->enum_labels[i]);
            cb->Append(_(def->enum_labels[i]));
        }
        cb->SetValue(n);
    }

    // BBL printers do not support cone wipe tower
    field = m_active_page->get_field("wipe_tower_wall_type");
    if (auto choice = dynamic_cast<Choice*>(field)) {
        auto def = print_config_def.get("wipe_tower_wall_type");
        std::vector<int> enum_set_bbl      = {wtwRectangle, wtwRib};
        std::vector<int> enum_set_none_bbl = {wtwRectangle, wtwCone, wtwRib};
        auto&            set               = m_config_manipulation.get_is_BBL_Printer() ? enum_set_bbl : enum_set_none_bbl;
        auto&            opt               = const_cast<ConfigOptionDef&>(field->m_opt);
        auto             cb                = dynamic_cast<ComboBox*>(choice->window);
        auto             n                 = cb->GetValue();
        opt.enum_values.clear();
        opt.enum_labels.clear();
        cb->Clear();
        for (auto i : set) {
            opt.enum_values.push_back(def->enum_values[i]);
            opt.enum_labels.push_back(def->enum_labels[i]);
            cb->Append(_(def->enum_labels[i]));
        }
        cb->SetValue(n);
    }
}

void TabPrint::update()
{
    if (m_preset_bundle->printers.get_selected_preset().printer_technology() == ptSLA)
        return; // ys_FIXME

    m_update_cnt++;

    // ysFIXME: It's temporary workaround and should be clewer reworked:
    // Note: This workaround works till "enable_support" and "overhangs" is exclusive sets of mutually no-exclusive parameters.
    // But it should be corrected when we will have more such sets.
    // Disable check of the compatibility of the "enable_support" and "overhangs" options for saved user profile
    // NOTE: Initialization of the support_material_overhangs_queried value have to be processed just ones
    if (!m_config_manipulation.is_initialized_support_material_overhangs_queried())
    {
        const Preset& selected_preset = m_preset_bundle->prints.get_selected_preset();
        bool is_user_and_saved_preset = !selected_preset.is_system && !selected_preset.is_dirty;
        bool support_material_overhangs_queried = m_config->opt_bool("enable_support") && !m_config->opt_bool("detect_overhang_wall");
        m_config_manipulation.initialize_support_material_overhangs_queried(is_user_and_saved_preset && support_material_overhangs_queried);
    }

    m_config_manipulation.update_print_fff_config(m_config, m_type < Preset::TYPE_COUNT, m_type == Preset::TYPE_PLATE);

    update_description_lines();
    //BBS: GUI refactor
    //Layout();
    m_parent->Layout();

    m_update_cnt--;

    if (m_update_cnt==0) {
        if (m_active_page && !(m_active_page->title() == "Dependencies"))
            toggle_options();
        // update() could be called during undo/redo execution
        // Update of objectList can cause a crash in this case (because m_objects doesn't match ObjectList)
        if (m_type != Preset::TYPE_MODEL && !wxGetApp().plater()->inside_snapshot_capture())
            wxGetApp().obj_list()->update_and_show_object_settings_item();

        wxGetApp().mainframe->on_config_changed(m_config);
    }
}

void TabPrint::clear_pages()
{
    Tab::clear_pages();

    m_recommended_thin_wall_thickness_description_line = nullptr;
    m_top_bottom_shell_thickness_explanation = nullptr;
}

//BBS: GUI refactor

static std::vector<std::string> intersect(std::vector<std::string> const& l, std::vector<std::string> const& r)
{
    std::vector<std::string> t;
    std::copy_if(r.begin(), r.end(), std::back_inserter(t), [&l](auto & e) { return std::find(l.begin(), l.end(), e) != l.end(); });
    return t;
}

static std::vector<std::string> concat(std::vector<std::string> const& l, std::vector<std::string> const& r)
{
    std::vector<std::string> t;
    std::set_union(l.begin(), l.end(), r.begin(), r.end(), std::back_inserter(t));
    return t;
}

static std::vector<std::string> substruct(std::vector<std::string> const& l, std::vector<std::string> const& r)
{
    std::vector<std::string> t;
    std::copy_if(l.begin(), l.end(), std::back_inserter(t), [&r](auto & e) { return std::find(r.begin(), r.end(), e) == r.end(); });
    return t;
}

TabPrintModel::TabPrintModel(ParamsPanel* parent, std::vector<std::string> const & keys)
    : TabPrint(parent, Preset::TYPE_MODEL)
    , m_keys(intersect(Preset::print_options(), keys))
    , m_prints(Preset::TYPE_MODEL, Preset::print_options(), static_cast<const PrintRegionConfig&>(FullPrintConfig::defaults()))
{
    m_opt_status_value = osInitValue | osSystemValue;
    m_is_default_preset = true;
}

void TabPrintModel::build()
{
    m_presets = &m_prints;
    TabPrint::build();
    init_options_list();

    auto page = add_options_page(L("Frequent"), "empty");
        auto optgroup = page->new_optgroup("");
            optgroup->append_single_option_line("layer_height", "quality_settings_layer_height");
            optgroup->append_single_option_line("sparse_infill_density", "strength_settings_infill#sparse-infill-density");
            optgroup->append_single_option_line("wall_loops", "strength_settings_walls");
            optgroup->append_single_option_line("enable_support", "support_settings_support");
    m_pages.pop_back();
    m_pages.insert(m_pages.begin(), page);

    for (auto p : m_pages) {
        for (auto g : p->m_optgroups) {
            g->remove_option_if([this](auto &key) { return !has_key(key); });
            g->have_sys_config = [this] { m_back_to_sys = true; return true; };
        }
        p->m_optgroups.erase(std::remove_if(p->m_optgroups.begin(), p->m_optgroups.end(), [](auto & g) {
            return g->get_lines().empty();
        }), p->m_optgroups.end());
    }
    m_pages.erase(std::remove_if(m_pages.begin(), m_pages.end(), [](auto & p) {
        return p->m_optgroups.empty();
    }), m_pages.end());
}

void TabPrintModel::set_model_config(std::map<ObjectBase *, ModelConfig *> const & object_configs)
{
    m_object_configs = object_configs;
    m_prints.get_selected_preset().config.apply(*m_parent_tab->m_config);
    update_model_config();
}

static std::vector<std::string> variant_keys(DynamicPrintConfig const & config)
{
    std::vector<std::string> t;
    for (const std::string &opt_key : config.keys()) {
        auto opt = config.option(opt_key);
        if (opt->type() & coVectorType) {
            auto vec = dynamic_cast<ConfigOptionVectorBase const *>(opt);
            for (size_t i = 0; i < vec->size(); i++)
                if (!vec->is_nil(i))
                    t.push_back(opt_key + "#" + std::to_string(i));
        } else {
            t.push_back(opt_key);
        }
    }
    return t;
}

void TabPrintModel::update_model_config()
{
    if (m_config_manipulation.is_applying()) {
        return;
    }
    m_config->apply(*m_parent_tab->m_config);
    if (m_type != Preset::TYPE_PLATE) {
        m_config->apply_only(*wxGetApp().plate_tab->get_config(), plate_keys);
    }
    m_null_keys.clear();
    if (!m_object_configs.empty()) {
        DynamicPrintConfig const & global_config= *m_config;
        DynamicPrintConfig const & local_config = m_object_configs.begin()->second->get();
        DynamicPrintConfig diff_config;
        std::vector<std::string> all_keys = variant_keys(local_config); // at least one has these keys
        std::vector<std::string> local_diffs; // all diff keys to first config
        if (m_object_configs.size() > 1) {
            std::vector<std::string> global_diffs; // all diff keys to global config
            for (auto & config : m_object_configs) {
                all_keys = concat(all_keys, variant_keys(config.second->get()));
                auto diffs = deep_diff(config.second->get(), global_config, false);
                global_diffs = concat(global_diffs, diffs);
                diff_config.apply_only(config.second->get(), diffs);
                if (&config.second->get() == &local_config) continue;
                local_diffs = concat(local_diffs, deep_diff(local_config, config.second->get()));
            }
            m_null_keys = intersect(global_diffs, local_diffs);
            m_config->apply(diff_config);
        }
        m_all_keys.clear();
        std::copy_if(all_keys.begin(), all_keys.end(), std::back_inserter(m_all_keys), [this](std::string & e) {
            auto iter = std::lower_bound(m_keys.begin(), m_keys.end(), e);
            if (auto n = e.find('#'); n == std::string::npos)
                return iter != m_keys.end() && e == *iter;
            else
                return iter != m_keys.begin() && e.compare(0, n, *--iter) == 0;
        });
        // except those than all equal on
        auto local_keys = substruct(m_all_keys, local_diffs);
        auto iter = std::partition(local_keys.begin(), local_keys.end(), [] (auto & e) {
            return e.find('#') == std::string::npos;
        });
        m_config->apply_only(local_config, std::vector<std::string>(local_keys.begin(), iter));
        for (; iter != local_keys.end(); ++iter) {
            int n = iter->find('#');
            auto opt_key = iter->substr(0, n);
            n = std::atoi(iter->c_str() + n + 1);
            auto vec = dynamic_cast<ConfigOptionVectorBase *>(m_config->option(opt_key));
            vec->set_at(local_config.option(opt_key), n, n);
        }
        m_config_manipulation.apply_null_fff_config(m_config, m_null_keys, m_object_configs);

        if (m_type == Preset::Type::TYPE_PLATE) {
            // Reset m_config manually because there's no corresponding config in m_parent_tab->m_config
            for (auto plate_item : m_object_configs) {
                const DynamicPrintConfig& plate_config = plate_item.second->get();
                BedType plate_bed_type = (BedType)0;
                PrintSequence plate_print_seq = (PrintSequence)0;
                if (!plate_config.has("curr_bed_type")) {
                    // same as global
                    DynamicConfig& global_cfg = m_preset_bundle->project_config;
                    if (global_cfg.has("curr_bed_type")) {
                        BedType global_bed_type = global_cfg.opt_enum<BedType>("curr_bed_type");
                        m_config->set_key_value("curr_bed_type", new ConfigOptionEnum<BedType>(global_bed_type));
                    }
                }
                if (!plate_config.has("first_layer_print_sequence")) {
                    m_config->set_key_value("first_layer_sequence_choice", new ConfigOptionEnum<LayerSeq>(flsAuto));
                }
                else {
                    replace(m_all_keys.begin(), m_all_keys.end(), std::string("first_layer_print_sequence"), std::string("first_layer_sequence_choice"));
                    m_config->set_key_value("first_layer_sequence_choice", new ConfigOptionEnum<LayerSeq>(flsCustomize));
                }
                if (!plate_config.has("other_layers_print_sequence")) {
                    m_config->set_key_value("other_layers_sequence_choice", new ConfigOptionEnum<LayerSeq>(flsAuto));
                }
                else {
                    replace(m_all_keys.begin(), m_all_keys.end(), std::string("other_layers_print_sequence"), std::string("other_layers_sequence_choice"));
                    m_config->set_key_value("other_layers_sequence_choice", new ConfigOptionEnum<LayerSeq>(flsCustomize));
                }
                notify_changed(plate_item.first);
            }
        }
    }

    toggle_options();
    if (m_active_page)
        m_active_page->update_visibility(m_mode, true); // for taggle line
    update_dirty();
    TabPrint::reload_config();
    //update();
    if (!m_null_keys.empty()) {
        if (m_active_page) {
            auto null_keys = m_null_keys;
            filter_diff_option(null_keys);
            for (auto k : null_keys) {
                auto f = m_active_page->get_field(k);
                if (f)
                    f->set_value(boost::any(), false);
            }
        }
    }
}

void TabPrintModel::reset_model_config()
{
    if (m_object_configs.empty()) return;
    wxGetApp().plater()->take_snapshot(std::string("Reset Options"));
    for (auto config : m_object_configs) {
        auto rmkeys = intersect(m_keys, config.second->keys());
        for (auto& k : rmkeys) {
            config.second->erase(k);
        }
        notify_changed(config.first);
    }
    update_model_config();
    wxGetApp().mainframe->on_config_changed(m_config);
}

bool TabPrintModel::has_key(std::string const& key)
{
    return std::find(m_keys.begin(), m_keys.end(), key) != m_keys.end();
}

void TabPrintModel::activate_selected_page(std::function<void()> throw_if_canceled)
{
    TabPrint::activate_selected_page(throw_if_canceled);
    if (m_active_page) {
        auto null_keys = m_null_keys;
        filter_diff_option(null_keys);
        for (auto k : null_keys) {
            auto f = m_active_page->get_field(k);
            if (f)
                f->set_value(boost::any(), false);
        }
    }
}

void TabPrintModel::on_value_change(const std::string& opt_id, const boost::any& value)
{
    // TODO: support opt_index, translate by OptionsGroup's m_opt_map
    if (m_config_manipulation.is_applying()) {
        TabPrint::on_value_change(opt_id, value);
        return;
    }
    auto opt_key   = opt_id;
    auto opt_id2   = opt_id;
    int opt_index = -1;
    if (auto n = opt_key.find('#'); n != std::string::npos) {
        opt_key = opt_key.substr(0, n);
        auto iter = m_active_page->m_opt_id_map.lower_bound(opt_key);
        assert(iter != m_active_page->m_opt_id_map.end() && iter->second == opt_id);
        opt_id2 = iter->first;
        opt_index = std::atoi(opt_id2.c_str() + n + 1);
    }
    if (!has_key(opt_key))
        return;
    if (!m_object_configs.empty())
        wxGetApp().plater()->take_snapshot((boost::format("Change Option %s") % opt_id2).str());
    auto inull = std::find(m_null_keys.begin(), m_null_keys.end(), opt_id2);
    // always add object config
    bool set   = true; // *m_config->option(k) != *m_prints.get_selected_preset().config.option(k) || inull != m_null_keys.end();
    auto tab_opt = dynamic_cast<ConfigOptionVectorBase *>(m_config->option(opt_key));
    static std::map<ConfigOptionType, ConfigOptionVectorBase const *> null_vecs {
        {coBools, new ConfigOptionBoolsNullable(std::initializer_list<unsigned char>{ConfigOptionBoolsNullable::nil_value()})},
        {coInts, new ConfigOptionIntsNullable(1, ConfigOptionIntsNullable::nil_value())},
        {coFloats, new ConfigOptionFloatsNullable(1, ConfigOptionFloatsNullable::nil_value())},
        {coPercents, new ConfigOptionPercentsNullable(1, ConfigOptionPercentsNullable::nil_value())},
        {coFloatsOrPercents, new ConfigOptionFloatsOrPercentsNullable(1, ConfigOptionFloatsOrPercentsNullable::nil_value())}
    };
    if (m_back_to_sys) {
        if (opt_key == opt_id) {
            for (auto config : m_object_configs)
                config.second->erase(opt_key);
        } else {
            for (auto config : m_object_configs) {
                auto opt  = config.second->option(opt_key);
                if (opt) {
                    auto opt2 = opt->clone();
                    dynamic_cast<ConfigOptionVectorBase *>(opt2)->resize(tab_opt->size());
                    dynamic_cast<ConfigOptionVectorBase *>(opt2)->set_at(null_vecs[tab_opt->type()], opt_index, 0);
                    if (opt2->is_nil()) {
                        delete opt2;
                        config.second->erase(opt_key);
                    } else {
                        config.second->set_key_value(opt_key, opt2);
                    }
                }
            }
        }
        m_all_keys.erase(std::remove(m_all_keys.begin(), m_all_keys.end(), opt_id2), m_all_keys.end());
    } else if (set) {
        if (opt_key == opt_id) {
            for (auto config : m_object_configs)
                config.second->apply_only(*m_config, {opt_key});
        } else {
            for (auto config : m_object_configs) {
                auto opt = config.second->option(opt_key);
                auto opt2 = opt ? opt->clone() : null_vecs[tab_opt->type()]->clone();
                dynamic_cast<ConfigOptionVectorBase *>(opt2)->resize(tab_opt->size());
                dynamic_cast<ConfigOptionVectorBase *>(opt2)->set_at(tab_opt, opt_index, opt_index);
                config.second->set_key_value(opt_key, opt2);
            }
        }
        m_all_keys = concat(m_all_keys, {opt_id2});
    }
    if (inull != m_null_keys.end())
        m_null_keys.erase(inull);
    if (m_back_to_sys || set) update_changed_ui();
    m_back_to_sys = false;
    TabPrint::on_value_change(opt_id, value);
    for (auto config : m_object_configs) {
        config.second->touch();
        notify_changed(config.first);
    }
    wxGetApp().params_panel()->notify_object_config_changed();
}

void TabPrintModel::reload_config()
{
    TabPrint::reload_config();
    if (m_active_page) {
        auto null_keys = m_null_keys;
        filter_diff_option(null_keys);
        for (auto k : null_keys) {
            auto f = m_active_page->get_field(k);
            if (f) f->set_value(boost::any(), false);
        }
    }
    auto keys          = m_config_manipulation.applying_keys();
    bool super_changed = false;
    for (auto & k : keys) {
        if (has_key(k)) {
            auto inull = std::find(m_null_keys.begin(), m_null_keys.end(), k);
            bool set   = *m_config->option(k) != *m_prints.get_selected_preset().config.option(k) || inull != m_null_keys.end();
            if (set) {
                for (auto config : m_object_configs)
                    config.second->apply_only(*m_config, {k});
                m_all_keys = concat(m_all_keys, {k});
            }
            if (inull != m_null_keys.end()) m_null_keys.erase(inull);
        } else {
            m_parent_tab->m_config->apply_only(*m_config, {k});
            super_changed = true;
        }
    }
    if (super_changed) {
        m_parent_tab->update_dirty();
        m_parent_tab->reload_config();
        m_parent_tab->update();
    }
}

void TabPrintModel::update_custom_dirty(std::vector<std::string> &dirty_options, std::vector<std::string> &nonsys_options)
{
    dirty_options = concat(dirty_options, m_null_keys);
    nonsys_options = concat(nonsys_options, m_null_keys);
    nonsys_options = concat(nonsys_options, m_all_keys);
}

//BBS: GUI refactor
TabPrintPlate::TabPrintPlate(ParamsPanel* parent) :
    TabPrintModel(parent, plate_keys)
{
    m_parent_tab = wxGetApp().get_tab(Preset::TYPE_PRINT);
    m_type = Preset::TYPE_PLATE;
    m_keys = concat(m_keys, plate_keys);
}

void TabPrintPlate::build()
{
    m_presets = &m_prints;
    load_initial_data();

    m_config->option("curr_bed_type", true);
    if (m_preset_bundle->project_config.has("curr_bed_type")) {
        BedType global_bed_type = m_preset_bundle->project_config.opt_enum<BedType>("curr_bed_type");
        global_bed_type = BedType(global_bed_type - 1);
        m_config->set_key_value("curr_bed_type", new ConfigOptionEnum<BedType>(global_bed_type));
    }
    m_config->option("first_layer_sequence_choice", true);
    m_config->option("first_layer_print_sequence", true);
    m_config->option("other_layers_print_sequence", true);
    m_config->option("other_layers_sequence_choice", true);

    auto page = add_options_page(L("Plate Settings"), "empty");
    auto optgroup = page->new_optgroup("");
    optgroup->append_single_option_line("curr_bed_type");
    optgroup->append_single_option_line("skirt_start_angle");
    optgroup->append_single_option_line("print_sequence");
    optgroup->append_single_option_line("spiral_mode");
    optgroup->append_single_option_line("first_layer_sequence_choice");
    optgroup->append_single_option_line("other_layers_sequence_choice");

    for (auto& line : const_cast<std::vector<Line>&>(optgroup->get_lines())) {
        line.undo_to_sys = true;
    }
    optgroup->have_sys_config = [this] { m_back_to_sys = true; return true; };
}

void TabPrintPlate::reset_model_config()
{
    if (m_object_configs.empty()) return;
    wxGetApp().plater()->take_snapshot(std::string("Reset Options"));
    for (auto plate_item : m_object_configs) {
        auto rmkeys = intersect(m_keys, plate_item.second->keys());
        for (auto& k : rmkeys) {
            plate_item.second->erase(k);
        }
        auto plate = dynamic_cast<PartPlate*>(plate_item.first);
        plate->reset_bed_type();
        plate->reset_skirt_start_angle();
        plate->set_print_seq(PrintSequence::ByDefault);
        plate->set_first_layer_print_sequence({});
        plate->set_other_layers_print_sequence({});
        plate->set_spiral_vase_mode(false, true);
        notify_changed(plate_item.first);
    }
    update_model_config();
    wxGetApp().mainframe->on_config_changed(m_config);
}

void TabPrintPlate::on_value_change(const std::string& opt_key, const boost::any& value)
{
    auto k = opt_key;
    if (m_config_manipulation.is_applying()) {
        return;
    }
    if (!has_key(k))
        return;
    if (!m_object_configs.empty())
        wxGetApp().plater()->take_snapshot((boost::format("Change Option %s") % k).str());
    bool set = true;
    if (m_back_to_sys) {
        for (auto plate_item : m_object_configs) {
            plate_item.second->erase(k);
            auto plate = dynamic_cast<PartPlate*>(plate_item.first);
            if (k == "curr_bed_type")
                plate->reset_bed_type();
            if (k == "skirt_start_angle")
                plate->config()->erase("skirt_start_angle");
            if (k == "print_sequence")
                plate->set_print_seq(PrintSequence::ByDefault);
            if (k == "first_layer_sequence_choice")
                plate->set_first_layer_print_sequence({});
            if (k == "other_layers_sequence_choice")
                plate->set_other_layers_print_sequence({});
            if (k == "spiral_mode")
                plate->set_spiral_vase_mode(false, true);
        }
        m_all_keys.erase(std::remove(m_all_keys.begin(), m_all_keys.end(), k), m_all_keys.end());
    }
    else if (set) {
        for (auto plate_item : m_object_configs) {
            plate_item.second->apply_only(*m_config, { k });
            auto plate = dynamic_cast<PartPlate*>(plate_item.first);
            BedType bed_type;
            PrintSequence print_seq;
            LayerSeq first_layer_seq_choice;
            LayerSeq other_layer_seq_choice;
            if (k == "curr_bed_type") {
                bed_type = m_config->opt_enum<BedType>("curr_bed_type");
                plate->set_bed_type(BedType(bed_type));
            }
            if (k == "skirt_start_angle") {
                float angle = m_config->opt_float("skirt_start_angle");
                plate->config()->set_key_value("skirt_start_angle", new ConfigOptionFloat(angle));
            }
            if (k == "print_sequence") {
                print_seq = m_config->opt_enum<PrintSequence>("print_sequence");
                plate->set_print_seq(print_seq);
            }
            if (k == "first_layer_sequence_choice") {
                first_layer_seq_choice = m_config->opt_enum<LayerSeq>("first_layer_sequence_choice");
                if (first_layer_seq_choice == LayerSeq::flsAuto) {
                    plate->set_first_layer_print_sequence({});
                }
                else if (first_layer_seq_choice == LayerSeq::flsCustomize) {
                    const DynamicPrintConfig& plate_config = plate_item.second->get();
                    if (!plate_config.has("first_layer_print_sequence")) {
                        std::vector<int> initial_sequence;
                        for (int i = 0; i < wxGetApp().filaments_cnt(); i++) {
                            initial_sequence.push_back(i + 1);
                        }
                        plate->set_first_layer_print_sequence(initial_sequence);
                    }
                    wxCommandEvent evt(EVT_OPEN_PLATESETTINGSDIALOG);
                    evt.SetInt(plate->get_index());
                    evt.SetString("only_layer_sequence");
                    evt.SetEventObject(wxGetApp().plater());
                    wxPostEvent(wxGetApp().plater(), evt);
                }
            }
            if (k == "other_layers_sequence_choice") {
                other_layer_seq_choice = m_config->opt_enum<LayerSeq>("other_layers_sequence_choice");
                if (other_layer_seq_choice == LayerSeq::flsAuto) {
                    plate->set_other_layers_print_sequence({});
                }
                else if (other_layer_seq_choice == LayerSeq::flsCustomize) {
                    const DynamicPrintConfig& plate_config = plate_item.second->get();
                    if (!plate_config.has("other_layers_print_sequence")) {
                        std::vector<int> initial_sequence;
                        for (int i = 0; i < wxGetApp().filaments_cnt(); i++) {
                            initial_sequence.push_back(i + 1);
                        }
                        std::vector<LayerPrintSequence> initial_layer_sequence{ std::make_pair(std::make_pair(2, INT_MAX), initial_sequence) };
                        plate->set_other_layers_print_sequence(initial_layer_sequence);
                    }
                    wxCommandEvent evt(EVT_OPEN_PLATESETTINGSDIALOG);
                    evt.SetInt(plate->get_index());
                    evt.SetString("only_layer_sequence");
                    evt.SetEventObject(wxGetApp().plater());
                    wxPostEvent(wxGetApp().plater(), evt);
                }
            }
            if (k == "spiral_mode") {
                plate->set_spiral_vase_mode(m_config->opt_bool("spiral_mode"), false);
            }
        }
        m_all_keys = concat(m_all_keys, { k });
    }
    if (m_back_to_sys || set) update_changed_ui();
    m_back_to_sys = false;
    for (auto plate_item : m_object_configs) {
        plate_item.second->touch();
        notify_changed(plate_item.first);
    }

    wxGetApp().params_panel()->notify_object_config_changed();
    update();
}

void TabPrintPlate::notify_changed(ObjectBase* object)
{
    auto plate = dynamic_cast<PartPlate*>(object);
    auto objects_list = wxGetApp().obj_list();
    wxDataViewItemArray items;
    objects_list->GetSelections(items);
    for (auto item : items) {
        if (objects_list->GetModel()->GetItemType(item) == itPlate) {
            ObjectDataViewModelNode* node = static_cast<ObjectDataViewModelNode*>(item.GetID());
            if (node)
                node->set_action_icon(!m_all_keys.empty());
        }
    }
}

void TabPrintPlate::update_custom_dirty(std::vector<std::string> &dirty_options, std::vector<std::string> &nonsys_options)
{
    TabPrintModel::update_custom_dirty(dirty_options, nonsys_options);
    for (auto k : m_all_keys) {
        if (k == "first_layer_sequence_choice" || k == "other_layers_sequence_choice") {
            if (m_config->opt_enum<LayerSeq>("first_layer_sequence_choice") != LayerSeq::flsAuto) {
                dirty_options.push_back(k);
            }
            if (m_config->opt_enum<LayerSeq>("other_layers_sequence_choice") != LayerSeq::flsAuto) {
                dirty_options.push_back(k);
            }
        }
        if (k == "curr_bed_type") {
            DynamicConfig& global_cfg = m_preset_bundle->project_config;
            if (global_cfg.has("curr_bed_type")) {
                BedType global_bed_type = global_cfg.opt_enum<BedType>("curr_bed_type");
                if (m_config->opt_enum<BedType>("curr_bed_type") != global_bed_type) {
                    dirty_options.push_back(k);
                }
            }
        }
    }
}

TabPrintObject::TabPrintObject(ParamsPanel* parent) :
    TabPrintModel(parent, concat(PrintObjectConfig().keys(), PrintRegionConfig().keys()))
{
    m_parent_tab = wxGetApp().get_tab(Preset::TYPE_PRINT);
}

void TabPrintObject::notify_changed(ObjectBase * object)
{
    auto obj = dynamic_cast<ModelObject*>(object);
    wxGetApp().obj_list()->object_config_options_changed({obj, nullptr});
}

//BBS: GUI refactor

TabPrintPart::TabPrintPart(ParamsPanel* parent) :
    TabPrintModel(parent, PrintRegionConfig().keys())
{
    m_parent_tab = wxGetApp().get_model_tab();
}

void TabPrintPart::notify_changed(ObjectBase * object)
{
    auto vol = dynamic_cast<ModelVolume*>(object);
    wxGetApp().obj_list()->object_config_options_changed({vol->get_object(), vol});
}

static std::string layer_height = "layer_height";
TabPrintLayer::TabPrintLayer(ParamsPanel* parent) :
    TabPrintModel(parent, concat({ layer_height }, PrintRegionConfig().keys()))
{
    m_parent_tab = wxGetApp().get_model_tab();
}

void TabPrintLayer::notify_changed(ObjectBase * object)
{
    for (auto config : m_object_configs) {
        if (!config.second->has(layer_height)) {
            auto option = m_parent_tab->get_config()->option(layer_height);
            config.second->set_key_value(layer_height, option->clone());
        }
        auto objects_list = wxGetApp().obj_list();
        wxDataViewItemArray items;
        objects_list->GetSelections(items);
        for (auto item : items)
            objects_list->add_settings_item(item, &config.second->get());
    }
}

void TabPrintLayer::update_custom_dirty(std::vector<std::string> &dirty_options, std::vector<std::string> &nonsys_options)
{
    TabPrintModel::update_custom_dirty(dirty_options, nonsys_options);
    auto option = m_parent_tab->get_config()->option(layer_height);
    for (auto config : m_object_configs) {
        if (!config.second->has(layer_height)) {
            config.second->set_key_value(layer_height, option->clone());
            dirty_options.erase(std::remove(dirty_options.begin(), dirty_options.end(), layer_height), dirty_options.end());
            nonsys_options.erase(std::remove(nonsys_options.begin(), nonsys_options.end(), layer_height), nonsys_options.end());
        }
        else if (config.second->opt_float(layer_height) == option->getFloat()) {
            dirty_options.erase(std::remove(dirty_options.begin(), dirty_options.end(), layer_height), dirty_options.end());
            nonsys_options.erase(std::remove(nonsys_options.begin(), nonsys_options.end(), layer_height), nonsys_options.end());
        }
    }
}

bool Tab::validate_custom_gcode(const wxString& title, const std::string& gcode)
{
    std::vector<std::string> tags;
    bool invalid = GCodeProcessor::contains_reserved_tags(gcode, 5, tags);
    if (invalid) {
        std::string lines = ":\n";
        for (const std::string& keyword : tags)
            lines += ";" + keyword + "\n";
        wxString reports = format_wxstr(
            _L_PLURAL("Following line %s contains reserved keywords.\nPlease remove it, or will beat G-code visualization and printing time estimation.",
                      "Following lines %s contain reserved keywords.\nPlease remove them, or will beat G-code visualization and printing time estimation.",
                      tags.size()),
            lines);
        //wxMessageDialog dialog(wxGetApp().mainframe, reports, _L("Found reserved keywords in") + " " + _(title), wxICON_WARNING | wxOK);
        MessageDialog dialog(wxGetApp().mainframe, reports, _L("Reserved keywords found") + " " + _(title), wxICON_WARNING | wxOK);
        dialog.ShowModal();
    }
    return !invalid;
}

static void validate_custom_gcode_cb(Tab* tab, const wxString& title, const t_config_option_key& opt_key, const boost::any& value) {
    tab->validate_custom_gcodes_was_shown = !Tab::validate_custom_gcode(title, boost::any_cast<std::string>(value));
    tab->update_dirty();
    tab->on_value_change(opt_key, value);
}

static void validate_custom_gcode_cb(Tab* tab, ConfigOptionsGroupShp opt_group, const t_config_option_key& opt_key, const boost::any& value) {
    tab->validate_custom_gcodes_was_shown = !Tab::validate_custom_gcode(opt_group->title, boost::any_cast<std::string>(value));
    tab->update_dirty();
    tab->on_value_change(opt_key, value);
}

void Tab::edit_custom_gcode(const t_config_option_key& opt_key)
{
    EditGCodeDialog dlg = EditGCodeDialog(this, opt_key, get_custom_gcode(opt_key));
    if (dlg.ShowModal() == wxID_OK) {
        set_custom_gcode(opt_key, dlg.get_edited_gcode());
        update_dirty();
        update();
    }
}

const std::string& Tab::get_custom_gcode(const t_config_option_key& opt_key)
{
    return m_config->opt_string(opt_key);
}

void Tab::set_custom_gcode(const t_config_option_key& opt_key, const std::string& value)
{
    DynamicPrintConfig new_conf = *m_config;
    new_conf.set_key_value(opt_key, new ConfigOptionString(value));
    load_config(new_conf);
}

const std::string& TabFilament::get_custom_gcode(const t_config_option_key& opt_key)
{
    return m_config->opt_string(opt_key, unsigned(0));
}

void TabFilament::set_custom_gcode(const t_config_option_key& opt_key, const std::string& value)
{
    std::vector<std::string> gcodes = static_cast<const ConfigOptionStrings*>(m_config->option(opt_key))->values;
    gcodes[0] = value;

    DynamicPrintConfig new_conf = *m_config;
    new_conf.set_key_value(opt_key, new ConfigOptionStrings(gcodes));
    load_config(new_conf);
}

void TabFilament::add_filament_overrides_page()
{
    //BBS
    PageShp page = add_options_page(L("Setting Overrides"), "custom-gcode_setting_override"); // ORCA: icon only visible on placeholders
    ConfigOptionsGroupShp optgroup = page->new_optgroup(L("Retraction"), L"param_retraction");

    auto append_single_option_line = [optgroup, this](const std::string& opt_key, int opt_index)
    {
        Line line {"",""};
        //BBS
        line = optgroup->create_single_option_line(optgroup->get_option(opt_key));

        line.near_label_widget = [this, optgroup_wk = ConfigOptionsGroupWkp(optgroup), opt_key, opt_index](wxWindow* parent) {
            auto check_box = new ::CheckBox(parent); // ORCA modernize checkboxes
            check_box->Bind(wxEVT_TOGGLEBUTTON, [this, optgroup_wk, opt_key, opt_index](wxCommandEvent& evt) {
                const bool is_checked = evt.IsChecked();
                if (auto optgroup_sh = optgroup_wk.lock(); optgroup_sh) {
                    if (Field *field = optgroup_sh->get_fieldc(opt_key, opt_index); field != nullptr) {
                        field->toggle(is_checked);

                        if (is_checked) {
                            field->update_na_value(_(L("N/A")));
                            field->set_last_meaningful_value();
                        }
                        else {
                            const std::string printer_opt_key = opt_key.substr(strlen("filament_"));
                            const auto printer_config = m_preset_bundle->printers.get_edited_preset().config;
                            const boost::any printer_config_value = optgroup_sh->get_config_value(printer_config, printer_opt_key, opt_index);
                            field->update_na_value(printer_config_value);
                            field->set_na_value();
                        }
                    }
                }
            }, check_box->GetId());

            m_overrides_options[opt_key] = check_box;
            return check_box;
        };

        optgroup->append_line(line);
    };

    const int extruder_idx = 0; // #ys_FIXME

    for (const std::string opt_key : {  "filament_retraction_length",
                                        "filament_z_hop",
                                        "filament_z_hop_types",
                                        "filament_retract_lift_above",
                                        "filament_retract_lift_below",
                                        "filament_retract_lift_enforce",
                                        "filament_retraction_speed",
                                        "filament_deretraction_speed",
                                        "filament_retract_restart_extra",
                                        "filament_retraction_minimum_travel",
                                        "filament_retract_when_changing_layer",
                                        "filament_wipe",
                                        //BBS
                                        "filament_wipe_distance",
                                        "filament_retract_before_wipe",
                                        "filament_long_retractions_when_cut",
                                        "filament_retraction_distances_when_cut"
                                        //SoftFever
                                        // "filament_seam_gap"
                                     })
        append_single_option_line(opt_key, extruder_idx);
}

void TabFilament::update_filament_overrides_page(const DynamicPrintConfig* printers_config)
{
    if (!m_active_page || m_active_page->title() != "Setting Overrides")
        return;

    //BBS: GUI refactor
    if (m_overrides_options.size() <= 0)
        return;

    Page* page = m_active_page;

    const auto og_it = std::find_if(page->m_optgroups.begin(), page->m_optgroups.end(), [](const ConfigOptionsGroupShp og) { return og->title == "Retraction"; });
    if (og_it == page->m_optgroups.end())
        return;
    ConfigOptionsGroupShp optgroup = *og_it;

    std::vector<std::string> opt_keys = {   "filament_retraction_length",
                                            "filament_z_hop",
                                            "filament_z_hop_types",
                                            "filament_retract_lift_above",
                                            "filament_retract_lift_below",
                                            "filament_retract_lift_enforce",
                                            "filament_retraction_speed",
                                            "filament_deretraction_speed",
                                            "filament_retract_restart_extra",
                                            "filament_retraction_minimum_travel",
                                            "filament_retract_when_changing_layer",
                                            "filament_wipe",
                                            //BBS
                                            "filament_wipe_distance",
                                            "filament_retract_before_wipe",
                                            "filament_long_retractions_when_cut",
                                            "filament_retraction_distances_when_cut"
                                            //SoftFever
                                            // "filament_seam_gap"
                                        };

    const int selection = 0; //m_variant_combo->GetSelection(); // TODO: Orca hack
    auto opt = dynamic_cast<ConfigOptionVectorBase *>(m_config->option("filament_retraction_length"));
    const int extruder_idx = selection < 0 || selection >= static_cast<int>(opt->size()) ? 0 : selection;

    const bool have_retract_length = dynamic_cast<ConfigOptionVectorBase *>(m_config->option("filament_retraction_length"))->is_nil(extruder_idx) ||
                                     m_config->opt_float("filament_retraction_length", extruder_idx) > 0;

    for (const std::string& opt_key : opt_keys)
    {
        bool is_checked = opt_key=="filament_retraction_length" ? true : have_retract_length;
        m_overrides_options[opt_key]->Enable(is_checked);

        is_checked &= !dynamic_cast<ConfigOptionVectorBase*>(m_config->option(opt_key))->is_nil(extruder_idx);
        m_overrides_options[opt_key]->SetValue(is_checked);

        Field* field = optgroup->get_fieldc(opt_key, 0);
        if (field == nullptr) continue;

        if (opt_key == "filament_long_retractions_when_cut") {
            int machine_enabled_level = printers_config->option<ConfigOptionInt>(
                "enable_long_retraction_when_cut")->value;
            bool machine_enabled = machine_enabled_level == LongRectrationLevel::EnableFilament;
                toggle_line(opt_key, machine_enabled, extruder_idx + 256);
            field->toggle(is_checked && machine_enabled);
        } else if (opt_key == "filament_retraction_distances_when_cut") {
            int machine_enabled_level = printers_config->option<ConfigOptionInt>(
                "enable_long_retraction_when_cut")->value;
            bool machine_enabled = machine_enabled_level == LongRectrationLevel::EnableFilament;
            bool filament_enabled = m_config->option<ConfigOptionBools>("filament_long_retractions_when_cut")->values[extruder_idx] == 1;
            toggle_line(opt_key, filament_enabled && machine_enabled, extruder_idx + 256);
            field->toggle(is_checked && filament_enabled && machine_enabled);
        } else {
            if (!is_checked) {
                const std::string printer_opt_key = opt_key.substr(strlen("filament_"));
                boost::any printer_config_value = optgroup->get_config_value(*printers_config, printer_opt_key, extruder_idx);
                field->update_na_value(printer_config_value);
                field->set_value(printer_config_value, false);
            }

            field->toggle(is_checked);
        }
    }
}

void TabFilament::update_spoolman_statistics() {
    Preset* selected_preset = &m_presets->get_selected_preset();

    if (!selected_preset->spoolman_enabled())
        return;

    auto spoolman_stats = selected_preset->spoolman_statistics;

    m_active_page->get_field("spoolman_remaining_weight")->set_value(double_to_string(spoolman_stats->remaining_weight, 2), false);
    m_active_page->get_field("spoolman_used_weight")->set_value(double_to_string(spoolman_stats->used_weight, 2), false);
    m_active_page->get_field("spoolman_remaining_length")->set_value(double_to_string(spoolman_stats->remaining_length * 0.001, 2), false);
    m_active_page->get_field("spoolman_used_length")->set_value(double_to_string(spoolman_stats->used_length * 0.001, 2), false);
    m_active_page->get_field("spoolman_archived")->set_value(spoolman_stats->archived, false);
}

void TabFilament::build()
{
    m_presets = &m_preset_bundle->filaments;
    load_initial_data();

    auto page = add_options_page(L("Filament"), "custom-gcode_filament"); // ORCA: icon only visible on placeholders
        //BBS
        auto optgroup = page->new_optgroup(L("Basic information"), L"param_information");
        optgroup->append_single_option_line("filament_type"); // ORCA use same width with other elements
        optgroup->append_single_option_line("filament_vendor");
        optgroup->append_single_option_line("filament_soluble");
        // BBS
        optgroup->append_single_option_line("filament_is_support");
        optgroup->append_single_option_line("filament_change_length");

        //optgroup->append_single_option_line("filament_colour");
        optgroup->append_single_option_line("required_nozzle_HRC");
        optgroup->append_single_option_line("default_filament_colour");
        optgroup->append_single_option_line("filament_diameter");
        optgroup->append_single_option_line("filament_adhesiveness_category");

        optgroup->append_single_option_line("filament_density");
        optgroup->append_single_option_line("filament_shrink");
        optgroup->append_single_option_line("filament_shrinkage_compensation_z");
        optgroup->append_single_option_line("filament_cost");
        //BBS
        optgroup->append_single_option_line("temperature_vitrification");
        optgroup->append_single_option_line("idle_temperature");
        Line line = { L("Recommended nozzle temperature"), L("Recommended nozzle temperature range of this filament. 0 means no set") };
        line.append_option(optgroup->get_option("nozzle_temperature_range_low"));
        line.append_option(optgroup->get_option("nozzle_temperature_range_high"));
        optgroup->append_line(line);

        optgroup->m_on_change = [this, optgroup](t_config_option_key opt_key, boost::any value) {
            DynamicPrintConfig &filament_config = m_preset_bundle->filaments.get_edited_preset().config;

            update_dirty();
            if (!m_postpone_update_ui && (opt_key == "nozzle_temperature_range_low" || opt_key == "nozzle_temperature_range_high")) {
                m_config_manipulation.check_nozzle_recommended_temperature_range(&filament_config);
            }
            on_value_change(opt_key, value);
        };

        // Orca: New section to focus on flow rate and PA to declutter general section
        optgroup = page->new_optgroup(L("Flow ratio and Pressure Advance"), L"param_flow_ratio_and_pressure_advance");
        optgroup->append_single_option_line("pellet_flow_coefficient", "pellet-flow-coefficient");
        optgroup->append_single_option_line("filament_flow_ratio", "", 0);

        optgroup->append_single_option_line("enable_pressure_advance", "pressure-advance-calib");
        optgroup->append_single_option_line("pressure_advance", "pressure-advance-calib");

        // Orca: adaptive pressure advance and calibration model
        optgroup->append_single_option_line("adaptive_pressure_advance", "adaptive-pressure-advance-calib");
        optgroup->append_single_option_line("adaptive_pressure_advance_overhangs", "adaptive-pressure-advance-calib");
        optgroup->append_single_option_line("adaptive_pressure_advance_bridges", "adaptive-pressure-advance-calib");

        Option option = optgroup->get_option("adaptive_pressure_advance_model");
        option.opt.full_width = true;
        option.opt.is_code = true;
        option.opt.height = 15;
        optgroup->append_single_option_line(option);
        //

        optgroup = page->new_optgroup(L("Print chamber temperature"), L"param_chamber_temp");
        optgroup->append_single_option_line("chamber_temperature", "chamber-temperature");
        optgroup->append_single_option_line("activate_chamber_temp_control", "chamber-temperature");

        optgroup = page->new_optgroup(L("Print temperature"), L"param_extruder_temp");
        line = { L("Nozzle"), L("Nozzle temperature when printing") };
        line.append_option(optgroup->get_option("nozzle_temperature_initial_layer"));
        line.append_option(optgroup->get_option("nozzle_temperature"));
        optgroup->append_line(line);

        optgroup = page->new_optgroup(L("Bed temperature"), L"param_bed_temp");
        line = { L("Cool Plate (SuperTack)"),
                 L("Bed temperature when the Cool Plate SuperTack is installed. A value of 0 means the filament does not support printing on the Cool Plate SuperTack.") };
        line.append_option(optgroup->get_option("supertack_plate_temp_initial_layer"));
        line.append_option(optgroup->get_option("supertack_plate_temp"));
        optgroup->append_line(line);

        line = { L("Cool Plate"),
                 L("Bed temperature when the Cool Plate is installed. A value of 0 means the filament does not support printing on the Cool Plate.") };
        line.append_option(optgroup->get_option("cool_plate_temp_initial_layer"));
        line.append_option(optgroup->get_option("cool_plate_temp"));
        optgroup->append_line(line);

        line = { L("Textured Cool Plate"),
                 L("Bed temperature when the Textured Cool Plate is installed. A value of 0 means the filament does not support printing on the Textured Cool Plate.") };
        line.append_option(optgroup->get_option("textured_cool_plate_temp_initial_layer"));
        line.append_option(optgroup->get_option("textured_cool_plate_temp"));
        optgroup->append_line(line);

        line = { L("Engineering Plate"),
                 L("Bed temperature when the Engineering Plate is installed. A value of 0 means the filament does not support printing on the Engineering Plate.") };
        line.append_option(optgroup->get_option("eng_plate_temp_initial_layer"));
        line.append_option(optgroup->get_option("eng_plate_temp"));
        optgroup->append_line(line);

        line = { L("Smooth PEI Plate / High Temp Plate"),
                 L("Bed temperature when the Smooth PEI Plate/High Temperature Plate is installed. A value of 0 means the filament does not support printing on the Smooth PEI Plate/High Temp Plate.") };
        line.append_option(optgroup->get_option("hot_plate_temp_initial_layer"));
        line.append_option(optgroup->get_option("hot_plate_temp"));
        optgroup->append_line(line);

        line = { L("Textured PEI Plate"),
                 L("Bed temperature when the Textured PEI Plate is installed. A value of 0 means the filament does not support printing on the Textured PEI Plate.") };
        line.append_option(optgroup->get_option("textured_plate_temp_initial_layer"));
        line.append_option(optgroup->get_option("textured_plate_temp"));
        optgroup->append_line(line);

        optgroup->m_on_change = [this](t_config_option_key opt_key, boost::any value)
        {
            DynamicPrintConfig& filament_config = m_preset_bundle->filaments.get_edited_preset().config;

            update_dirty();
            /*if (opt_key == "cool_plate_temp" || opt_key == "cool_plate_temp_initial_layer") {
                m_config_manipulation.check_bed_temperature_difference(BedType::btPC, &filament_config);
            }
            else if (opt_key == "eng_plate_temp" || opt_key == "eng_plate_temp_initial_layer") {
                m_config_manipulation.check_bed_temperature_difference(BedType::btEP, &filament_config);
            }
            else if (opt_key == "hot_plate_temp" || opt_key == "hot_plate_temp_initial_layer") {
                m_config_manipulation.check_bed_temperature_difference(BedType::btPEI, &filament_config);
            }
            else if (opt_key == "textured_plate_temp" || opt_key == "textured_plate_temp_initial_layer") {
                m_config_manipulation.check_bed_temperature_difference(BedType::btPTE, &filament_config);
            }
            else */if (opt_key == "nozzle_temperature") {
                m_config_manipulation.check_nozzle_temperature_range(&filament_config);
            }
            else if (opt_key == "nozzle_temperature_initial_layer") {
                m_config_manipulation.check_nozzle_temperature_initial_layer_range(&filament_config);
            }
            else if (opt_key == "chamber_temperature") {
                m_config_manipulation.check_chamber_temperature(&filament_config);
            }

            on_value_change(opt_key, value);
        };

        //BBS
        optgroup = page->new_optgroup(L("Volumetric speed limitation"), L"param_volumetric_speed");
        optgroup->append_single_option_line("filament_adaptive_volumetric_speed", "", 0);
        optgroup->append_single_option_line("filament_max_volumetric_speed");

        //line = { "", "" };
        //line.full_width = 1;
        //line.widget = [this](wxWindow* parent) {
        //    return description_line_widget(parent, &m_volumetric_speed_description_line);
        //};
        //optgroup->append_line(line);

    page = add_options_page(L("Cooling"), "custom-gcode_cooling_fan"); // ORCA: icon only visible on placeholders

        //line = { "", "" };
        //line.full_width = 1;
        //line.widget = [this](wxWindow* parent) {
        //    return description_line_widget(parent, &m_cooling_description_line);
        //};
        //optgroup->append_line(line);
        optgroup = page->new_optgroup(L("Cooling for specific layer"), L"param_cooling_specific_layer");
        optgroup->append_single_option_line("close_fan_the_first_x_layers");
        optgroup->append_single_option_line("full_fan_speed_layer");

        optgroup = page->new_optgroup(L("Part cooling fan"), L"param_cooling_part_fan");
        line = { L("Min fan speed threshold"), L("Part cooling fan speed will start to run at min speed when the estimated layer time is no longer than the layer time in setting. When layer time is shorter than threshold, fan speed is interpolated between the minimum and maximum fan speed according to layer printing time") };
        line.label_path = "auto-cooling";
        line.append_option(optgroup->get_option("fan_min_speed"));
        line.append_option(optgroup->get_option("fan_cooling_layer_time"));
        optgroup->append_line(line);
        line = { L("Max fan speed threshold"), L("Part cooling fan speed will be max when the estimated layer time is shorter than the setting value") };
        line.label_path = "auto-cooling";
        line.append_option(optgroup->get_option("fan_max_speed"));
        line.append_option(optgroup->get_option("slow_down_layer_time"));
        optgroup->append_line(line);
        optgroup->append_single_option_line("reduce_fan_stop_start_freq");
        optgroup->append_single_option_line("slow_down_for_layer_cooling");
        optgroup->append_single_option_line("dont_slow_down_outer_wall");
        optgroup->append_single_option_line("slow_down_min_speed");

        optgroup->append_single_option_line("enable_overhang_bridge_fan");
        optgroup->append_single_option_line("overhang_fan_threshold");
        optgroup->append_single_option_line("overhang_fan_speed");
        optgroup->append_single_option_line("internal_bridge_fan_speed"); // ORCA: Add support for separate internal bridge fan speed control
        optgroup->append_single_option_line("support_material_interface_fan_speed");
        optgroup->append_single_option_line("ironing_fan_speed"); // ORCA: Add support for ironing fan speed control

        optgroup = page->new_optgroup(L("Auxiliary part cooling fan"), L"param_cooling_aux_fan");
        optgroup->append_single_option_line("additional_cooling_fan_speed", "auxiliary-fan");

        optgroup = page->new_optgroup(L("Exhaust fan"),L"param_cooling_exhaust");

        optgroup->append_single_option_line("activate_air_filtration", "air-filtration");

        line = {L("During print"), ""};
        line.append_option(optgroup->get_option("during_print_exhaust_fan_speed"));
        optgroup->append_line(line);


        line = {L("Complete print"), ""};
        line.append_option(optgroup->get_option("complete_print_exhaust_fan_speed"));
        optgroup->append_line(line);
        //BBS
        add_filament_overrides_page();
        const int gcode_field_height = 15; // 150
        const int notes_field_height = 25; // 250

        auto edit_custom_gcode_fn = [this](const t_config_option_key& opt_key) { edit_custom_gcode(opt_key); };

    page = add_options_page(L("Advanced"), "custom-gcode_advanced"); // ORCA: icon only visible on placeholders
        optgroup = page->new_optgroup(L("Filament start G-code"), L"param_gcode", 0);
        optgroup->m_on_change = [this, &optgroup_title = optgroup->title](const t_config_option_key& opt_key, const boost::any& value) {
            validate_custom_gcode_cb(this, optgroup_title, opt_key, value);
        };
        optgroup->edit_custom_gcode = edit_custom_gcode_fn;
        option = optgroup->get_option("filament_start_gcode");
        option.opt.full_width = true;
        option.opt.is_code = true;
        option.opt.height = gcode_field_height;// 150;
        optgroup->append_single_option_line(option);

        optgroup = page->new_optgroup(L("Filament end G-code"), L"param_gcode", 0);
        optgroup->m_on_change = [this, &optgroup_title = optgroup->title](const t_config_option_key& opt_key, const boost::any& value) {
            validate_custom_gcode_cb(this, optgroup_title, opt_key, value);
        };
        optgroup->edit_custom_gcode = edit_custom_gcode_fn;
        option = optgroup->get_option("filament_end_gcode");
        option.opt.full_width = true;
        option.opt.is_code = true;
        option.opt.height = gcode_field_height;// 150;
        optgroup->append_single_option_line(option);

    page = add_options_page(L("Spoolman"), "advanced");
        optgroup = page->new_optgroup("Basic information");
        optgroup->append_single_option_line("spoolman_spool_id");

        line = {"Spoolman Update", ""};
        line.append_option(Option(ConfigOptionDef(), "spoolman_update"));
        line.widget = [&](wxWindow* parent){
            auto sizer = new wxBoxSizer(wxHORIZONTAL);

            auto on_click = [&](bool stats_only) {
                if (m_presets->current_is_dirty() && m_active_page->get_field("spoolman_spool_id")->m_is_modified_value) {
                    show_error(this, "This profile cannot be updated with an unsaved Spool ID value. Please save the profile, then try updating again.");
                    return;
                }
                if (!Spoolman::is_server_valid()) {
                    show_error(this, "Failed to get data from the Spoolman server. Make sure that the port is correct and the server is running.");
                    return;
                }
                auto res = Spoolman::update_filament_preset_from_spool(&m_presets->get_selected_preset(), true, stats_only);

                if (res.has_failed())
                    return;

                update_spoolman_statistics();
            };

            auto refresh_all_btn = new wxButton(parent, wxID_ANY, _L("Update Filament"));
            refresh_all_btn->Bind(wxEVT_BUTTON, [on_click](wxCommandEvent& evt) { on_click(false); });
            wxGetApp().UpdateDarkUI(refresh_all_btn);
            sizer->Add(refresh_all_btn);

            auto refresh_stats_btn = new wxButton(parent, wxID_ANY, _L("Update Stats"));
            refresh_stats_btn->Bind(wxEVT_BUTTON, [on_click](wxCommandEvent& evt) { on_click(true); });
            wxGetApp().UpdateDarkUI(refresh_stats_btn);
            sizer->Add(refresh_stats_btn);
            return sizer;
        };
        optgroup->append_line(line);

        optgroup = page->new_optgroup(_L("Spool Statistics"));

        auto build_statistics_line = [&](const std::string& key, const std::string& label,
                                         const std::string& sidetext, const ConfigOptionType& type = coFloat) {
            auto def = ConfigOptionDef();
            def.opt_key = key;
            def.label = label;
            def.type = type;
            def.sidetext = sidetext;
            def.readonly = true;
            if (type == coFloat)
                def.set_default_value(new ConfigOptionFloat());
            else if (type == coBool)
                def.set_default_value(new ConfigOptionBool());
            return optgroup->append_single_option_line(Option(def, key));
        };

        build_statistics_line("spoolman_remaining_weight", "Remaining Weight", "g");
        build_statistics_line("spoolman_used_weight", "Used Weight", "g");
        build_statistics_line("spoolman_remaining_length", "Remaining Length", "m");
        build_statistics_line("spoolman_used_length", "Used Length", "m");
        build_statistics_line("spoolman_archived", "Archived", "", coBool);

    page->m_should_show_fn = [&](bool) {
        return Spoolman::is_enabled();
    };

    page = add_options_page(L("Multimaterial"), "custom-gcode_multi_material"); // ORCA: icon only visible on placeholders
        optgroup = page->new_optgroup(L("Wipe tower parameters"), "param_tower");
        optgroup->append_single_option_line("filament_minimal_purge_on_wipe_tower");
        
        optgroup = page->new_optgroup(L("Multi Filament"));
        // optgroup->append_single_option_line("filament_flush_temp", "", 0);
        // optgroup->append_single_option_line("filament_flush_volumetric_speed", "", 0);
        optgroup->append_single_option_line("long_retractions_when_ec", "" , 0);
        optgroup->append_single_option_line("retraction_distances_when_ec", "" , 0);

        optgroup = page->new_optgroup(L("Tool change parameters with single extruder MM printers"), "param_toolchange");
        optgroup->append_single_option_line("filament_loading_speed_start", "semm");
        optgroup->append_single_option_line("filament_loading_speed", "semm");
        optgroup->append_single_option_line("filament_unloading_speed_start", "semm");
        optgroup->append_single_option_line("filament_unloading_speed", "semm");
        optgroup->append_single_option_line("filament_toolchange_delay", "semm");
        optgroup->append_single_option_line("filament_cooling_moves", "semm");
        optgroup->append_single_option_line("filament_cooling_initial_speed", "semm");
        optgroup->append_single_option_line("filament_cooling_final_speed", "semm");
        optgroup->append_single_option_line("filament_stamping_loading_speed");
        optgroup->append_single_option_line("filament_stamping_distance");
        create_line_with_widget(optgroup.get(), "filament_ramming_parameters", "", [this](wxWindow* parent) {

            // ORCA modernize button style
            Button* btn = new Button(parent, _(L("Set")) + " " + dots);
            btn->SetStyle(ButtonStyle::Regular, ButtonType::Parameter);

            auto sizer = new wxBoxSizer(wxHORIZONTAL);
            sizer->Add(btn);

            btn->Bind(wxEVT_BUTTON, [this](wxCommandEvent& e) {
                RammingDialog dlg(this,(m_config->option<ConfigOptionStrings>("filament_ramming_parameters"))->get_at(0));
                if (dlg.ShowModal() == wxID_OK) {
                    load_key_value("filament_ramming_parameters", dlg.get_parameters());
                    update_changed_ui();
                }
            });
            return sizer;
        });

        optgroup = page->new_optgroup(L("Tool change parameters with multi extruder MM printers"), "param_toolchange_multi_extruder");
        optgroup->append_single_option_line("filament_multitool_ramming");
        optgroup->append_single_option_line("filament_multitool_ramming_volume");
        optgroup->append_single_option_line("filament_multitool_ramming_flow");

    page = add_options_page(L("Dependencies"), "advanced");
        optgroup = page->new_optgroup(L("Compatible printers"), "param_dependencies_printers");
        create_line_with_widget(optgroup.get(), "compatible_printers", "", [this](wxWindow* parent) {
            return compatible_widget_create(parent, m_compatible_printers);
        });

        option = optgroup->get_option("compatible_printers_condition");
        option.opt.full_width = true;
        optgroup->append_single_option_line(option);

        optgroup = page->new_optgroup(L("Compatible process profiles"), "param_dependencies_presets");
        create_line_with_widget(optgroup.get(), "compatible_prints", "", [this](wxWindow* parent) {
            return compatible_widget_create(parent, m_compatible_prints);
        });

        option = optgroup->get_option("compatible_prints_condition");
        option.opt.full_width = true;
        optgroup->append_single_option_line(option);

    page = add_options_page(L("Notes"), "custom-gcode_note"); // ORCA: icon only visible on placeholders
        optgroup = page->new_optgroup(L("Notes"),"note", 0);
        optgroup->label_width = 0;
        option = optgroup->get_option("filament_notes");
        option.opt.full_width = true;
        option.opt.height = notes_field_height;// 250;
        optgroup->append_single_option_line(option);

        //build_preset_description_line(optgroup.get());
}

// Reload current config (aka presets->edited_preset->config) into the UI fields.
void TabFilament::reload_config()
{
    this->compatible_widget_reload(m_compatible_printers);
    this->compatible_widget_reload(m_compatible_prints);
    Tab::reload_config();
}

//void TabFilament::update_volumetric_flow_preset_hints()
//{
//    wxString text;
//    try {
//        text = from_u8(PresetHints::maximum_volumetric_flow_description(*m_preset_bundle));
//    } catch (std::exception &ex) {
//        text = _(L("Volumetric flow hints not available")) + "\n\n" + from_u8(ex.what());
//    }
//    m_volumetric_speed_description_line->SetText(text);
//}

void TabFilament::update_description_lines()
{
    Tab::update_description_lines();

    if (!m_active_page)
        return;

    if (m_active_page->title() == "Cooling" && m_cooling_description_line)
        m_cooling_description_line->SetText(from_u8(PresetHints::cooling_description(m_presets->get_edited_preset())));
    //BBS
    //if (m_active_page->title() == "Filament" && m_volumetric_speed_description_line)
    //    this->update_volumetric_flow_preset_hints();
}

void TabFilament::toggle_options()
{
    if (!m_active_page)
        return;
    bool is_BBL_printer = false;
    if (m_preset_bundle) {
      is_BBL_printer =
          wxGetApp().preset_bundle->is_bbl_vendor();
    }
    bool is_multi_extruder = m_preset_bundle->printers.get_edited_preset().config.option<ConfigOptionFloats>("nozzle_diameter")->size() > 1;

    auto cfg = m_preset_bundle->printers.get_edited_preset().config;
    if (m_active_page->title() == L("Cooling")) {
      bool has_enable_overhang_bridge_fan = m_config->opt_bool("enable_overhang_bridge_fan", 0);
      for (auto el : {"overhang_fan_speed", "overhang_fan_threshold", "internal_bridge_fan_speed"}) // ORCA: Add support for separate internal bridge fan speed control
            toggle_option(el, has_enable_overhang_bridge_fan);

      toggle_option("additional_cooling_fan_speed", cfg.opt_bool("auxiliary_fan"));

      // Orca: toggle dont slow down for external perimeters if
      bool has_slow_down_for_layer_cooling = m_config->opt_bool("slow_down_for_layer_cooling", 0);
      toggle_option("dont_slow_down_outer_wall", has_slow_down_for_layer_cooling);
    }
    if (m_active_page->title() == L("Filament"))
    {
        bool pa = m_config->opt_bool("enable_pressure_advance", 0);
        toggle_option("pressure_advance", pa);

        //Orca: Enable the plates that should be visible when multi bed support is enabled or a BBL printer is selected; otherwise, enable only the plate visible for the selected bed type.
        DynamicConfig& proj_cfg               = m_preset_bundle->project_config;
        std::string    bed_temp_1st_layer_key = "";
        if (proj_cfg.has("curr_bed_type"))
        {
            bed_temp_1st_layer_key = get_bed_temp_1st_layer_key(proj_cfg.opt_enum<BedType>("curr_bed_type"));
        }

        const std::vector<std::string> bed_temp_keys = {"supertack_plate_temp_initial_layer", "cool_plate_temp_initial_layer",
                                                        "textured_cool_plate_temp_initial_layer", "eng_plate_temp_initial_layer",
                                                        "textured_plate_temp_initial_layer", "hot_plate_temp_initial_layer"};

        bool support_multi_bed_types = std::find(bed_temp_keys.begin(), bed_temp_keys.end(), bed_temp_1st_layer_key) ==
                                           bed_temp_keys.end() ||
                                       is_BBL_printer || cfg.opt_bool("support_multi_bed_types");

        for (const auto& key : bed_temp_keys)
        {
            toggle_line(key, support_multi_bed_types || bed_temp_1st_layer_key == key);
        }



        // Orca: adaptive pressure advance and calibration model
        // If PA is not enabled, disable adaptive pressure advance and hide the model section
        // If adaptive PA is not enabled, hide the adaptive PA model section
        toggle_option("adaptive_pressure_advance", pa);
        toggle_option("adaptive_pressure_advance_overhangs", pa);
        bool has_adaptive_pa = m_config->opt_bool("adaptive_pressure_advance", 0);
        toggle_line("adaptive_pressure_advance_overhangs", has_adaptive_pa && pa);
        toggle_line("adaptive_pressure_advance_model", has_adaptive_pa && pa);
        toggle_line("adaptive_pressure_advance_bridges", has_adaptive_pa && pa);

        bool is_pellet_printer = cfg.opt_bool("pellet_modded_printer");
        toggle_line("pellet_flow_coefficient", is_pellet_printer);
        toggle_line("filament_diameter", !is_pellet_printer);

        bool support_chamber_temp_control = this->m_preset_bundle->printers.get_edited_preset().config.opt_bool("support_chamber_temp_control");
        toggle_line("chamber_temperature", support_chamber_temp_control);

        std::string volumetric_speed_cos = m_config->opt_string("volumetric_speed_coefficients", 0u);
        bool enable_fit = volumetric_speed_cos != "0 0 0 0 0 0";
        toggle_option("filament_adaptive_volumetric_speed", enable_fit, 256 + 0u);
    }

    if (m_active_page->title() == L("Setting Overrides"))
        update_filament_overrides_page(&cfg);

    if (m_active_page->title() == L("Multimaterial")) {
        // Orca: hide specific settings for BBL printers
        for (auto el : {"filament_minimal_purge_on_wipe_tower", "filament_loading_speed_start", "filament_loading_speed",
                        "filament_unloading_speed_start", "filament_unloading_speed", "filament_toolchange_delay", "filament_cooling_moves",
                        "filament_cooling_initial_speed", "filament_cooling_final_speed"})
            toggle_option(el, !is_BBL_printer);

        bool multitool_ramming = m_config->opt_bool("filament_multitool_ramming", 0);
        toggle_option("filament_multitool_ramming_volume", multitool_ramming);
        toggle_option("filament_multitool_ramming_flow", multitool_ramming);

        const int extruder_idx = 0; // m_variant_combo->GetSelection(); // TODO: Orca hack
        toggle_line("long_retractions_when_ec", is_multi_extruder && is_BBL_printer, 256 + extruder_idx);
        toggle_line("retraction_distances_when_ec", is_multi_extruder && is_BBL_printer && m_config->opt_bool("long_retractions_when_ec", extruder_idx), 256 + extruder_idx);
    }

    if (m_active_page->title() == L("Spoolman")) {
        toggle_line("spoolman_update", m_config->opt_int("spoolman_spool_id", 0) > 0);
        update_spoolman_statistics();
    }
}

void TabFilament::update()
{
    if (m_preset_bundle->printers.get_selected_preset().printer_technology() == ptSLA)
        return; // ys_FIXME

    m_config_manipulation.check_filament_max_volumetric_speed(m_config);

    m_update_cnt++;

    update_description_lines();
    //BBS: GUI refactor
    //Layout();
    m_parent->Layout();

    toggle_options();

    m_update_cnt--;

    if (m_update_cnt == 0)
        wxGetApp().mainframe->on_config_changed(m_config);
}

void TabFilament::clear_pages()
{
    Tab::clear_pages();

    m_volumetric_speed_description_line = nullptr;
	m_cooling_description_line = nullptr;

    //BBS: GUI refactor
    m_overrides_options.clear();
}

wxSizer* Tab::description_line_widget(wxWindow* parent, ogStaticText* *StaticText, wxString text /*= wxEmptyString*/)
{
    *StaticText = new ogStaticText(parent, text);

//	auto font = (new wxSystemSettings)->GetFont(wxSYS_DEFAULT_GUI_FONT);
    (*StaticText)->SetFont(wxGetApp().normal_font());

    auto sizer = new wxBoxSizer(wxHORIZONTAL);
    sizer->Add(*StaticText, 1, wxEXPAND|wxALL, 0);
    return sizer;
}

bool Tab::saved_preset_is_dirty() const { return m_presets->saved_is_dirty(); }
void Tab::update_saved_preset_from_current_preset() { m_presets->update_saved_preset_from_current_preset(); }
bool Tab::current_preset_is_dirty() const { return m_presets->current_is_dirty(); }

void TabPrinter::build()
{
    m_presets = &m_preset_bundle->printers;
    m_printer_technology = m_presets->get_selected_preset().printer_technology();

    // For DiffPresetDialog we use options list which is saved in Searcher class.
    // Options for the Searcher is added in the moment of pages creation.
    // So, build first of all printer pages for non-selected printer technology...
    //std::string def_preset_name = "- default " + std::string(m_printer_technology == ptSLA ? "FFF" : "SLA") + " -";
    std::string def_preset_name = "Default Printer";
    m_config = &m_presets->find_preset(def_preset_name)->config;
    m_printer_technology == ptSLA ? build_fff() : build_sla();
    if (m_printer_technology == ptSLA)
        m_extruders_count_old = 0;// revert this value

    // ... and than for selected printer technology
    load_initial_data();
    m_printer_technology == ptSLA ? build_sla() : build_fff();
}

void TabPrinter::build_fff()
{
    if (!m_pages.empty())
        m_pages.resize(0);
    // to avoid redundant memory allocation / deallocation during extruders count changing
    m_pages.reserve(30);

    auto   *nozzle_diameter = dynamic_cast<const ConfigOptionFloats*>(m_config->option("nozzle_diameter"));
    m_initial_extruders_count = m_extruders_count = nozzle_diameter->values.size();
    m_extruder_variant_list = m_config->option<ConfigOptionStrings>("printer_extruder_variant")->values;
    // BBS
    //wxGetApp().obj_list()->update_objects_list_filament_column(m_initial_extruders_count);

    const Preset* parent_preset = m_printer_technology == ptSLA ? nullptr // just for first build, if SLA printer preset is selected
                                  : m_presets->get_selected_preset_parent();
    m_sys_extruders_count = parent_preset == nullptr ? 0 :
            static_cast<const ConfigOptionFloats*>(parent_preset->config.option("nozzle_diameter"))->values.size();

    auto page = add_options_page(L("Basic information"), "custom-gcode_object-info"); // ORCA: icon only visible on placeholders
    auto optgroup = page->new_optgroup(L("Printable space"), "param_printable_space");

        create_line_with_widget(optgroup.get(), "printable_area", "custom-svg-and-png-bed-textures_124612", [this](wxWindow* parent) {
           return 	create_bed_shape_widget(parent);
        });
        Option option = optgroup->get_option("bed_exclude_area");
        option.opt.full_width = true;
        optgroup->append_single_option_line(option);
        // optgroup->append_single_option_line("printable_area");
        optgroup->append_single_option_line("printable_height");
        optgroup->append_single_option_line("support_multi_bed_types","bed-types");
        optgroup->append_single_option_line("best_object_pos");
        // todo: for multi_extruder test
        optgroup->append_single_option_line("z_offset");
        optgroup->append_single_option_line("preferred_orientation");

        optgroup = page->new_optgroup(L("Advanced"), L"param_advanced");
        optgroup->append_single_option_line("printer_structure");
        optgroup->append_single_option_line("gcode_flavor");
        optgroup->append_single_option_line("pellet_modded_printer", "pellet-flow-coefficient");
        optgroup->append_single_option_line("bbl_use_printhost");
        optgroup->append_single_option_line("scan_first_layer");
        //option  = optgroup->get_option("wrapping_exclude_area");
        //option.opt.full_width = true;
        //optgroup->append_single_option_line(option);
        optgroup->append_single_option_line("disable_m73");
        option = optgroup->get_option("thumbnails");
        option.opt.full_width = true;
        optgroup->append_single_option_line(option);
        // optgroup->append_single_option_line("thumbnails_format");
        optgroup->m_on_change = [this](t_config_option_key opt_key, boost::any value) {
            wxTheApp->CallAfter([this, opt_key, value]() {
                if (opt_key == "thumbnails" && m_config->has("thumbnails_format")) {
                    // to backward compatibility we need to update "thumbnails_format" from new "thumbnails"
                    const std::string val = boost::any_cast<std::string>(value);
                    if (!value.empty()) {
                        auto [thumbnails_list, errors] = GCodeThumbnails::make_and_check_thumbnail_list(val);

                        if (errors != enum_bitmask<ThumbnailError>()) {
                            // TRN: The first argument is the parameter's name; the second argument is its value.
                            std::string error_str = format(_u8L("Invalid value provided for parameter %1%: %2%"), "thumbnails", val);
                            error_str += GCodeThumbnails::get_error_string(errors);
                            InfoDialog(parent(), _L("G-code flavor is switched"), from_u8(error_str)).ShowModal();
                        }

                        if (!thumbnails_list.empty()) {
                            GCodeThumbnailsFormat old_format = GCodeThumbnailsFormat(m_config->option("thumbnails_format")->getInt());
                            GCodeThumbnailsFormat new_format = thumbnails_list.begin()->first;
                            if (old_format != new_format) {
                                DynamicPrintConfig new_conf = *m_config;

                                auto* opt = m_config->option("thumbnails_format")->clone();
                                opt->setInt(int(new_format));
                                new_conf.set_key_value("thumbnails_format", opt);

                                load_config(new_conf);
                            }
                        }
                    }
                }

                update_dirty();
                on_value_change(opt_key, value);
            });
        };

        optgroup->append_single_option_line("use_relative_e_distances");
        optgroup->append_single_option_line("use_firmware_retraction");
        optgroup->append_single_option_line("bed_temperature_formula");
        // optgroup->append_single_option_line("spaghetti_detector");
        optgroup->append_single_option_line("time_cost");

        optgroup  = page->new_optgroup(L("Cooling Fan"), "param_cooling_fan");
        Line line = Line{ L("Fan speed-up time"), optgroup->get_option("fan_speedup_time").opt.tooltip };
        line.append_option(optgroup->get_option("fan_speedup_time"));
        line.append_option(optgroup->get_option("fan_speedup_overhangs"));
        optgroup->append_line(line);
        optgroup->append_single_option_line("fan_kickstart");

        optgroup = page->new_optgroup(L("Extruder Clearance"), "param_extruder_clearence");
        optgroup->append_single_option_line("extruder_clearance_radius");
        optgroup->append_single_option_line("extruder_clearance_height_to_rod");
        optgroup->append_single_option_line("extruder_clearance_height_to_lid");

        optgroup = page->new_optgroup(L("Adaptive bed mesh"), "param_adaptive_mesh");
        optgroup->append_single_option_line("bed_mesh_min", "adaptive-bed-mesh");
        optgroup->append_single_option_line("bed_mesh_max", "adaptive-bed-mesh");
        optgroup->append_single_option_line("bed_mesh_probe_distance", "adaptive-bed-mesh");
        optgroup->append_single_option_line("adaptive_bed_mesh_margin", "adaptive-bed-mesh");

        optgroup = page->new_optgroup(L("Accessory"), "param_accessory");
        optgroup->append_single_option_line("nozzle_type");
        optgroup->append_single_option_line("nozzle_hrc");
        optgroup->append_single_option_line("auxiliary_fan", "auxiliary-fan");
        optgroup->append_single_option_line("support_chamber_temp_control", "chamber-temperature");
        optgroup->append_single_option_line("support_air_filtration", "air-filtration");

        auto edit_custom_gcode_fn = [this](const t_config_option_key& opt_key) { edit_custom_gcode(opt_key); };

    const int gcode_field_height = 15; // 150
    const int notes_field_height = 25; // 250
    page = add_options_page(L("Machine G-code"), "custom-gcode_gcode"); // ORCA: icon only visible on placeholders
        optgroup = page->new_optgroup(L("Machine start G-code"), L"param_gcode", 0);
        optgroup->m_on_change = [this, &optgroup_title = optgroup->title](const t_config_option_key& opt_key, const boost::any& value) {
            validate_custom_gcode_cb(this, optgroup_title, opt_key, value);
        };
        optgroup->edit_custom_gcode = edit_custom_gcode_fn;
        option = optgroup->get_option("machine_start_gcode");
        option.opt.full_width = true;
        option.opt.is_code = true;
        option.opt.height = gcode_field_height;//150;
        optgroup->append_single_option_line(option);

        optgroup = page->new_optgroup(L("Machine end G-code"), L"param_gcode", 0);
        optgroup->m_on_change = [this, &optgroup_title = optgroup->title](const t_config_option_key& opt_key, const boost::any& value) {
            validate_custom_gcode_cb(this, optgroup_title, opt_key, value);
        };
        optgroup->edit_custom_gcode = edit_custom_gcode_fn;
        option = optgroup->get_option("machine_end_gcode");
        option.opt.full_width = true;
        option.opt.is_code = true;
        option.opt.height = gcode_field_height;//150;
        optgroup->append_single_option_line(option);

        optgroup              = page->new_optgroup(L("Printing by object G-code"), L"param_gcode", 0);
        optgroup->m_on_change = [this, optgroup](const t_config_option_key &opt_key, const boost::any &value) {
            validate_custom_gcode_cb(this, optgroup, opt_key, value);
        };
        optgroup->edit_custom_gcode = edit_custom_gcode_fn;
        option                = optgroup->get_option("printing_by_object_gcode");
        option.opt.full_width = true;
        option.opt.is_code    = true;
        option.opt.height     = gcode_field_height; // 150;
        optgroup->append_single_option_line(option);


        optgroup = page->new_optgroup(L("Before layer change G-code"),"param_gcode", 0);
        optgroup->m_on_change = [this, &optgroup_title = optgroup->title](const t_config_option_key& opt_key, const boost::any& value) {
            validate_custom_gcode_cb(this, optgroup_title, opt_key, value);
        };
        optgroup->edit_custom_gcode = edit_custom_gcode_fn;
        option = optgroup->get_option("before_layer_change_gcode");
        option.opt.full_width = true;
        option.opt.is_code = true;
        option.opt.height = gcode_field_height;//150;
        optgroup->append_single_option_line(option);

        optgroup = page->new_optgroup(L("Layer change G-code"), L"param_gcode", 0);
        optgroup->m_on_change = [this, &optgroup_title = optgroup->title](const t_config_option_key& opt_key, const boost::any& value) {
            validate_custom_gcode_cb(this, optgroup_title, opt_key, value);
        };
        optgroup->edit_custom_gcode = edit_custom_gcode_fn;
        option = optgroup->get_option("layer_change_gcode");
        option.opt.full_width = true;
        option.opt.is_code = true;
        option.opt.height = gcode_field_height;//150;
        optgroup->append_single_option_line(option);

        optgroup = page->new_optgroup(L("Timelapse G-code"), L"param_gcode", 0);
        optgroup->m_on_change = [this, &optgroup_title = optgroup->title](const t_config_option_key& opt_key, const boost::any& value) {
            validate_custom_gcode_cb(this, optgroup_title, opt_key, value);
        };
        optgroup->edit_custom_gcode = edit_custom_gcode_fn;
        option = optgroup->get_option("time_lapse_gcode");
        option.opt.full_width = true;
        option.opt.is_code = true;
        option.opt.height = gcode_field_height;//150;
        optgroup->append_single_option_line(option);

        optgroup              = page->new_optgroup(L("Clumping Detection G-code"), L"param_gcode", 0);
        optgroup->m_on_change = [this, optgroup](const t_config_option_key &opt_key, const boost::any &value) {
            validate_custom_gcode_cb(this, optgroup, opt_key, value);
        };
        optgroup->edit_custom_gcode = edit_custom_gcode_fn;
        option                = optgroup->get_option("wrapping_detection_gcode");
        option.opt.full_width = true;
        option.opt.is_code    = true;
        option.opt.height     = gcode_field_height; // 150;
        optgroup->append_single_option_line(option);

        optgroup = page->new_optgroup(L("Change filament G-code"), L"param_gcode", 0);
        optgroup->m_on_change = [this, &optgroup_title = optgroup->title](const t_config_option_key& opt_key, const boost::any& value) {
            validate_custom_gcode_cb(this, optgroup_title, opt_key, value);
        };
        optgroup->edit_custom_gcode = edit_custom_gcode_fn;
        option = optgroup->get_option("change_filament_gcode");
        option.opt.full_width = true;
        option.opt.is_code = true;
        option.opt.height = gcode_field_height;//150;
        optgroup->append_single_option_line(option);

        optgroup = page->new_optgroup(L("Change extrusion role G-code"), L"param_gcode", 0);
        optgroup->m_on_change = [this, &optgroup_title = optgroup->title](const t_config_option_key &opt_key, const boost::any &value) {
            validate_custom_gcode_cb(this, optgroup_title, opt_key, value);
        };
        optgroup->edit_custom_gcode = edit_custom_gcode_fn;
        option = optgroup->get_option("change_extrusion_role_gcode");
        option.opt.full_width = true;
        option.opt.is_code = true;
        option.opt.height = gcode_field_height;//150;
        optgroup->append_single_option_line(option);

        optgroup = page->new_optgroup(L("Pause G-code"), L"param_gcode", 0);
        optgroup->m_on_change = [this, &optgroup_title = optgroup->title](const t_config_option_key& opt_key, const boost::any& value) {
            validate_custom_gcode_cb(this, optgroup_title, opt_key, value);
        };
        optgroup->edit_custom_gcode = edit_custom_gcode_fn;
        option = optgroup->get_option("machine_pause_gcode");
        option.opt.is_code = true;
        option.opt.height = gcode_field_height;//150;
        optgroup->append_single_option_line(option);

        optgroup = page->new_optgroup(L("Template Custom G-code"), L"param_gcode", 0);
        optgroup->m_on_change = [this, &optgroup_title = optgroup->title](const t_config_option_key& opt_key, const boost::any& value) {
            validate_custom_gcode_cb(this, optgroup_title, opt_key, value);
        };
        optgroup->edit_custom_gcode = edit_custom_gcode_fn;
        option = optgroup->get_option("template_custom_gcode");
        option.opt.is_code = true;
        option.opt.height = gcode_field_height;//150;
        optgroup->append_single_option_line(option);

    page = add_options_page(L("Notes"), "custom-gcode_note"); // ORCA: icon only visible on placeholders
        optgroup = page->new_optgroup(L("Notes"), "note", 0);
        option = optgroup->get_option("printer_notes");
        option.opt.full_width = true;
        option.opt.height = notes_field_height;//250;
        optgroup->append_single_option_line(option);
#if 0
    //page = add_options_page(L("Dependencies"), "advanced");
    //    optgroup = page->new_optgroup(L("Profile dependencies"));

    //    build_preset_description_line(optgroup.get());
#endif
    build_unregular_pages(true);
}

void TabPrinter::build_sla()
{
    //if (!m_pages.empty())
    //    m_pages.resize(0);
    //auto page = add_options_page(L("General"), "printer");
    //auto optgroup = page->new_optgroup(L("Size and coordinates"));

    //create_line_with_widget(optgroup.get(), "printable_area", "custom-svg-and-png-bed-textures_124612", [this](wxWindow* parent) {
    //    return 	create_bed_shape_widget(parent);
    //});
    //optgroup->append_single_option_line("printable_height");

    //optgroup = page->new_optgroup(L("Display"));
    //optgroup->append_single_option_line("display_width");
    //optgroup->append_single_option_line("display_height");

    //auto option = optgroup->get_option("display_pixels_x");
    //Line line = { option.opt.full_label, "" };
    //line.append_option(option);
    //line.append_option(optgroup->get_option("display_pixels_y"));
    //optgroup->append_line(line);
    //optgroup->append_single_option_line("display_orientation");

    //// FIXME: This should be on one line in the UI
    //optgroup->append_single_option_line("display_mirror_x");
    //optgroup->append_single_option_line("display_mirror_y");

    //optgroup = page->new_optgroup(L("Tilt"));
    //line = { L("Tilt time"), "" };
    //line.append_option(optgroup->get_option("fast_tilt_time"));
    //line.append_option(optgroup->get_option("slow_tilt_time"));
    //optgroup->append_line(line);
    //optgroup->append_single_option_line("area_fill");

    //optgroup = page->new_optgroup(L("Corrections"));
    //line = Line{ m_config->def()->get("relative_correction")->full_label, "" };
    //for (auto& axis : { "X", "Y", "Z" }) {
    //    auto opt = optgroup->get_option(std::string("relative_correction_") + char(std::tolower(axis[0])));
    //    opt.opt.label = axis;
    //    line.append_option(opt);
    //}
    //optgroup->append_line(line);
    //optgroup->append_single_option_line("absolute_correction");
    //optgroup->append_single_option_line("elefant_foot_compensation");
    //optgroup->append_single_option_line("elefant_foot_min_width");
    //optgroup->append_single_option_line("gamma_correction");
    //
    //optgroup = page->new_optgroup(L("Exposure"));
    //optgroup->append_single_option_line("min_exposure_time");
    //optgroup->append_single_option_line("max_exposure_time");
    //optgroup->append_single_option_line("min_initial_exposure_time");
    //optgroup->append_single_option_line("max_initial_exposure_time");

    //page = add_options_page(L("Dependencies"), "wrench.png");
    //optgroup = page->new_optgroup(L("Profile dependencies"));

    //build_preset_description_line(optgroup.get());
}

void TabPrinter::extruders_count_changed(size_t extruders_count)
{
    bool is_count_changed = false;
    if (m_extruders_count != extruders_count) {
        m_extruders_count = extruders_count;
        m_preset_bundle->on_extruders_count_changed(extruders_count);
        is_count_changed = true;

        wxGetApp().plater()->get_partplate_list().on_extruder_count_changed((int)m_extruders_count);
    }
    // Orca: support multi tool
    else if (m_extruders_count == 1 &&
             m_preset_bundle->project_config.option<ConfigOptionFloats>("flush_volumes_matrix")->values.size()>1)
        m_preset_bundle->update_multi_material_filament_presets();

    /* This function should be call in any case because of correct updating/rebuilding
     * of unregular pages of a Printer Settings
     */
    build_unregular_pages();

    if (is_count_changed) {
        on_value_change("extruders_count", extruders_count);
        // BBS
        //wxGetApp().obj_list()->update_objects_list_filament_column(extruders_count);
    }
}

void TabPrinter::append_option_line(ConfigOptionsGroupShp optgroup, const std::string opt_key)
{
    auto option = optgroup->get_option(opt_key, 0);
    auto line = Line{ option.opt.full_label, "" };
    line.append_option(option);
    if (m_use_silent_mode
        || m_printer_technology == ptSLA // just for first build, if SLA printer preset is selected
        )
        line.append_option(optgroup->get_option(opt_key, 1));
    optgroup->append_line(line);
}

PageShp TabPrinter::build_kinematics_page()
{
    auto page = add_options_page(L("Motion ability"), "custom-gcode_motion", true); // ORCA: icon only visible on placeholders

    if (m_use_silent_mode) {
        // Legend for OptionsGroups
        auto optgroup = page->new_optgroup("");
        auto line = Line{ "", "" };

        ConfigOptionDef def;
        def.type = coString;
        def.width = Field::def_width();
        def.gui_type = ConfigOptionDef::GUIType::legend;
        def.mode = comDevelop;
        //def.tooltip = L("Values in this column are for Normal mode");
        def.set_default_value(new ConfigOptionString{ _(L("Normal")).ToUTF8().data() });

        auto option = Option(def, "full_power_legend");
        line.append_option(option);

        //def.tooltip = L("Values in this column are for Stealth mode");
        def.set_default_value(new ConfigOptionString{ _(L("Silent")).ToUTF8().data() });
        option = Option(def, "silent_legend");
        line.append_option(option);

        optgroup->append_line(line);
    }
    auto optgroup = page->new_optgroup(L("Advanced"), "param_advanced");
    optgroup->append_single_option_line("emit_machine_limits_to_gcode");

    // resonance avoidance ported over from qidi slicer
    optgroup = page->new_optgroup(L("Resonance Avoidance"), "param_resonance_avoidance");
    optgroup->append_single_option_line("resonance_avoidance");
    // Resonance‑avoidance speed inputs
    {
        Line resonance_line = {L("Resonance Avoidance Speed"), L""};
        resonance_line.append_option(optgroup->get_option("min_resonance_avoidance_speed"));
        resonance_line.append_option(optgroup->get_option("max_resonance_avoidance_speed"));
        optgroup->append_line(resonance_line);
    }

    const std::vector<std::string> speed_axes{
        "machine_max_speed_x",
        "machine_max_speed_y",
        "machine_max_speed_z",
        "machine_max_speed_e"
    };
    optgroup = page->new_optgroup(L("Speed limitation"), "param_speed");
        for (const std::string &speed_axis : speed_axes)	{
            append_option_line(optgroup, speed_axis);
        }

    const std::vector<std::string> axes{ "x", "y", "z", "e" };
    optgroup = page->new_optgroup(L("Acceleration limitation"), "param_acceleration");
        for (const std::string &axis : axes)	{
            append_option_line(optgroup, "machine_max_acceleration_" + axis);
        }
        append_option_line(optgroup, "machine_max_acceleration_extruding");
        append_option_line(optgroup, "machine_max_acceleration_retracting");
        append_option_line(optgroup, "machine_max_acceleration_travel");

        optgroup = page->new_optgroup(L("Jerk limitation"), "param_jerk");
        // machine max junction deviation
        append_option_line(optgroup, "machine_max_junction_deviation");
        for (const std::string &axis : axes)	{
            append_option_line(optgroup, "machine_max_jerk_" + axis);
        }

    //optgroup = page->new_optgroup(L("Minimum feedrates"));
    //    append_option_line(optgroup, "machine_min_extruding_rate");
    //    append_option_line(optgroup, "machine_min_travel_rate");

    return page;
}

/* Previous name build_extruder_pages().
 *
 * This function was renamed because of now it implements not just an extruder pages building,
 * but "Motion ability" and "Single extruder MM setup" too
 * (These pages can changes according to the another values of a current preset)
 * */
void TabPrinter::build_unregular_pages(bool from_initial_build/* = false*/)
{
    size_t		n_before_extruders = 2;			//	Count of pages before Extruder pages
    auto        flavor = m_config->option<ConfigOptionEnum<GCodeFlavor>>("gcode_flavor")->value;
    bool		is_marlin_flavor = (flavor == gcfMarlinLegacy || flavor == gcfMarlinFirmware || flavor == gcfKlipper || flavor == gcfRepRapFirmware);

    /* ! Freeze/Thaw in this function is needed to avoid call OnPaint() for erased pages
     * and be cause of application crash, when try to change Preset in moment,
     * when one of unregular pages is selected.
     *  */
    Freeze();

    // Add/delete Kinematics page according to is_marlin_flavor
    size_t existed_page = 0;
    for (size_t i = n_before_extruders; i < m_pages.size(); ++i) // first make sure it's not there already
        if (m_pages[i]->title().find(L("Motion ability")) != std::string::npos) {
            if (m_rebuild_kinematics_page)
                m_pages.erase(m_pages.begin() + i);
            else
                existed_page = i;
            break;
        }

    if (existed_page < n_before_extruders && (is_marlin_flavor || from_initial_build)) {
        auto page = build_kinematics_page();
        if (from_initial_build && !is_marlin_flavor)
            page->clear();
        else
            m_pages.insert(m_pages.begin() + n_before_extruders, page);
    }

if (is_marlin_flavor)
    n_before_extruders++;
    size_t		n_after_single_extruder_MM = 2; //	Count of pages after single_extruder_multi_material page

    if (from_initial_build) {
        // create a page, but pretend it's an extruder page, so we can add it to m_pages ourselves
        auto page     = add_options_page(L("Multimaterial"), "custom-gcode_multi_material", true); // ORCA: icon only visible on placeholders
        auto optgroup = page->new_optgroup(L("Single extruder multi-material setup"), "param_multi_material");
        optgroup->append_single_option_line("single_extruder_multi_material", "semm");
        ConfigOptionDef def;
        def.type    = coInt, def.set_default_value(new ConfigOptionInt((int) m_extruders_count));
        def.label   = L("Extruders");
        def.tooltip = L("Number of extruders of the printer.");
        def.min     = 1;
        def.max     = MAXIMUM_EXTRUDER_NUMBER;
        def.mode    = comAdvanced;
        Option option(def, "extruders_count");
        optgroup->append_single_option_line(option);

        // Orca: rebuild missed extruder pages
        optgroup->m_on_change = [this, optgroup_wk = ConfigOptionsGroupWkp(optgroup)](t_config_option_key opt_key, boost::any value) {
            auto optgroup_sh = optgroup_wk.lock();
            if (!optgroup_sh)
                return;

            // optgroup->get_value() return int for def.type == coInt,
            // Thus, there should be boost::any_cast<int> !
            // Otherwise, boost::any_cast<size_t> causes an "unhandled unknown exception"
            const auto v = optgroup_sh->get_value("extruders_count");
            if (v.empty()) return;
            size_t extruders_count = size_t(boost::any_cast<int>(v));
            wxTheApp->CallAfter([this, opt_key, value, extruders_count]() {
                if (opt_key == "extruders_count" || opt_key == "single_extruder_multi_material") {
                    extruders_count_changed(extruders_count);
                    init_options_list(); // m_options_list should be updated before UI updating
                    update_dirty();
                    if (opt_key == "single_extruder_multi_material") { // the single_extruder_multimaterial was added to force pages
                        on_value_change(opt_key, value);                      // rebuild - let's make sure the on_value_change is not skipped

                        if (boost::any_cast<bool>(value) && m_extruders_count > 1) {
                            SuppressBackgroundProcessingUpdate sbpu;

// Orca: we use a different logic here. If SEMM is enabled, we set extruder count to 1.
#if 1
                            extruders_count_changed(1);
#else

                            std::vector<double> nozzle_diameters =
                                static_cast<const ConfigOptionFloats*>(m_config->option("nozzle_diameter"))->values;
                            const double frst_diam = nozzle_diameters[0];

                            for (auto cur_diam : nozzle_diameters) {
                                // if value is differs from first nozzle diameter value
                                if (fabs(cur_diam - frst_diam) > EPSILON) {
                                    const wxString msg_text = _(
                                        L("Single Extruder Multi Material is selected, \n"
                                          "and all extruders must have the same diameter.\n"
                                          "Do you want to change the diameter for all extruders to first extruder nozzle diameter value?"));
                                    MessageDialog dialog(parent(), msg_text, _(L("Nozzle diameter")), wxICON_WARNING | wxYES_NO);

                                    DynamicPrintConfig new_conf = *m_config;
                                    if (dialog.ShowModal() == wxID_YES) {
                                        for (size_t i = 1; i < nozzle_diameters.size(); i++)
                                            nozzle_diameters[i] = frst_diam;

                                        new_conf.set_key_value("nozzle_diameter", new ConfigOptionFloats(nozzle_diameters));
                                    } else
                                        new_conf.set_key_value("single_extruder_multi_material", new ConfigOptionBool(false));

                                    load_config(new_conf);
                                    break;
                                }
                            }
#endif
                        }

                        m_preset_bundle->update_compatible(PresetSelectCompatibleType::Never);
                        // Upadte related comboboxes on Sidebar and Tabs
                        Sidebar& sidebar = wxGetApp().plater()->sidebar();
                        for (const Preset::Type& type : {Preset::TYPE_PRINT, Preset::TYPE_FILAMENT}) {
                            sidebar.update_presets(type);
                            wxGetApp().get_tab(type)->update_tab_ui();
                        }
                    }
                }
                else {
                    update_dirty();
                    on_value_change(opt_key, value);
                }
            });
        };
        optgroup->append_single_option_line("manual_filament_change", "semm#manual-filament-change");

        optgroup = page->new_optgroup(L("Wipe tower"), "param_tower");
        optgroup->append_single_option_line("purge_in_prime_tower", "semm");
        optgroup->append_single_option_line("enable_filament_ramming", "semm");


        optgroup = page->new_optgroup(L("Single extruder multi-material parameters"), "param_settings");
        optgroup->append_single_option_line("cooling_tube_retraction", "semm");
        optgroup->append_single_option_line("cooling_tube_length", "semm");
        optgroup->append_single_option_line("parking_pos_retraction", "semm");
        optgroup->append_single_option_line("extra_loading_move", "semm");
        optgroup->append_single_option_line("high_current_on_filament_swap", "semm");

        optgroup = page->new_optgroup(L("Advanced"), L"param_advanced");
        optgroup->append_single_option_line("machine_load_filament_time");
        optgroup->append_single_option_line("machine_unload_filament_time");
        optgroup->append_single_option_line("machine_tool_change_time");
        m_pages.insert(m_pages.end() - n_after_single_extruder_MM, page);
    }

    // Orca: build missed extruder pages
    for (auto extruder_idx = m_extruders_count_old; extruder_idx < m_extruders_count; ++extruder_idx) {
        // auto extruder_idx = 0;
        const wxString& page_name = wxString::Format(_L("Extruder %d"), int(extruder_idx + 1));
        bool page_exist = false;
        for (auto page_temp : m_pages) {
            if (page_temp->title() == page_name) {
                page_exist = true;
                break;
            }
        }

        if (!page_exist)
        {
            //# build page
            //const wxString& page_name = wxString::Format(_L("Extruder %d"), int(extruder_idx + 1));
            auto page = add_options_page(page_name, "custom-gcode_extruder", true); // ORCA: icon only visible on placeholders
            m_pages.insert(m_pages.begin() + n_before_extruders + extruder_idx, page);

            auto optgroup = page->new_optgroup(L("Basic information"), L"param_information", -1, true);
                optgroup->append_single_option_line("nozzle_diameter", "", extruder_idx);
                //optgroup->append_single_option_line("nozzle_volume_type", "", extruder_idx);

            optgroup->append_single_option_line("nozzle_volume", "", extruder_idx);
            optgroup->append_single_option_line("extruder_printable_height", "", extruder_idx);
            Option option         = optgroup->get_option("extruder_printable_area", extruder_idx);
            option.opt.full_width = true;
            optgroup->append_single_option_line(option);

                optgroup->m_on_change = [this, extruder_idx](const t_config_option_key& opt_key, boost::any value)
                {
                    bool is_SEMM = m_config->opt_bool("single_extruder_multi_material");
                    if (is_SEMM && m_extruders_count > 1 && opt_key.find_first_of("nozzle_diameter") != std::string::npos)
                    {
                        SuppressBackgroundProcessingUpdate sbpu;
                        const double new_nd = boost::any_cast<double>(value);
                        std::vector<double> nozzle_diameters = static_cast<const ConfigOptionFloats*>(m_config->option("nozzle_diameter"))->values;

                        // if value was changed
                        if (fabs(nozzle_diameters[extruder_idx == 0 ? 1 : 0] - new_nd) > EPSILON)
                        {
                            const wxString msg_text = _(L("This is a single extruder multi-material printer, diameters of all extruders "
                                "will be set to the new value. Do you want to proceed?"));
                            //wxMessageDialog dialog(parent(), msg_text, _(L("Nozzle diameter")), wxICON_WARNING | wxYES_NO);
                            MessageDialog dialog(parent(), msg_text, _(L("Nozzle diameter")), wxICON_WARNING | wxYES_NO);

                            DynamicPrintConfig new_conf = *m_config;
                            if (dialog.ShowModal() == wxID_YES) {
                                for (size_t i = 0; i < nozzle_diameters.size(); i++) {
                                    if (i == extruder_idx)
                                        continue;
                                    nozzle_diameters[i] = new_nd;
                                }
                            }
                            else
                                nozzle_diameters[extruder_idx] = nozzle_diameters[extruder_idx == 0 ? 1 : 0];

                            new_conf.set_key_value("nozzle_diameter", new ConfigOptionFloats(nozzle_diameters));
                            load_config(new_conf);
                        }
                    }

                    update_dirty();
                    on_value_change(opt_key, value);
                    update();
                };

                optgroup = page->new_optgroup(L("Layer height limits"), L"param_layer_height");
                optgroup->append_single_option_line("min_layer_height", "", extruder_idx);
                optgroup->append_single_option_line("max_layer_height", "", extruder_idx);

                optgroup = page->new_optgroup(L("Position"), L"param_position");
                optgroup->append_single_option_line("extruder_offset", "", extruder_idx);

                //BBS: don't show retract related config menu in machine page
                optgroup = page->new_optgroup(L("Retraction"), L"param_retraction");
                optgroup->append_single_option_line("retraction_length", "", extruder_idx);
                optgroup->append_single_option_line("retract_restart_extra", "", extruder_idx);
                optgroup->append_single_option_line("retraction_speed", "", extruder_idx);
                optgroup->append_single_option_line("deretraction_speed", "", extruder_idx);
                optgroup->append_single_option_line("retraction_minimum_travel", "", extruder_idx);
                optgroup->append_single_option_line("retract_when_changing_layer", "", extruder_idx);
                optgroup->append_single_option_line("wipe", "", extruder_idx);
                optgroup->append_single_option_line("wipe_distance", "", extruder_idx);
                optgroup->append_single_option_line("retract_before_wipe", "", extruder_idx);

                optgroup = page->new_optgroup(L("Z-Hop"), L"param_extruder_lift_enforcement");
                optgroup->append_single_option_line("retract_lift_enforce", "", extruder_idx);
                optgroup->append_single_option_line("z_hop_types", "", extruder_idx);
                optgroup->append_single_option_line("z_hop", "", extruder_idx);
                optgroup->append_single_option_line("travel_slope", "", extruder_idx);
                optgroup->append_single_option_line("retract_lift_above", "", extruder_idx);
                optgroup->append_single_option_line("retract_lift_below", "", extruder_idx);

                optgroup = page->new_optgroup(L("Retraction when switching material"), L"param_retraction_material_change");
                optgroup->append_single_option_line("retract_length_toolchange", "", extruder_idx);
                optgroup->append_single_option_line("retract_restart_extra_toolchange", "", extruder_idx);
                // do not display this params now
                optgroup->append_single_option_line("long_retractions_when_cut", "", extruder_idx);
                optgroup->append_single_option_line("retraction_distances_when_cut", "", extruder_idx);
    #if 0
                //optgroup = page->new_optgroup(L("Preview"), -1, true);

                //auto reset_to_filament_color = [this, extruder_idx](wxWindow* parent) {
                //    m_reset_to_filament_color = new ScalableButton(parent, wxID_ANY, "undo", _L("Reset to Filament Color"),
                //                                                   wxDefaultSize, wxDefaultPosition, wxBU_LEFT | wxBU_EXACTFIT, true);
                //    ScalableButton* btn = m_reset_to_filament_color;
                //    btn->SetFont(Slic3r::GUI::wxGetApp().normal_font());
                //    btn->SetSize(btn->GetBestSize());
                //    auto sizer = new wxBoxSizer(wxHORIZONTAL);
                //    sizer->Add(btn);

                //    btn->Bind(wxEVT_BUTTON, [this, extruder_idx](wxCommandEvent& e)
                //    {
                //        std::vector<std::string> colors = static_cast<const ConfigOptionStrings*>(m_config->option("extruder_colour"))->values;
                //        colors[extruder_idx] = "";

                //        DynamicPrintConfig new_conf = *m_config;
                //        new_conf.set_key_value("extruder_colour", new ConfigOptionStrings(colors));
                //        load_config(new_conf);

                //        update_dirty();
                //        update();
                //    });

                //    return sizer;
                //};
                ////BBS
                //Line line = optgroup->create_single_option_line("extruder_colour", "", extruder_idx);
                //line.append_widget(reset_to_filament_color);
                //optgroup->append_line(line);
    #endif
        }
}
    // BBS. No extra extruder page for single physical extruder machine
    // # remove extra pages
    auto &first_extruder_title = const_cast<wxString &>(m_pages[n_before_extruders]->title());
    if (m_extruders_count < m_extruders_count_old) {
        m_pages.erase(	m_pages.begin() + n_before_extruders + m_extruders_count,
                        m_pages.begin() + n_before_extruders + m_extruders_count_old);
        if (m_extruders_count == 1)
            first_extruder_title = wxString::Format("Extruder");
    } else if (m_extruders_count_old == 1) {
        first_extruder_title = wxString::Format("Extruder %d", 1);
    }
    auto & searcher = wxGetApp().sidebar().get_searcher();
    for (auto &group : m_pages[n_before_extruders]->m_optgroups) {
        group->set_config_category_and_type(first_extruder_title, m_type);
        for (auto &opt : group->opt_map())
            searcher.add_key(opt.first + "#0", m_type, group->title, first_extruder_title);
    }

    Thaw();

    m_extruders_count_old = m_extruders_count;

    if (from_initial_build && m_printer_technology == ptSLA)
        return; // next part of code is no needed to execute at this moment

    rebuild_page_tree();

    // Reload preset pages with current configuration values
    reload_config();

    // apply searcher with current configuration
    apply_searcher();
}

// this gets executed after preset is loaded and before GUI fields are updated
void TabPrinter::on_preset_loaded()
{
    // Orca
    //update nozzle_volume_type
    const Preset& current_printer = m_preset_bundle->printers.get_selected_preset();
    const Preset* base_printer = m_preset_bundle->printers.get_preset_base(current_printer);
    if (!base_printer)
        base_printer = &current_printer;
    std::string base_name = base_printer->name;
    // update the extruders count field
    auto   *nozzle_diameter = dynamic_cast<const ConfigOptionFloats*>(m_config->option("nozzle_diameter"));
    size_t extruders_count = nozzle_diameter->values.size();
    // update the GUI field according to the number of nozzle diameters supplied
    if (m_extruders_count != extruders_count)
        extruders_count_changed(extruders_count);

    m_extruder_variant_list = m_config->option<ConfigOptionStrings>("printer_extruder_variant")->values;

    if (base_name != m_base_preset_name) {
        bool use_default_nozzle_volume_type = true;
        m_base_preset_name = base_name;
        std::string prev_nozzle_volume_type = wxGetApp().app_config->get_nozzle_volume_types_from_config(base_name);
        if (!prev_nozzle_volume_type.empty()) {
            ConfigOptionEnumsGeneric* nozzle_volume_type_option = m_preset_bundle->project_config.option<ConfigOptionEnumsGeneric>("nozzle_volume_type");
            if (nozzle_volume_type_option->deserialize(prev_nozzle_volume_type)) {
                use_default_nozzle_volume_type = false;
            }
        }
        if (use_default_nozzle_volume_type) {
            m_preset_bundle->project_config.option<ConfigOptionEnumsGeneric>("nozzle_volume_type")->values = current_printer.config.option<ConfigOptionEnumsGeneric>("default_nozzle_volume_type")->values;
        }
    }
}

void TabPrinter::update_pages()
{
    // update m_pages ONLY if printer technology is changed
    const PrinterTechnology new_printer_technology = m_presets->get_edited_preset().printer_technology();
    if (new_printer_technology == m_printer_technology)
        return;

    //clear all active pages before switching
    clear_pages();

    // set m_pages to m_pages_(technology before changing)
    m_printer_technology == ptFFF ? m_pages.swap(m_pages_fff) : m_pages.swap(m_pages_sla);

    // build Tab according to the technology, if it's not exist jet OR
    // set m_pages_(technology after changing) to m_pages
    // m_printer_technology will be set by Tab::load_current_preset()
    if (new_printer_technology == ptFFF)
    {
        if (m_pages_fff.empty())
        {
            build_fff();
            if (m_extruders_count > 1)
            {
                m_preset_bundle->update_multi_material_filament_presets();
                on_value_change("extruders_count", m_extruders_count);
            }
        }
        else
            m_pages.swap(m_pages_fff);

         wxGetApp().obj_list()->update_objects_list_filament_column(m_extruders_count);
    }
    else
        m_pages_sla.empty() ? build_sla() : m_pages.swap(m_pages_sla);

    rebuild_page_tree();
}

void TabPrinter::reload_config()
{
    Tab::reload_config();

    // "extruders_count" doesn't update from the update_config(),
    // so update it implicitly
    if (m_active_page && m_active_page->title() == "Multimaterial")
        m_active_page->set_value("extruders_count", int(m_extruders_count));
}

void TabPrinter::activate_selected_page(std::function<void()> throw_if_canceled)
{
    Tab::activate_selected_page(throw_if_canceled);

    // "extruders_count" doesn't update from the update_config(),
    // so update it implicitly
    if (m_active_page && m_active_page->title() == "Multimaterial")
        m_active_page->set_value("extruders_count", int(m_extruders_count));
}

void TabPrinter::clear_pages()
{
    Tab::clear_pages();
    m_reset_to_filament_color = nullptr;
}

void TabPrinter::toggle_options()
{
    if (!m_active_page || m_presets->get_edited_preset().printer_technology() == ptSLA)
        return;

    auto nozzle_volumes = m_preset_bundle->project_config.option<ConfigOptionEnumsGeneric>("nozzle_volume_type");
    auto extruders      = m_config->option<ConfigOptionEnumsGeneric>("extruder_type");
        auto get_index_for_extruder =
            [this, &extruders, &nozzle_volumes](int extruder_id, int stride = 1) {
        return m_config->get_index_for_extruder(extruder_id + 1, "printer_extruder_id",
            ExtruderType(extruders->values[extruder_id]), NozzleVolumeType(nozzle_volumes->values[extruder_id]), "printer_extruder_variant", stride);
    };

    //BBS: whether the preset is Bambu Lab printer
    bool is_BBL_printer = false;
    if (m_preset_bundle) {
       is_BBL_printer = wxGetApp().preset_bundle->is_bbl_vendor();
    }

    bool have_multiple_extruders = true;
    //m_extruders_count > 1;
    //if (m_active_page->title() == "Custom G-code") {
    //    toggle_option("change_filament_gcode", have_multiple_extruders);
    //}
    if (m_active_page->title() == L("Basic information")) {

        // SoftFever: hide BBL specific settings
        for (auto el : {"scan_first_layer", "bbl_calib_mark_logo", "bbl_use_printhost"})
            toggle_line(el, is_BBL_printer);

        // SoftFever: hide non-BBL settings
        for (auto el : {"use_firmware_retraction", "use_relative_e_distances", "support_multi_bed_types", "pellet_modded_printer", "bed_mesh_max", "bed_mesh_min", "bed_mesh_probe_distance", "adaptive_bed_mesh_margin", "thumbnails"})
          toggle_line(el, !is_BBL_printer);
    }

    if (m_active_page->title() == L("Machine G-code")) {
        PresetBundle *preset_bundle = wxGetApp().preset_bundle;
        std::string   printer_type  = preset_bundle->printers.get_edited_preset().get_printer_type(preset_bundle);
        toggle_line("wrapping_detection_gcode", DevPrinterConfigUtil::support_wrapping_detection(printer_type));
    }

    if (m_active_page->title() == L("Multimaterial")) {
        // SoftFever: hide specific settings for BBL printer
        for (auto el : {
                 "enable_filament_ramming",
                 "cooling_tube_retraction",
                 "cooling_tube_length",
                 "parking_pos_retraction",
                 "extra_loading_move",
                 "high_current_on_filament_swap",
             })
            toggle_option(el, !is_BBL_printer);

        auto bSEMM = m_config->opt_bool("single_extruder_multi_material");
        if (!bSEMM && m_config->opt_bool("manual_filament_change")) {
            DynamicPrintConfig new_conf = *m_config;
            new_conf.set_key_value("manual_filament_change", new ConfigOptionBool(false));
            load_config(new_conf);
        }
        toggle_option("extruders_count", !bSEMM);
        toggle_option("manual_filament_change", bSEMM);
        toggle_option("purge_in_prime_tower", bSEMM && !is_BBL_printer);
    }
    wxString extruder_number;
    long val = 1;
    if ( m_active_page->title().IsSameAs(L("Extruder")) ||
        (m_active_page->title().StartsWith("Extruder ", &extruder_number) && extruder_number.ToLong(&val) &&
        val > 0 && (size_t)val <= m_extruders_count))
    {
        size_t i = size_t(val - 1);
        int variant_index = get_index_for_extruder(i);
        bool have_retract_length = m_config->opt_float("retraction_length", variant_index) > 0;

        toggle_option("extruder_printable_area", false, i);          // disable
        toggle_line("extruder_printable_area", m_preset_bundle->get_printer_extruder_count() == 2, i);  //hide
        toggle_option("extruder_printable_height", false, i);
        toggle_line("extruder_printable_height", m_preset_bundle->get_printer_extruder_count() == 2, i);

        // when using firmware retraction, firmware decides retraction length
        bool use_firmware_retraction = m_config->opt_bool("use_firmware_retraction");
        toggle_option("retract_length", !use_firmware_retraction, i);

        // user can customize travel length if we have retraction length or we"re using
        // firmware retraction
        toggle_option("retraction_minimum_travel", have_retract_length || use_firmware_retraction, i);

        // user can customize other retraction options if retraction is enabled
        //BBS
        bool retraction = have_retract_length || use_firmware_retraction;
        std::vector<std::string> vec = {"z_hop", "retract_when_changing_layer"};
        for (auto el : vec)
            toggle_option(el, retraction, i);

        // retract lift above / below + enforce only applies if using retract lift
        vec.resize(0);
        vec = {"retract_lift_above", "retract_lift_below", "retract_lift_enforce"};
        for (auto el : vec)
          toggle_option(el, retraction && (m_config->opt_float("z_hop", i) > 0), i);

        // some options only apply when not using firmware retraction
        vec.resize(0);
        vec = {"retraction_speed", "deretraction_speed",    "retract_before_wipe",
               "retract_length",   "retract_restart_extra", "wipe",
               "wipe_distance"};
        for (auto el : vec)
            //BBS
            toggle_option(el, retraction && !use_firmware_retraction, i);

        bool wipe = retraction && m_config->opt_bool("wipe", i);
        toggle_option("retract_before_wipe", wipe, i);
        if (use_firmware_retraction && wipe) {
            //wxMessageDialog dialog(parent(),
            MessageDialog dialog(parent(),
                _(L("The Wipe option is not available when using the Firmware Retraction mode.\n"
                    "\nShall I disable it in order to enable Firmware Retraction?")),
                _(L("Firmware Retraction")), wxICON_WARNING | wxYES | wxNO);

            DynamicPrintConfig new_conf = *m_config;
            if (dialog.ShowModal() == wxID_YES) {
                auto wipe = static_cast<ConfigOptionBools*>(m_config->option("wipe")->clone());
                for (size_t w = 0; w < wipe->values.size(); w++)
                    wipe->values[w] = false;
                new_conf.set_key_value("wipe", wipe);
            }
            else {
                new_conf.set_key_value("use_firmware_retraction", new ConfigOptionBool(false));
            }
            load_config(new_conf);
        }
        // BBS
        toggle_option("wipe_distance", wipe, i);

        toggle_option("retract_length_toolchange", have_multiple_extruders, i);

        bool toolchange_retraction = m_config->opt_float("retract_length_toolchange", variant_index) > 0;
        toggle_option("retract_restart_extra_toolchange", have_multiple_extruders && toolchange_retraction, i);

        toggle_option("long_retractions_when_cut", !use_firmware_retraction && m_config->opt_int("enable_long_retraction_when_cut"), i);
        toggle_line("retraction_distances_when_cut", m_config->opt_bool("long_retractions_when_cut", variant_index), i);

        toggle_option("travel_slope", m_config->opt_enum("z_hop_types", i) != ZHopType::zhtNormal, i);
    }

    if (m_active_page->title() == L("Motion ability")) {
        auto gcf = m_config->option<ConfigOptionEnum<GCodeFlavor>>("gcode_flavor")->value;
        bool silent_mode = m_config->opt_bool("silent_mode");
        int  max_field   = silent_mode ? 2 : 1;
        for (int i = 0; i < max_field; ++i)
            toggle_option("machine_max_acceleration_travel", gcf != gcfMarlinLegacy && gcf != gcfKlipper, i);
        toggle_line("machine_max_acceleration_travel", gcf != gcfMarlinLegacy && gcf != gcfKlipper);
        for (int i = 0; i < max_field; ++i)
            toggle_option("machine_max_junction_deviation", gcf == gcfMarlinFirmware, i);
        toggle_line("machine_max_junction_deviation", gcf == gcfMarlinFirmware);

        // Check if junction deviation value is non-zero and firmware is Marlin
        bool enable_jerk = gcf != gcfMarlinFirmware;
        if (gcf == gcfMarlinFirmware) {
            const auto *junction_deviation = m_config->option<ConfigOptionFloats>("machine_max_junction_deviation");
            if (junction_deviation != nullptr) {
                const auto &values = junction_deviation->values;
                enable_jerk = std::all_of(values.begin(), values.end(), [](double val) { return val == 0.0; });
            } else {
                enable_jerk = true;
            }
        }
        for (int i = 0; i < max_field; ++i) {
            toggle_option("machine_max_jerk_x", enable_jerk, i);
            toggle_option("machine_max_jerk_y", enable_jerk, i);
            toggle_option("machine_max_jerk_z", enable_jerk, i);
            toggle_option("machine_max_jerk_e", enable_jerk, i);
        }

        bool resonance_avoidance = m_config->opt_bool("resonance_avoidance");
        toggle_option("min_resonance_avoidance_speed", resonance_avoidance);
        toggle_option("max_resonance_avoidance_speed", resonance_avoidance);
    }
}

void TabPrinter::update()
{
    m_update_cnt++;
    m_presets->get_edited_preset().printer_technology() == ptFFF ? update_fff() : update_sla();
    m_update_cnt--;

    update_description_lines();
    //BBS: GUI refactor
    //Layout();
    m_parent->Layout();

    if (m_update_cnt == 0)
        wxGetApp().mainframe->on_config_changed(m_config);
}

void TabPrinter::update_fff()
{
    if (m_use_silent_mode != m_config->opt_bool("silent_mode"))	{
        m_rebuild_kinematics_page = true;
        m_use_silent_mode = m_config->opt_bool("silent_mode");
    }

    toggle_options();
}

void TabPrinter::update_sla()
{ ; }

void Tab::update_ui_items_related_on_parent_preset(const Preset* selected_preset_parent)
{
    m_is_default_preset = selected_preset_parent != nullptr && selected_preset_parent->is_default;

    m_bmp_non_system = selected_preset_parent ? &m_bmp_value_unlock : &m_bmp_white_bullet;
    m_ttg_non_system = selected_preset_parent ? &m_ttg_value_unlock : &m_ttg_white_bullet_ns;
    m_tt_non_system  = selected_preset_parent ? &m_tt_value_unlock  : &m_ttg_white_bullet_ns;
}

//BBS: reactive the preset combo box
void Tab::reactive_preset_combo_box()
{
    if (!m_presets_choice) return;
    //BBS: add workaround to fix the issue caused by wxwidget 3.15 upgrading
    m_presets_choice->Enable(false);
    m_presets_choice->Enable(true);
}

// Initialize the UI from the current preset
void Tab::load_current_preset()
{
    BOOST_LOG_TRIVIAL(info) << __FUNCTION__<<boost::format(": enter, m_type %1%")%Preset::get_type_string(m_type);
    const Preset& preset = m_presets->get_edited_preset();
    std::vector<std::string> prev_variant_list;
    int prev_extruder_count = 0;

    update_btns_enabling();

    update();
    if (m_type == Slic3r::Preset::TYPE_PRINTER) {
        // For the printer profile, generate the extruder pages.
        if (preset.printer_technology() == ptFFF) {
            prev_variant_list = static_cast<TabPrinter*>(this)->m_extruder_variant_list;
            prev_extruder_count = static_cast<TabPrinter*>(this)->m_extruders_count;
            on_preset_loaded();
        }
        else
            wxGetApp().obj_list()->update_objects_list_filament_column(1);
    }

    // Reload preset pages with the new configuration values.
    update_extruder_variants();
    if (m_type == Preset::TYPE_PRINT) {
        if (auto tab = wxGetApp().plate_tab) {
            tab->m_config->apply(*m_config);
            tab->update_extruder_variants();
            tab->reload_config();
        }
        for (auto tab : wxGetApp().model_tabs_list) {
            tab->m_config->apply(*m_config);
            tab->update_extruder_variants();
            tab->reload_config();
        }
    }
    reload_config();

    update_ui_items_related_on_parent_preset(m_presets->get_selected_preset_parent());

//	m_undo_to_sys_btn->Enable(!preset.is_default);

#if 0
    // use CallAfter because some field triggers schedule on_change calls using CallAfter,
    // and we don't want them to be called after this update_dirty() as they would mark the
    // preset dirty again
    // (not sure this is true anymore now that update_dirty is idempotent)
    wxTheApp->CallAfter([this]
#endif
    {
        // checking out if this Tab exists till this moment
        if (!wxGetApp().checked_tab(this))
            return;
        update_tab_ui();

        // update show/hide tabs
        if (m_type == Slic3r::Preset::TYPE_PRINTER) {
            const PrinterTechnology printer_technology = m_presets->get_edited_preset().printer_technology();
            if (printer_technology != static_cast<TabPrinter*>(this)->m_printer_technology)
            {
                // The change of the technology requires to remove some of unrelated Tabs
                // During this action, wxNoteBook::RemovePage invoke wxEVT_NOTEBOOK_PAGE_CHANGED
                // and as a result a function select_active_page() is called fron Tab::OnActive()
                // But we don't need it. So, to avoid activation of the page, set m_active_page to NULL
                // till unusable Tabs will be deleted
                Page* tmp_page = m_active_page;
                m_active_page = nullptr;
                for (auto tab : wxGetApp().tabs_list) {
                    if (tab->type() == Preset::TYPE_PRINTER) { // Printer tab is shown every time
                        int cur_selection = wxGetApp().tab_panel()->GetSelection();
                        if (cur_selection != 0)
                            wxGetApp().tab_panel()->SetSelection(wxGetApp().tab_panel()->GetPageCount() - 1);
                        continue;
                    }
                    if (tab->supports_printer_technology(printer_technology))
                    {
#ifdef _MSW_DARK_MODE
                        if (!wxGetApp().tabs_as_menu()) {
                            std::string bmp_name = tab->type() == Slic3r::Preset::TYPE_FILAMENT      ? "spool" :
                                                   tab->type() == Slic3r::Preset::TYPE_SLA_MATERIAL  ? "" : "cog";
                            tab->Hide(); // #ys_WORKAROUND : Hide tab before inserting to avoid unwanted rendering of the tab
                            dynamic_cast<Notebook*>(wxGetApp().tab_panel())->InsertPage(wxGetApp().tab_panel()->FindPage(this), tab, tab->title(), bmp_name);
                        }
                        else
#endif
                            wxGetApp().tab_panel()->InsertPage(wxGetApp().tab_panel()->FindPage(this), tab, tab->title(), "");
                        #ifdef __linux__ // the tabs apparently need to be explicitly shown on Linux (pull request #1563)
                            int page_id = wxGetApp().tab_panel()->FindPage(tab);
                            wxGetApp().tab_panel()->GetPage(page_id)->Show(true);
                        #endif // __linux__
                    }
                    else {
                        int page_id = wxGetApp().tab_panel()->FindPage(tab);
                        wxGetApp().tab_panel()->GetPage(page_id)->Show(false);
                        wxGetApp().tab_panel()->RemovePage(page_id);
                    }
                }
                static_cast<TabPrinter*>(this)->m_printer_technology = printer_technology;
                m_active_page = tmp_page;
#ifdef _MSW_DARK_MODE
                if (!wxGetApp().tabs_as_menu())
                    dynamic_cast<Notebook*>(wxGetApp().tab_panel())->SetPageImage(wxGetApp().tab_panel()->FindPage(this), printer_technology == ptFFF ? "printer" : "sla_printer");
#endif
            }
            //update the object config due to extruder count change
            DynamicPrintConfig& new_print_config = wxGetApp().preset_bundle->prints.get_edited_preset().config;
            std::vector<std::string> new_variant_list = wxGetApp().preset_bundle->printers.get_edited_preset().config.option<ConfigOptionStrings>("printer_extruder_variant")->values;
            int new_extruder_count = wxGetApp().preset_bundle->get_printer_extruder_count();
            if (prev_extruder_count != new_extruder_count || prev_variant_list.size() != new_variant_list.size())
            {
                //process the object params here
                Model& model = wxGetApp().plater()->model();
                size_t num_objects = model.objects.size();
                for (int i = 0; i < num_objects; ++i) {
                    ModelObject* object = model.objects[i];
                    DynamicPrintConfig object_config = object->config.get();
                    if (!object_config.empty()) {
                        object_config.update_values_from_multi_to_multi_2(prev_variant_list, new_variant_list, new_print_config, print_options_with_variant);
                        object->config.assign_config(std::move(object_config));
                    }
                    for (ModelVolume* v : object->volumes) {
                        if (v->is_model_part() || v->is_modifier()) {
                            DynamicPrintConfig volume_config = v->config.get();
                            if (!volume_config.empty()) {
                                volume_config.update_values_from_multi_to_multi_2(prev_variant_list,new_variant_list,new_print_config, print_options_with_variant);
                                v->config.assign_config(std::move(volume_config));
                            }
                        }
                    }

                    for (auto &layer_config_it : object->layer_config_ranges) {
                        ModelConfig& layer_model_config = layer_config_it.second;
                        DynamicPrintConfig layer_config = layer_model_config.get();
                        if (!layer_config.empty()) {
                            layer_config.update_values_from_multi_to_multi_2(prev_variant_list,new_variant_list,new_print_config, print_options_with_variant);
                            layer_model_config.assign_config(std::move(layer_config));
                       }
                    }
                }
            }

            on_presets_changed();
            if (printer_technology == ptFFF) {
                static_cast<TabPrinter*>(this)->m_initial_extruders_count = static_cast<const ConfigOptionFloats*>(m_presets->get_selected_preset().config.option("nozzle_diameter"))->values.size(); //static_cast<TabPrinter*>(this)->m_extruders_count;
                const Preset* parent_preset = m_presets->get_selected_preset_parent();
                static_cast<TabPrinter*>(this)->m_sys_extruders_count = parent_preset == nullptr ? 0 :
                    static_cast<const ConfigOptionFloats*>(parent_preset->config.option("nozzle_diameter"))->values.size();
            }
        }
        else {
            on_presets_changed();
            if (m_type == Preset::TYPE_SLA_PRINT || m_type == Preset::TYPE_PRINT)
                update_frequently_changed_parameters();
        }
        m_opt_status_value = (m_presets->get_selected_preset_parent() ? osSystemValue : 0) | osInitValue;
        init_options_list();
        if (m_type == Preset::TYPE_PRINT) {
            for (auto tab : wxGetApp().model_tabs_list) {
                tab->init_options_list();
            }
        }
        update_visibility();
        update_changed_ui();
    }
#if 0
    );
#endif
    BOOST_LOG_TRIVIAL(info) << __FUNCTION__<<boost::format(": exit");
}

//Regerenerate content of the page tree.
void Tab::rebuild_page_tree()
{
    // get label of the currently selected item
    auto sel_item = m_tabctrl->GetSelection();
    // BBS: fix new layout, record last select
    if (sel_item < 0)
        sel_item = m_last_select_item;
    const auto selected = sel_item >= 0 ? m_tabctrl->GetItemText(sel_item) : "";

    int item = -1;

    // Delete/Append events invoke wxEVT_TAB_SEL_CHANGED event.
    // To avoid redundant clear/activate functions call
    // suppress activate page before page_tree rebuilding
    m_disable_tree_sel_changed_event = true;

    int curr_item = 0;
    for (auto p : m_pages)
    {
        if (!p->get_show())
            continue;
        if (m_tabctrl->GetCount() <= curr_item) {
            m_tabctrl->AppendItem(translate_category(p->title(), m_type), p->iconID());
        } else {
            m_tabctrl->SetItemText(curr_item, translate_category(p->title(), m_type));
        }
        m_tabctrl->SetItemTextColour(curr_item, p->get_item_colour() == m_modified_label_clr ? p->get_item_colour() : StateColor(
                        std::make_pair(0x6B6B6C, (int) StateColor::NotChecked),
                        std::make_pair(p->get_item_colour(), (int) StateColor::Normal)));
        if (translate_category(p->title(), m_type) == selected)
            item = curr_item;
        curr_item++;
    }
    while (m_tabctrl->GetCount() > curr_item) {
        m_tabctrl->DeleteItem(m_tabctrl->GetCount() - 1);
    }

    // BBS: on mac, root is selected, this fix it
    m_tabctrl->Unselect();
    // BBS: not select on hide tab
    if (item == -1 && m_parent->is_active_and_shown_tab(this)) {
        // this is triggered on first load, so we don't disable the sel change event
        item = m_tabctrl->GetFirstVisibleItem();
    }
    // BBS: fix new layout, record last select
    if (sel_item == m_last_select_item)
        m_last_select_item = item;
    else
        m_last_select_item = NULL;

    // allow activate page before selection of a page_tree item
    m_disable_tree_sel_changed_event = false;
    //BBS: GUI refactor
    if (item >= 0)
    {
        bool ret = update_current_page_in_background(item);
        //if m_active_page is changed in update_current_page_in_background
        //will just update the selected item of the treectrl
         if (m_parent->is_active_and_shown_tab(this)) // FIX: modify state not update
            m_tabctrl->SelectItem(item);
    }
}

void Tab::update_btns_enabling()
{
    // we can delete any preset from the physical printer
    // and any user preset
    const Preset& preset = m_presets->get_edited_preset();
    m_btn_delete_preset->Show((m_type == Preset::TYPE_PRINTER && m_preset_bundle->physical_printers.has_selection())
                              || (!preset.is_default && !preset.is_system));

    //if (m_btn_edit_ph_printer)
    //    m_btn_edit_ph_printer->SetToolTip( m_preset_bundle->physical_printers.has_selection() ?
    //                                       _L("Edit physical printer") : _L("Add physical printer"));
}

void Tab::update_preset_choice()
{
    if (m_presets_choice)
        m_presets_choice->update();
    update_btns_enabling();
}

// Called by the UI combo box when the user switches profiles, and also to delete the current profile.
// Select a preset by a name.If !defined(name), then the default preset is selected.
// If the current profile is modified, user is asked to save the changes.
bool Tab::select_preset(
    std::string preset_name, bool delete_current /*=false*/, const std::string &last_selected_ph_printer_name /* =""*/, bool force_select, bool force_no_transfer)
{
    BOOST_LOG_TRIVIAL(info) << boost::format("select preset, name %1%, delete_current %2%")
        %preset_name %delete_current;
    if (preset_name.empty()) {
        if (delete_current) {
            // Find an alternate preset to be selected after the current preset is deleted.
            const std::deque<Preset> &presets 		= m_presets->get_presets();
            size_t    				  idx_current   = m_presets->get_idx_selected();
            // Find the next visible preset.
            preset_name = presets[idx_current].inherits();
            if (preset_name.empty()) {
                size_t 				      idx_new       = idx_current + 1;
                if (idx_new < presets.size())
                    for (; idx_new < presets.size() && ! presets[idx_new].is_visible; ++ idx_new) ;
                if (idx_new == presets.size())
                    for (idx_new = idx_current - 1; idx_new > 0 && ! presets[idx_new].is_visible; -- idx_new);
                preset_name = presets[idx_new].name;
                BOOST_LOG_TRIVIAL(info) << boost::format("cause by delete current ,choose the next visible, idx %1%, name %2%")
                                            %idx_new %preset_name;
            } else {
                BOOST_LOG_TRIVIAL(info) << boost::format("cause by delete current ,choose base, name %1%") % preset_name;
            }
        } else {
            //BBS select first visible item first
            const std::deque<Preset> &presets 		= this->m_presets->get_presets();
            size_t 				      idx_new = 0;
            if (idx_new < presets.size())
                for (; idx_new < presets.size() && ! presets[idx_new].is_visible; ++ idx_new) ;
            preset_name = presets[idx_new].name;
            if (idx_new == presets.size()) {
                // If no name is provided, select the "-- default --" preset.
                preset_name = m_presets->default_preset().name;
            }
            BOOST_LOG_TRIVIAL(info) << boost::format("not cause by delete current ,choose the first visible, idx %1%, name %2%")
                                        %idx_new %preset_name;
        }
    }
    //BBS: add project embedded preset logic and refine is_external
    assert(! delete_current || (m_presets->get_edited_preset().name != preset_name && (m_presets->get_edited_preset().is_user() || m_presets->get_edited_preset().is_project_embedded)));
    //assert(! delete_current || (m_presets->get_edited_preset().name != preset_name && m_presets->get_edited_preset().is_user()));
    bool current_dirty = ! delete_current && m_presets->current_is_dirty();
    bool print_tab     = m_presets->type() == Preset::TYPE_PRINT || m_presets->type() == Preset::TYPE_SLA_PRINT;
    bool printer_tab   = m_presets->type() == Preset::TYPE_PRINTER;
    bool canceled      = false;
    bool no_transfer = false;
    bool technology_changed = false;
    m_dependent_tabs.clear();
    if ((m_presets->type() == Preset::TYPE_FILAMENT) && !preset_name.empty())
    {
        Preset *to_be_selected = m_presets->find_preset(preset_name, false, true);
        if (to_be_selected) {
            std::string current_type, to_select_type;
            ConfigOptionStrings* cur_opt = dynamic_cast <ConfigOptionStrings *>(m_presets->get_edited_preset().config.option("filament_type"));
            ConfigOptionStrings* to_select_opt = dynamic_cast <ConfigOptionStrings *>(to_be_selected->config.option("filament_type"));
            if (cur_opt && (cur_opt->values.size() > 0)) {
                current_type =  cur_opt->values[0];
            }
            if (to_select_opt && (to_select_opt->values.size() > 0)) {
                to_select_type =  to_select_opt->values[0];
            }
            if (current_type != to_select_type)
                no_transfer = true;
        }
    }
    else if (printer_tab)
        no_transfer = true;

    if (force_no_transfer) {
        no_transfer = true;
    }
    if (current_dirty && ! may_discard_current_dirty_preset(nullptr, preset_name, no_transfer) && !force_select) {
        canceled = true;
        BOOST_LOG_TRIVIAL(info) << boost::format("current dirty and cancelled");
    } else if (print_tab) {
        // Before switching the print profile to a new one, verify, whether the currently active filament or SLA material
        // are compatible with the new print.
        // If it is not compatible and the current filament or SLA material are dirty, let user decide
        // whether to discard the changes or keep the current print selection.
        PresetWithVendorProfile printer_profile = m_preset_bundle->printers.get_edited_preset_with_vendor_profile();
        PrinterTechnology  printer_technology = printer_profile.preset.printer_technology();
        PresetCollection  &dependent = (printer_technology == ptFFF) ? m_preset_bundle->filaments : m_preset_bundle->sla_materials;
        bool 			   old_preset_dirty = dependent.current_is_dirty();
        bool 			   new_preset_compatible = is_compatible_with_print(dependent.get_edited_preset_with_vendor_profile(),
        	m_presets->get_preset_with_vendor_profile(*m_presets->find_preset(preset_name, true)), printer_profile);
        if (! canceled)
            canceled = old_preset_dirty && ! may_discard_current_dirty_preset(&dependent, preset_name) && ! new_preset_compatible && !force_select;
        if (! canceled) {
            // The preset will be switched to a different, compatible preset, or the '-- default --'.
            m_dependent_tabs.emplace_back((printer_technology == ptFFF) ? Preset::Type::TYPE_FILAMENT : Preset::Type::TYPE_SLA_MATERIAL);
            if (old_preset_dirty && ! new_preset_compatible)
                dependent.discard_current_changes();
        }
        BOOST_LOG_TRIVIAL(info) << boost::format("select process, new_preset_compatible %1%, old_preset_dirty %2%, cancelled %3%")
            %new_preset_compatible %old_preset_dirty % canceled;
    } else if (printer_tab) {
        // Before switching the printer to a new one, verify, whether the currently active print and filament
        // are compatible with the new printer.
        // If they are not compatible and the current print or filament are dirty, let user decide
        // whether to discard the changes or keep the current printer selection.
        //
        // With the introduction of the SLA printer types, we need to support switching between
        // the FFF and SLA printers.
        const Preset 		&new_printer_preset     = *m_presets->find_preset(preset_name, true);
		const PresetWithVendorProfile new_printer_preset_with_vendor_profile = m_presets->get_preset_with_vendor_profile(new_printer_preset);
        PrinterTechnology    old_printer_technology = m_presets->get_edited_preset().printer_technology();
        PrinterTechnology    new_printer_technology = new_printer_preset.printer_technology();
        if (new_printer_technology == ptSLA && old_printer_technology == ptFFF && !wxGetApp().may_switch_to_SLA_preset(_omitL("New printer preset selected")))
            canceled = true;
        else {
            struct PresetUpdate {
                Preset::Type         tab_type;
                PresetCollection 	*presets;
                PrinterTechnology    technology;
                bool    	         old_preset_dirty;
                bool         	     new_preset_compatible;
            };
            std::vector<PresetUpdate> updates = {
                { Preset::Type::TYPE_PRINT,         &m_preset_bundle->prints,       ptFFF },
                //{ Preset::Type::TYPE_SLA_PRINT,     &m_preset_bundle->sla_prints,   ptSLA },
                { Preset::Type::TYPE_FILAMENT,      &m_preset_bundle->filaments,    ptFFF },
                //{ Preset::Type::TYPE_SLA_MATERIAL,  &m_preset_bundle->sla_materials,ptSLA }
            };
            Preset *to_be_selected = m_presets->find_preset(preset_name, false, true);
            ConfigOptionStrings* cur_opt2 = dynamic_cast <ConfigOptionStrings *>(m_presets->get_edited_preset().config.option("printer_extruder_variant"));
            ConfigOptionStrings* to_select_opt2 = dynamic_cast <ConfigOptionStrings *>(to_be_selected->config.option("printer_extruder_variant"));
            bool no_transfer_variant = cur_opt2->values != to_select_opt2->values;
            for (PresetUpdate &pu : updates) {
                pu.old_preset_dirty = (old_printer_technology == pu.technology) && pu.presets->current_is_dirty();
                pu.new_preset_compatible = (new_printer_technology == pu.technology) && is_compatible_with_printer(pu.presets->get_edited_preset_with_vendor_profile(), new_printer_preset_with_vendor_profile);
                if (!canceled)
                    canceled = pu.old_preset_dirty && !may_discard_current_dirty_preset(pu.presets, preset_name, false, no_transfer_variant) && !pu.new_preset_compatible && !force_select;
            }
            if (!canceled) {
                for (PresetUpdate &pu : updates) {
                    // The preset will be switched to a different, compatible preset, or the '-- default --'.
                    if (pu.technology == new_printer_technology)
                        m_dependent_tabs.emplace_back(pu.tab_type);
                    if (pu.old_preset_dirty && !pu.new_preset_compatible)
                        pu.presets->discard_current_changes();
                }
            }
        }
        if (! canceled)
        	technology_changed = old_printer_technology != new_printer_technology;

        BOOST_LOG_TRIVIAL(info) << boost::format("select machine, technology_changed %1%, canceled %2%")
                %technology_changed  % canceled;
    }

    BOOST_LOG_TRIVIAL(info) << boost::format("before delete action, canceled %1%, delete_current %2%") %canceled %delete_current;
    bool        delete_third_printer = false;
    std::deque<Preset> filament_presets;
    std::deque<Preset> process_presets;
    if (! canceled && delete_current) {
        // Delete the file and select some other reasonable preset.
        // It does not matter which preset will be made active as the preset will be re-selected from the preset_name variable.
        // The 'external' presets will only be removed from the preset list, their files will not be deleted.
        try {
            //BBS delete preset
            Preset &current_preset = m_presets->get_selected_preset();

            // Obtain compatible filament and process presets for printers
            if (m_preset_bundle && m_presets->get_preset_base(current_preset) == &current_preset && printer_tab && !current_preset.is_system) {
                delete_third_printer = true;
                for (const Preset &preset : m_preset_bundle->filaments.get_presets()) {
                    if (preset.is_compatible && !preset.is_default) {
                        if (preset.inherits() != "")
                            filament_presets.push_front(preset);
                        else
                            filament_presets.push_back(preset);
                        if (!preset.setting_id.empty()) { m_preset_bundle->filaments.set_sync_info_and_save(preset.name, preset.setting_id, "delete", 0); }
                    }
                }
                for (const Preset &preset : m_preset_bundle->prints.get_presets()) {
                    if (preset.is_compatible && !preset.is_default) {
                        if (preset.inherits() != "")
                            process_presets.push_front(preset);
                        else
                            process_presets.push_back(preset);
                        if (!preset.setting_id.empty()) { m_preset_bundle->filaments.set_sync_info_and_save(preset.name, preset.setting_id, "delete", 0); }
                    }
                }
            }
            if (!current_preset.setting_id.empty()) {
                m_presets->set_sync_info_and_save(current_preset.name, current_preset.setting_id, "delete", 0);
                wxGetApp().delete_preset_from_cloud(current_preset.setting_id);
            }
            BOOST_LOG_TRIVIAL(info) << "delete preset = " << current_preset.name << ", setting_id = " << current_preset.setting_id;
            BOOST_LOG_TRIVIAL(info) << boost::format("will delete current preset...");
            m_presets->delete_current_preset();
        } catch (const std::exception & ex) {
            //FIXME add some error reporting!
            canceled = true;
            BOOST_LOG_TRIVIAL(info) << boost::format("found exception when delete: %1%") %ex.what();
        }
    }

    if (canceled) {
        BOOST_LOG_TRIVIAL(info) << boost::format("canceled delete, update ui...");
        if (m_type == Preset::TYPE_PRINTER) {
            if (!last_selected_ph_printer_name.empty() &&
                m_presets->get_edited_preset().name == PhysicalPrinter::get_preset_name(last_selected_ph_printer_name)) {
                // If preset selection was canceled and previously was selected physical printer, we should select it back
                m_preset_bundle->physical_printers.select_printer(last_selected_ph_printer_name);
            }
            if (m_preset_bundle->physical_printers.has_selection()) {
                // If preset selection was canceled and physical printer was selected
                // we must disable selection marker for the physical printers
                m_preset_bundle->physical_printers.unselect_printer();
            }
        }

        update_tab_ui();

        // Trigger the on_presets_changed event so that we also restore the previous value in the plater selector,
        // if this action was initiated from the plater.
        on_presets_changed();
    } else {
        BOOST_LOG_TRIVIAL(info) << boost::format("successfully delete, will update compatibility");
        if (current_dirty)
            m_presets->discard_current_changes();

        const bool is_selected = m_presets->select_preset_by_name(preset_name, false) || delete_current;
        assert(m_presets->get_edited_preset().name == preset_name || ! is_selected);
        // Mark the print & filament enabled if they are compatible with the currently selected preset.
        // The following method should not discard changes of current print or filament presets on change of a printer profile,
        // if they are compatible with the current printer.
        auto update_compatible_type = [delete_current](bool technology_changed, bool on_page, bool show_incompatible_presets) {
        	return (delete_current || technology_changed) ? PresetSelectCompatibleType::Always :
        	       on_page                                ? PresetSelectCompatibleType::Never  :
        	       show_incompatible_presets              ? PresetSelectCompatibleType::OnlyIfWasCompatible : PresetSelectCompatibleType::Always;
        };
        if (current_dirty || delete_current || print_tab || printer_tab)
            m_preset_bundle->update_compatible(
            	update_compatible_type(technology_changed, print_tab,   (print_tab ? this : wxGetApp().get_tab(Preset::TYPE_PRINT))->m_show_incompatible_presets),
            	update_compatible_type(technology_changed, false, 		wxGetApp().get_tab(Preset::TYPE_FILAMENT)->m_show_incompatible_presets));
        // Initialize the UI from the current preset.
        if (printer_tab)
            static_cast<TabPrinter*>(this)->update_pages();

        if (! is_selected && printer_tab)
        {
            /* There is a case, when :
             * after Config Wizard applying we try to select previously selected preset, but
             * in a current configuration this one:
             *  1. doesn't exist now,
             *  2. have another printer_technology
             * So, it is necessary to update list of dependent tabs
             * to the corresponding printer_technology
             */
            const PrinterTechnology printer_technology = m_presets->get_edited_preset().printer_technology();
            if (printer_technology == ptFFF && m_dependent_tabs.front() != Preset::Type::TYPE_PRINT)
                m_dependent_tabs = { Preset::Type::TYPE_PRINT, Preset::Type::TYPE_FILAMENT };
            else if (printer_technology == ptSLA && m_dependent_tabs.front() != Preset::Type::TYPE_SLA_PRINT)
                m_dependent_tabs = { Preset::Type::TYPE_SLA_PRINT, Preset::Type::TYPE_SLA_MATERIAL };
        }

        // check if there is something in the cache to move to the new selected preset
        apply_config_from_cache();

        // Orca: update presets for the selected printer
        if (m_type == Preset::TYPE_PRINTER && wxGetApp().app_config->get_bool("remember_printer_config")) {
            m_preset_bundle->update_selections(*wxGetApp().app_config);
            wxGetApp().plater()->sidebar().on_filament_count_change(m_preset_bundle->filament_presets.size());
        }
        load_current_preset();


        if (delete_third_printer) {
            wxGetApp().CallAfter([filament_presets, process_presets]() {
                PresetBundle *preset_bundle     = wxGetApp().preset_bundle;
                std::string   old_filament_name = preset_bundle->filaments.get_edited_preset().name;
                std::string   old_process_name  = preset_bundle->prints.get_edited_preset().name;

                for (const Preset &preset : filament_presets) {
                    if (!preset.setting_id.empty()) {
                        wxGetApp().delete_preset_from_cloud(preset.setting_id);
                    }
                    BOOST_LOG_TRIVIAL(info) << "delete filament preset = " << preset.name << ", setting_id = " << preset.setting_id;
                    preset_bundle->filaments.delete_preset(preset.name);
                }

                for (const Preset &preset : process_presets) {
                    if (!preset.setting_id.empty()) {
                        wxGetApp().delete_preset_from_cloud(preset.setting_id);
                    }
                    BOOST_LOG_TRIVIAL(info) << "delete print preset = " << preset.name << ", setting_id = " << preset.setting_id;
                    preset_bundle->prints.delete_preset(preset.name);
                }

                preset_bundle->update_compatible(PresetSelectCompatibleType::Always);
                preset_bundle->filaments.select_preset_by_name(old_filament_name, true);
                preset_bundle->prints.select_preset_by_name(old_process_name, true);
                BOOST_LOG_TRIVIAL(info) << __FUNCTION__ << " old filament name is:" << old_filament_name << " old process name is: " << old_process_name;

            });
        }

    }

    if (technology_changed)
        wxGetApp().mainframe->technology_changed();
    BOOST_LOG_TRIVIAL(info) << boost::format("select preset, exit");

    return !canceled;
}

// If the current preset is dirty, the user is asked whether the changes may be discarded.
// if the current preset was not dirty, or the user agreed to discard the changes, 1 is returned.
bool Tab::may_discard_current_dirty_preset(PresetCollection *presets /*= nullptr*/, const std::string &new_printer_name /*= ""*/, bool no_transfer, bool no_transfer_variant)
{
    if (presets == nullptr) presets = m_presets;

    UnsavedChangesDialog dlg(m_type, presets, new_printer_name, no_transfer);
    if (dlg.ShowModal() == wxID_CANCEL)
        return false;

    if (dlg.save_preset())  // save selected changes
    {
        const std::vector<std::string>& unselected_options = dlg.get_unselected_options(presets->type());
        const std::string& name = dlg.get_preset_name();
        //BBS: add project embedded preset relate logic
        bool save_to_project = dlg.get_save_to_project_option();

        if (m_type == presets->type()) // save changes for the current preset from this tab
        {
            // revert unselected options to the old values
            presets->get_edited_preset().config.apply_only(presets->get_selected_preset().config, unselected_options);
            //BBS: add project embedded preset relate logic
            save_preset(name, false, save_to_project);
            //save_preset(name);
        }
        else
        {
            //BBS: add project embedded preset relate logic
            m_preset_bundle->save_changes_for_preset(name, presets->type(), unselected_options, save_to_project);
            //m_preset_bundle->save_changes_for_preset(name, presets->type(), unselected_options);

            // If filament preset is saved for multi-material printer preset,
            // there are cases when filament comboboxs are updated for old (non-modified) colors,
            // but in full_config a filament_colors option aren't.
            if (presets->type() == Preset::TYPE_FILAMENT && wxGetApp().extruders_edited_cnt() > 1)
                wxGetApp().plater()->force_filament_colors_update();
        }
    }
    else if (dlg.transfer_changes()) // move selected changes
    {
        std::vector<std::string> selected_options = dlg.get_selected_options();
        if (!no_transfer && no_transfer_variant) {
            auto & options_list = wxGetApp().get_tab(presets->type())->m_options_list;
            bool has_variants = false;
            for (auto &opt : selected_options) {
                if (auto n = opt.find('#'); n != std::string::npos) {
                    auto iter = options_list.lower_bound(opt.substr(0, n));
                    if (iter == options_list.end() || opt.compare(0, n, iter->first)) {
                        has_variants = true;
                        opt.clear();
                    }
                }
            }
            if (has_variants) {
                auto msg = _L("Switching to a printer with different extruder types or numbers will discard or reset changes to extruder or multi-nozzle-related parameters.");
                MessageDialog(wxGetApp().plater(), msg, _L("Use Modified Value"), wxOK | wxICON_WARNING).ShowModal();
                selected_options.erase(std::remove(selected_options.begin(), selected_options.end(), ""), selected_options.end());
            }
        }

        if (m_type == presets->type()) // move changes for the current preset from this tab
        {
            if (m_type == Preset::TYPE_PRINTER) {
                auto it = std::find(selected_options.begin(), selected_options.end(), "extruders_count");
                if (it != selected_options.end()) {
                    // erase "extruders_count" option from the list
                    selected_options.erase(it);
                    // cache the extruders count
                    static_cast<TabPrinter*>(this)->cache_extruder_cnt();
                }
            }

            // copy selected options to the cache from edited preset
            cache_config_diff(selected_options);
        }
        else
            wxGetApp().get_tab(presets->type())->cache_config_diff(selected_options);
    }

    return true;
}

void Tab::clear_pages()
{
    // invalidated highlighter, if any exists
    m_highlighter.invalidate();
    // clear pages from the controlls
    for (auto p : m_pages)
        p->clear();
    //BBS: clear page in Parent
    //m_page_sizer->Clear(true);
    m_parent->clear_page();

    // nulling pointers
    m_parent_preset_description_line = nullptr;
    m_detach_preset_btn = nullptr;

    m_compatible_printers.checkbox  = nullptr;
    m_compatible_printers.btn       = nullptr;

    m_compatible_prints.checkbox    = nullptr;
    m_compatible_prints.btn         = nullptr;
}

//BBS: GUI refactor: unselect current item
void Tab::unselect_tree_item()
{
    // BBS: bold selection
    const auto sel_item = m_tabctrl->GetSelection();
    m_last_select_item = sel_item;
    m_tabctrl->SetItemBold(sel_item, false);
    m_tabctrl->Unselect();
    m_active_page = nullptr;
}

// BBS: open/close this tab
void Tab::set_expanded(bool value)
{
    if (value) {
        if (m_presets_choice)
            m_main_sizer->Show(m_presets_choice);
        m_main_sizer->Show(m_tabctrl);
    }
    else {
        m_active_page = NULL;
        if (m_presets_choice)
            m_main_sizer->Hide(m_presets_choice);
        m_main_sizer->Hide(m_tabctrl);
    }
}

// BBS: new layout
void Tab::restore_last_select_item()
{
    auto item = m_last_select_item;
    if (item == -1)
        item = m_tabctrl->GetFirstVisibleItem();
    m_tabctrl->SelectItem(item);
}

void Tab::update_description_lines()
{
    if (m_active_page && m_active_page->title() == "Dependencies" && m_parent_preset_description_line)
        update_preset_description_line();
}

void Tab::activate_selected_page(std::function<void()> throw_if_canceled)
{
    if (!m_active_page)
        return;

    m_active_page->activate(m_mode, throw_if_canceled);
    update_changed_ui();
    update_description_lines();
    if (m_active_page && !(m_active_page->title() == "Dependencies"))
        toggle_options();
    m_active_page->update_visibility(m_mode, true); // for taggle line
}

//BBS: GUI refactor
bool Tab::update_current_page_in_background(int& item)
{
    Page* page = nullptr;

    const auto selection = item >= 0 ? m_tabctrl->GetItemText(item) : "";
    for (auto p : m_pages)
        if (translate_category(p->title(), m_type) == selection)
        {
            page = p.get();
            break;
        }

    if (page == nullptr || m_active_page == page)
        return false;

    bool active_tab = false;
    if (wxGetApp().mainframe != nullptr && wxGetApp().mainframe->is_active_and_shown_tab(m_parent))
        active_tab = true;

    if (!active_tab || (!m_parent->is_active_and_shown_tab((wxPanel*)this)))
    {
        m_is_nonsys_values = page->m_is_nonsys_values;
        m_is_modified_values = page->m_is_modified_values;
        // BBS: not need active
        // m_active_page = page;

        // invalidated highlighter, if any exists
        m_highlighter.invalidate();

        // clear pages from the controlls
        // BBS: fix after new layout, clear page in backgroud
        for (auto p : m_pages)
            p->clear();
        if (m_parent->is_active_and_shown_tab((wxPanel*)this))
            m_parent->clear_page();

        update_undo_buttons();

        // BBS: this is not used, because we not SelectItem in background
        //todo: update selected item of tree_ctrl
        // wxTreeItemData item_data;
        // m_tabctrl->SetItemData(item, &item_data);

        return false;
    }

    return true;
}

//BBS: GUI refactor
bool Tab::tree_sel_change_delayed(wxCommandEvent& event)
{
    // The issue apparently manifests when Show()ing a window with overlay scrollbars while the UI is frozen. For this reason,
    // we will Thaw the UI prematurely on Linux. This means destroing the no_updates object prematurely.
#ifdef __linux__
    std::unique_ptr<wxWindowUpdateLocker> no_updates(new wxWindowUpdateLocker(this));
#else
    /* On Windows we use DoubleBuffering during rendering,
     * so on Window is no needed to call a Freeze/Thaw functions.
     * But under OSX (builds compiled with MacOSX10.14.sdk) wxStaticBitmap rendering is broken without Freeze/Thaw call.
     */
//#ifdef __WXOSX__  // Use Freeze/Thaw to avoid flickering during clear/activate new page
//    wxWindowUpdateLocker noUpdates(this);
//#endif
#endif

    //BBS: GUI refactor
    Page* page = nullptr;
    const auto sel_item = m_tabctrl->GetSelection();
    // BBS: bold selection
    //OutputDebugStringA("tree_sel_change_delayed ");
    //OutputDebugStringA(m_title.c_str());
    m_tabctrl->SetItemBold(sel_item, true);
    const auto selection = sel_item >= 0 ? m_tabctrl->GetItemText(sel_item) : "";
    //OutputDebugString(selection);
    //OutputDebugStringA("\n");
    for (auto p : m_pages)
        if (translate_category(p->title(), m_type) == selection)
        {
            page = p.get();
            m_is_nonsys_values = page->m_is_nonsys_values;
            m_is_modified_values = page->m_is_modified_values;
            break;
        }

    //BBS: GUI refactor
    if (page == nullptr)
    {
        BOOST_LOG_TRIVIAL(error) << __FUNCTION__ << boost::format("can not find page with current selection %1%\n") % selection;
        return false;
    }
    void* item_data = m_tabctrl->GetItemData(sel_item);
    if (item_data)
    {
        //from update_current_page_in_background in not active tab
        m_tabctrl->SetItemData(sel_item, NULL);
        return false;
    }

    if (!m_parent->is_active_and_shown_tab((wxPanel*)this))
    {
        Tab* current_tab = dynamic_cast<Tab*>(m_parent->get_current_tab());

        m_page_view->Freeze();

        if (current_tab)
        {
            current_tab->clear_pages();
            current_tab->unselect_tree_item();
        }
        m_active_page = page;
        // BBS: not changed
        // update_undo_buttons();
        this->OnActivate();
        m_parent->set_active_tab(this);
        GetParent()->Layout();

        m_page_view->Thaw();
        return false;
    }

    //process logic in the same tab when select treeCtrlItem
    if (m_active_page == page)
        return false;

    m_active_page = page;
    if (m_extruder_switch) {
        m_main_sizer->Show(m_extruder_switch, !m_active_page->m_opt_id_map.empty());
        GetParent()->Layout();
    }

    auto throw_if_canceled = std::function<void()>([this](){
#ifdef WIN32
            //BBS: GUI refactor
            //TODO: remove this call currently, after refactor, there is Paint event in the queue
            //this call will cause OnPaint immediately, which will cause crash
            //wxCheckForInterrupt(m_tabctrl);
            if (m_page_switch_planned)
                throw UIBuildCanceled();
#else // WIN32
            (void)this; // silence warning
#endif
        });

    try {
        m_page_view->Freeze();
        // clear pages from the controls
        clear_pages();
        throw_if_canceled();

        //BBS: GUI refactor
        if (wxGetApp().mainframe!=nullptr && wxGetApp().mainframe->is_active_and_shown_tab(m_parent))
            activate_selected_page(throw_if_canceled);

        #ifdef __linux__
            no_updates.reset(nullptr);
        #endif

        // BBS: not changed
        // update_undo_buttons();
        throw_if_canceled();

        //BBS: GUI refactor
        //m_hsizer->Layout();
        m_parent->Layout();
        throw_if_canceled();
        // Refresh();

        m_page_view->Thaw();
    } catch (const UIBuildCanceled&) {
	    if (m_active_page)
		    m_active_page->clear();
        m_page_view->Thaw();
        return true;
    }

    return false;
}

void Tab::OnKeyDown(wxKeyEvent& event)
{
    if (event.GetKeyCode() == WXK_TAB)
        m_tabctrl->Navigate(event.ShiftDown() ? wxNavigationKeyEvent::IsBackward : wxNavigationKeyEvent::IsForward);
    else
        event.Skip();
}

void Tab::compare_preset()
{
    wxGetApp().mainframe->diff_dialog.show(m_type);
}

void Tab::transfer_options(const std::string &name_from, const std::string &name_to, std::vector<std::string> options)
{
    if (options.empty())
        return;

    Preset* preset_from = m_presets->find_preset(name_from);
    Preset* preset_to = m_presets->find_preset(name_to);

    if (m_type == Preset::TYPE_PRINTER) {
         auto it = std::find(options.begin(), options.end(), "extruders_count");
         if (it != options.end()) {
             // erase "extruders_count" option from the list
             options.erase(it);
             // cache the extruders count
             static_cast<TabPrinter*>(this)->cache_extruder_cnt(&preset_from->config);
         }
    }
    cache_config_diff(options, &preset_from->config);

    if (name_to != m_presets->get_edited_preset().name )
        select_preset(preset_to->name);

    apply_config_from_cache();
    load_current_preset();
}

// Save the current preset into file.
// This removes the "dirty" flag of the preset, possibly creates a new preset under a new name,
// and activates the new preset.
// Wizard calls save_preset with a name "My Settings", otherwise no name is provided and this method
// opens a Slic3r::GUI::SavePresetDialog dialog.
//BBS: add project embedded preset relate logic
void Tab::save_preset(std::string name /*= ""*/, bool detach, bool save_to_project, bool from_input, std::string input_name )
{
    // since buttons(and choices too) don't get focus on Mac, we set focus manually
    // to the treectrl so that the EVT_* events are fired for the input field having
    // focus currently.is there anything better than this ?
//!	m_tabctrl->OnSetFocus();
    if (from_input) {
        SavePresetDialog dlg(m_parent, m_type, detach ? _u8L("Detached") : "");
        dlg.Show(false);
        dlg.input_name_from_other(input_name);
        wxCommandEvent evt(wxEVT_TEXT, GetId());
        dlg.GetEventHandler()->ProcessEvent(evt);
        dlg.confirm_from_other();
        name = input_name;
    }

    if (name.empty()) {
        SavePresetDialog dlg(m_parent, m_type, detach ? _u8L("Detached") : "");
        if (!m_just_edit) {
            if (dlg.ShowModal() != wxID_OK)
                return;
        }
        name = dlg.get_name();
        //BBS: add project embedded preset relate logic
        save_to_project = dlg.get_save_to_project_selection(m_type);
    }

    //BBS record current preset name
    std::string curr_preset_name = m_presets->get_edited_preset().name;

    bool exist_preset = false;
    Preset* new_preset = m_presets->find_preset(name, false);
    if (new_preset) {
        exist_preset = true;
    }

    Preset* _current_printer = nullptr;
    if (m_presets->type() == Preset::TYPE_FILAMENT) {
        _current_printer = const_cast<Preset*>(&wxGetApp().preset_bundle->printers.get_selected_preset_base());
    }
    // Save the preset into Slic3r::data_dir / presets / section_name / preset_name.json
    m_presets->save_current_preset(name, detach, save_to_project, nullptr, _current_printer);

    //BBS create new settings
    new_preset = m_presets->find_preset(name, false, true);
    //Preset* preset = &m_presets.preset(it - m_presets.begin(), true);
    if (!new_preset) {
        BOOST_LOG_TRIVIAL(info) << "create new preset failed";
        return;
    }

    // set sync_info for sync service
    if (exist_preset) {
        new_preset->sync_info = "update";
        BOOST_LOG_TRIVIAL(info) << "sync_preset: update preset = " << new_preset->name;
    }
    else {
        new_preset->sync_info = "create";
        if (wxGetApp().is_user_login())
            new_preset->user_id = wxGetApp().getAgent()->get_user_id();
        BOOST_LOG_TRIVIAL(info) << "sync_preset: create preset = " << new_preset->name;
    }
    new_preset->save_info();

    // Mark the print & filament enabled if they are compatible with the currently selected preset.
    // If saving the preset changes compatibility with other presets, keep the now incompatible dependent presets selected, however with a "red flag" icon showing that they are no more compatible.
    m_preset_bundle->update_compatible(PresetSelectCompatibleType::Never);
    // Add the new item into the UI component, remove dirty flags and activate the saved item.
    update_tab_ui();

    // Update the selection boxes at the plater.
    on_presets_changed();

    //BBS if create a new prset name, preset changed from preset name to new preset name
    if (!exist_preset) {
        wxGetApp().plater()->sidebar().update_presets_from_to(m_type, curr_preset_name, new_preset->name);
    }

    // If current profile is saved, "delete preset" button have to be enabled
    m_btn_delete_preset->Show();
    m_btn_delete_preset->GetParent()->Layout();

    if (m_type == Preset::TYPE_PRINTER)
        static_cast<TabPrinter*>(this)->m_initial_extruders_count = static_cast<TabPrinter*>(this)->m_extruders_count;

    // Parent preset is "default" after detaching, so we should to update UI values, related on parent preset
    if (detach)
        update_ui_items_related_on_parent_preset(m_presets->get_selected_preset_parent());

    update_changed_ui();

    /* If filament preset is saved for multi-material printer preset,
     * there are cases when filament comboboxs are updated for old (non-modified) colors,
     * but in full_config a filament_colors option aren't.*/
    if (m_type == Preset::TYPE_FILAMENT && wxGetApp().extruders_edited_cnt() > 1)
        wxGetApp().plater()->force_filament_colors_update();

    {
        // Profile compatiblity is updated first when the profile is saved.
        // Update profile selection combo boxes at the depending tabs to reflect modifications in profile compatibility.
        std::vector<Preset::Type> dependent;
        switch (m_type) {
        case Preset::TYPE_PRINT:
            dependent = { Preset::TYPE_FILAMENT };
            break;
        case Preset::TYPE_SLA_PRINT:
            dependent = { Preset::TYPE_SLA_MATERIAL };
            break;
        case Preset::TYPE_PRINTER:
            if (static_cast<const TabPrinter*>(this)->m_printer_technology == ptFFF)
                dependent = { Preset::TYPE_PRINT, Preset::TYPE_FILAMENT };
            else
                dependent = { Preset::TYPE_SLA_PRINT, Preset::TYPE_SLA_MATERIAL };
            break;
        default:
            break;
        }
        for (Preset::Type preset_type : dependent)
            wxGetApp().get_tab(preset_type)->update_tab_ui();
    }

    // update preset comboboxes in DiffPresetDlg
    wxGetApp().mainframe->diff_dialog.update_presets(m_type);
}

// Called for a currently selected preset.
void Tab::delete_preset()
{
    auto current_preset = m_presets->get_selected_preset();
    // Don't let the user delete the ' - default - ' configuration.
    //BBS: add project embedded preset logic and refine is_external
    std::string action =  _utf8(L("Delete"));
    //std::string action = current_preset.is_external ? _utf8(L("remove")) : _utf8(L("delete"));
    // TRN  remove/delete
    wxString msg;
    bool     confirm_delete_third_party_printer = false;
    bool     is_base_preset                 = false;
    if (m_presets->get_preset_base(current_preset) == &current_preset) { //root preset
        is_base_preset = true;
        if (current_preset.type == Preset::Type::TYPE_PRINTER && !current_preset.is_system) { //Customize third-party printers
            Preset &current_preset = m_presets->get_selected_preset();
            int filament_preset_num    = 0;
            int process_preset_num     = 0;
            for (const Preset &preset : m_preset_bundle->filaments.get_presets()) {
                if (preset.is_compatible && !preset.is_default) { filament_preset_num++; }
            }
            for (const Preset &preset : m_preset_bundle->prints.get_presets()) {
                if (preset.is_compatible && !preset.is_default) { process_preset_num++; }
            }

            DeleteConfirmDialog
                dlg(parent(), wxString(SLIC3R_APP_FULL_NAME) + " - " + _L("Delete"),
                    wxString::Format(_L("%d Filament Preset and %d Process Preset is attached to this printer. Those presets would be deleted if the printer is deleted."),
                                     filament_preset_num, process_preset_num));
            int res = dlg.ShowModal();
            if (res != wxID_OK) return;
            confirm_delete_third_party_printer = true;
        }
        int count = 0;
        wxString presets;
        for (auto &preset2 : *m_presets)
            if (preset2.inherits() == current_preset.name) {
                ++count;
                presets += "\n - " + preset2.name;
            }
        if (count > 0) {
            msg = _L("Presets inherited by other presets cannot be deleted!");
            msg += "\n";
            msg += _L_PLURAL("The following presets inherit this preset.",
                            "The following preset inherits this preset.", count);
            wxString title = from_u8((boost::format(_utf8(L("%1% Preset"))) % action).str()); // action + _(L(" Preset"));
            MessageDialog(parent(), msg + presets, title, wxOK | wxICON_ERROR).ShowModal();
            return;
        }
    }

    BOOST_LOG_TRIVIAL(info) << boost::format("delete preset %1%, setting_id %2%, user_id %3%, base_id %4%, sync_info %5%, type %6%")
        %current_preset.name%current_preset.setting_id%current_preset.user_id%current_preset.base_id%current_preset.sync_info
        %Preset::get_type_string(m_type);
    PhysicalPrinterCollection& physical_printers = m_preset_bundle->physical_printers;

    if (m_type == Preset::TYPE_PRINTER && !physical_printers.empty())
    {
        // Check preset for delete in physical printers
        // Ask a customer about next action, if there is a printer with just one preset and this preset is equal to delete
        std::vector<std::string> ph_printers        = physical_printers.get_printers_with_preset(current_preset.name);
        std::vector<std::string> ph_printers_only   = physical_printers.get_printers_with_only_preset(current_preset.name);

        //if (!ph_printers.empty()) {
        //    msg += _L_PLURAL("The physical printer below is based on the preset, you are going to delete.",
        //                        "The physical printers below are based on the preset, you are going to delete.", ph_printers.size());
        //    for (const std::string& printer : ph_printers)
        //        msg += "\n    \"" + from_u8(printer) + "\",";
        //    msg.RemoveLast();
        //    msg += "\n" + _L_PLURAL("Note, that the selected preset will be deleted from this printer too.",
        //                            "Note, that the selected preset will be deleted from these printers too.", ph_printers.size()) + "\n\n";
        //}

        //if (!ph_printers_only.empty()) {
        //    msg += _L_PLURAL("The physical printer below is based only on the preset, you are going to delete.",
        //                        "The physical printers below are based only on the preset, you are going to delete.", ph_printers_only.size());
        //    for (const std::string& printer : ph_printers_only)
        //        msg += "\n    \"" + from_u8(printer) + "\",";
        //    msg.RemoveLast();
        //    msg += "\n" + _L_PLURAL("Note, that this printer will be deleted after deleting the selected preset.",
        //                            "Note, that these printers will be deleted after deleting the selected preset.", ph_printers_only.size()) + "\n\n";
        //}
        if (!ph_printers.empty() || !ph_printers_only.empty()) {
            msg += _L_PLURAL("Following preset will be deleted too.", "Following presets will be deleted too.", ph_printers.size() + ph_printers_only.size());
            for (const std::string &printer : ph_printers) msg += "\n    \"" + from_u8(printer) + "\",";
            for (const std::string &printer : ph_printers_only) msg += "\n    \"" + from_u8(printer) + "\",";
            msg.RemoveLast();
            // msg += "\n" + _L_PLURAL("Note, that the selected preset will be deleted from this printer too.",
            //                        "Note, that the selected preset will be deleted from these printers too.", ph_printers.size()) + "\n\n";
        }
    }

    if (is_base_preset && (current_preset.type == Preset::Type::TYPE_FILAMENT) && action == _utf8(L("Delete"))) {
        msg += from_u8(_u8L("Are you sure to delete the selected preset? \nIf the preset corresponds to a filament currently in use on your printer, please reset the filament information for that slot."));
    } else {
        msg += from_u8((boost::format(_u8L("Are you sure to %1% the selected preset?")) % action).str());
    }

    //BBS: add project embedded preset logic and refine is_external
    action =  _utf8(L("Delete"));
    //action = current_preset.is_external ? _utf8(L("Remove")) : _utf8(L("Delete"));
    // TRN  Remove/Delete
    wxString title = from_u8((boost::format(_utf8(L("%1% Preset"))) % action).str());  //action + _(L(" Preset"));
    if (current_preset.is_default || !(confirm_delete_third_party_printer ||
        //wxID_YES != wxMessageDialog(parent(), msg, title, wxYES_NO | wxNO_DEFAULT | wxICON_QUESTION).ShowModal())
        wxID_YES == MessageDialog(parent(), msg, title, wxYES_NO | wxNO_DEFAULT | wxICON_QUESTION).ShowModal()))
        return;

    // if we just delete preset from the physical printer
    if (m_presets_choice->is_selected_physical_printer()) {
        PhysicalPrinter& printer = physical_printers.get_selected_printer();

        // just delete this preset from the current physical printer
        printer.delete_preset(m_presets->get_edited_preset().name);
        // select first from the possible presets for this printer
        physical_printers.select_printer(printer);

        this->select_preset(physical_printers.get_selected_printer_preset_name());
        return;
    }

    // delete selected preset from printers and printer, if it's needed
    if (m_type == Preset::TYPE_PRINTER && !physical_printers.empty())
        physical_printers.delete_preset_from_printers(current_preset.name);

    // Select will handle of the preset dependencies, of saving & closing the depending profiles, and
    // finally of deleting the preset.
    this->select_preset("", true);

    BOOST_LOG_TRIVIAL(info) << boost::format("delete preset finished");
}

void Tab::toggle_show_hide_incompatible()
{
    m_show_incompatible_presets = !m_show_incompatible_presets;
    if (m_presets_choice)
        m_presets_choice->set_show_incompatible_presets(m_show_incompatible_presets);
    update_show_hide_incompatible_button();
    update_tab_ui();
}

void Tab::update_show_hide_incompatible_button()
{
    //BBS: GUI refactor
    /*m_btn_hide_incompatible_presets->SetBitmap_(m_show_incompatible_presets ?
        m_bmp_show_incompatible_presets : m_bmp_hide_incompatible_presets);
    m_btn_hide_incompatible_presets->SetToolTip(m_show_incompatible_presets ?
        "Both compatible an incompatible presets are shown. Click to hide presets not compatible with the current printer." :
        "Only compatible presets are shown. Click to show both the presets compatible and not compatible with the current printer.");*/
}

void Tab::update_ui_from_settings()
{
    // Show the 'show / hide presets' button only for the print and filament tabs, and only if enabled
    // in application preferences.
    m_show_btn_incompatible_presets = true;
    bool show = m_show_btn_incompatible_presets && m_type != Slic3r::Preset::TYPE_PRINTER;
    //BBS: GUI refactor
    //Layout();
    m_parent->Layout();
    //show ? m_btn_hide_incompatible_presets->Show() :  m_btn_hide_incompatible_presets->Hide();
    // If the 'show / hide presets' button is hidden, hide the incompatible presets.
    if (show) {
        update_show_hide_incompatible_button();
    }
    else {
        if (m_show_incompatible_presets) {
            m_show_incompatible_presets = false;
            update_tab_ui();
        }
    }
}

void Tab::create_line_with_widget(ConfigOptionsGroup* optgroup, const std::string& opt_key, const std::string& path, widget_t widget)
{
    Line line = optgroup->create_single_option_line(opt_key);
    line.widget = widget;
    line.label_path = path;

    // set default undo ui
    line.set_undo_bitmap(&m_bmp_white_bullet);
    line.set_undo_to_sys_bitmap(&m_bmp_white_bullet);
    line.set_undo_tooltip(&m_tt_white_bullet);
    line.set_undo_to_sys_tooltip(&m_tt_white_bullet);
    line.set_label_colour(&m_default_text_clr);

    optgroup->append_line(line);
}

// Return a callback to create a Tab widget to mark the preferences as compatible / incompatible to the current printer.
wxSizer* Tab::compatible_widget_create(wxWindow* parent, PresetDependencies &deps)
{
    deps.checkbox = new ::CheckBox(parent, wxID_ANY);
    wxGetApp().UpdateDarkUI(deps.checkbox, false, true);

    deps.checkbox_title = new wxStaticText(parent, wxID_ANY, _L("All"));
    deps.checkbox_title->SetFont(Label::Body_14);
    deps.checkbox_title->SetForegroundColour(wxColour("#363636"));
    wxGetApp().UpdateDarkUI(deps.checkbox_title, false, true);

    // ORCA modernize button style
    Button* btn = new Button(parent, _(L("Set")) + " " + dots);
    btn->SetStyle(ButtonStyle::Regular, ButtonType::Parameter);
    deps.btn = btn;

    auto sizer = new wxBoxSizer(wxHORIZONTAL);
    sizer->Add((deps.checkbox), 0, wxALIGN_CENTER_VERTICAL);
    sizer->Add((deps.checkbox_title), 0, wxALIGN_CENTER_VERTICAL);
    sizer->Add(new wxStaticText(parent, wxID_ANY, "  ")); // weirdly didnt apply AddSpacer or wxRIGHT border
    sizer->Add((deps.btn), 0, wxALIGN_CENTER_VERTICAL);

    auto on_toggle = [this, &deps](const bool &state){
        deps.checkbox->SetValue(state);
        deps.btn->Enable(!state);
        // All printers have been made compatible with this preset.
        if (state)
            this->load_key_value(deps.key_list, std::vector<std::string> {});
        this->get_field(deps.key_condition)->toggle(state);
        this->update_changed_ui();
    };

    deps.checkbox_title->Bind(wxEVT_LEFT_DOWN,([this, &deps, on_toggle](wxMouseEvent e) {
        if (e.GetEventType() == wxEVT_LEFT_DCLICK) return;
        on_toggle(!deps.checkbox->GetValue());
        e.Skip();
    }));

    deps.checkbox_title->Bind(wxEVT_LEFT_DCLICK,([this, &deps, on_toggle](wxMouseEvent e) {
        on_toggle(!deps.checkbox->GetValue());
        e.Skip();
    }));

    deps.checkbox->Bind(wxEVT_TOGGLEBUTTON, ([this, on_toggle](wxCommandEvent e) {
        on_toggle(e.IsChecked());
        e.Skip();
    }), deps.checkbox->GetId());

    if (deps.checkbox){
        bool is_empty = m_config->option<ConfigOptionStrings>(deps.key_list)->values.empty();
        deps.checkbox->SetValue(is_empty);
        deps.btn->Enable(!is_empty);
    }

    /*
    if (m_compatible_printers.checkbox) {
        bool is_empty = m_config->option<ConfigOptionStrings>("compatible_printers")->values.empty();
        m_compatible_printers.checkbox->SetValue(is_empty);
        is_empty ? m_compatible_printers.btn->Disable() : m_compatible_printers.btn->Enable();
    }

    if (m_compatible_prints.checkbox) {
        bool is_empty = m_config->option<ConfigOptionStrings>("compatible_prints")->values.empty();
        m_compatible_prints.checkbox->SetValue(is_empty);
        is_empty ? m_compatible_prints.btn->Disable() : m_compatible_prints.btn->Enable();
    }
    */

    deps.btn->Bind(wxEVT_BUTTON, ([this, parent, &deps](wxCommandEvent e)
    {
        // Collect names of non-default non-external profiles.
        PrinterTechnology printer_technology = m_preset_bundle->printers.get_edited_preset().printer_technology();
        PresetCollection &depending_presets  = (deps.type == Preset::TYPE_PRINTER) ? m_preset_bundle->printers :
                (printer_technology == ptFFF) ? m_preset_bundle->prints : m_preset_bundle->sla_prints;
        wxArrayString presets;
        for (size_t idx = 0; idx < depending_presets.size(); ++ idx)
        {
            Preset& preset = depending_presets.preset(idx);
            //BBS: add project embedded preset logic and refine is_external
            bool add = ! preset.is_default;
            //bool add = ! preset.is_default && ! preset.is_external;
            if (add && deps.type == Preset::TYPE_PRINTER)
                // Only add printers with the same technology as the active printer.
                add &= preset.printer_technology() == printer_technology;
            if (add)
                presets.Add(from_u8(preset.name));
        }

        wxMultiChoiceDialog dlg(parent, deps.dialog_title, deps.dialog_label, presets);
        wxGetApp().UpdateDlgDarkUI(&dlg);
        // Collect and set indices of depending_presets marked as compatible.
        wxArrayInt selections;
        auto *compatible_printers = dynamic_cast<const ConfigOptionStrings*>(m_config->option(deps.key_list));
        if (compatible_printers != nullptr || !compatible_printers->values.empty())
            for (auto preset_name : compatible_printers->values)
                for (size_t idx = 0; idx < presets.GetCount(); ++idx)
                    if (presets[idx] == preset_name) {
                        selections.Add(idx);
                        break;
                    }
        dlg.SetSelections(selections);
        std::vector<std::string> value;
        // Show the dialog.
        if (dlg.ShowModal() == wxID_OK) {
            selections.Clear();
            selections = dlg.GetSelections();
            for (auto idx : selections)
                value.push_back(presets[idx].ToUTF8().data());
            if (value.empty()) {
                deps.checkbox->SetValue(1);
                deps.btn->Disable();
            }
            // All depending_presets have been made compatible with this preset.
            this->load_key_value(deps.key_list, value);
            this->update_changed_ui();
        }
    }));

    return sizer;
}

void TabPrinter::set_extruder_volume_type(int extruder_id, NozzleVolumeType type)
{
    // -1 means single extruder, so we should default use extruder id 0
    if (extruder_id == -1)
        extruder_id = 0;
    auto nozzle_volumes = m_preset_bundle->project_config.option<ConfigOptionEnumsGeneric>("nozzle_volume_type");
    assert(nozzle_volumes->values.size() > (size_t)extruder_id);
    nozzle_volumes->values[extruder_id] = type;
    on_value_change((boost::format("nozzle_volume_type#%1%") % extruder_id).str(), int(type));

    //save to app config
    if (!m_base_preset_name.empty()) {
        ConfigOptionEnumsGeneric* nozzle_volume_type_option = m_preset_bundle->project_config.option<ConfigOptionEnumsGeneric>("nozzle_volume_type");
        std::string nozzle_volume_type_str = nozzle_volume_type_option->serialize();
        wxGetApp().app_config->save_nozzle_volume_types_to_config(m_base_preset_name, nozzle_volume_type_str);
    }

}

// Return a callback to create a TabPrinter widget to edit bed shape
wxSizer* TabPrinter::create_bed_shape_widget(wxWindow* parent)
{
    // ORCA modernize button style
    Button* btn = new Button(parent, _(L("Set")) + " " + dots);
    btn->SetStyle(ButtonStyle::Regular, ButtonType::Parameter);

    auto sizer = new wxBoxSizer(wxHORIZONTAL);
    sizer->Add(btn, 0, wxALIGN_CENTER_VERTICAL);

    btn->Bind(wxEVT_BUTTON, ([this](wxCommandEvent e) {
            bool  is_configed_by_BBL = PresetUtils::system_printer_bed_model(m_preset_bundle->printers.get_edited_preset()).size() > 0;
            BedShapeDialog dlg(this);
            dlg.build_dialog(m_config->option<ConfigOptionPoints>("printable_area")->values,
                *m_config->option<ConfigOptionString>("bed_custom_texture"),
                *m_config->option<ConfigOptionString>("bed_custom_model"));
            if (dlg.ShowModal() == wxID_OK) {
                const std::vector<Vec2d>& shape = dlg.get_shape();
                const std::string& custom_texture = dlg.get_custom_texture();
                const std::string& custom_model = dlg.get_custom_model();
                if (!shape.empty())
                {
                    load_key_value("printable_area", shape);
                    load_key_value("bed_custom_texture", custom_texture);
                    load_key_value("bed_custom_model", custom_model);
                    update_changed_ui();
                }
            on_presets_changed();

            }
        }));

    {
        Search::OptionsSearcher& searcher = wxGetApp().sidebar().get_searcher();
        const Search::GroupAndCategory& gc = searcher.get_group_and_category("printable_area");
        searcher.add_key("bed_custom_texture", m_type, gc.group, gc.category);
        searcher.add_key("bed_custom_model", m_type, gc.group, gc.category);
    }

    return sizer;
}

void TabPrinter::cache_extruder_cnt(const DynamicPrintConfig* config/* = nullptr*/)
{
    const DynamicPrintConfig& cached_config = config ? *config : m_presets->get_edited_preset().config;
    if (Preset::printer_technology(cached_config) == ptSLA)
        return;

    // get extruders count
    auto* nozzle_diameter = dynamic_cast<const ConfigOptionFloats*>(cached_config.option("nozzle_diameter"));
    m_cache_extruder_count = nozzle_diameter->values.size(); //m_extruders_count;
}

bool TabPrinter::apply_extruder_cnt_from_cache()
{
    if (m_presets->get_edited_preset().printer_technology() == ptSLA)
        return false;

    if (m_cache_extruder_count > 0) {
        m_presets->get_edited_preset().set_num_extruders(m_cache_extruder_count);
        m_cache_extruder_count = 0;
        return true;
    }
    return false;
}

bool Tab::validate_custom_gcodes()
{
    if (m_type != Preset::TYPE_FILAMENT &&
        (m_type != Preset::TYPE_PRINTER || static_cast<TabPrinter*>(this)->m_printer_technology != ptFFF))
        return true;
    if (m_active_page->title() != L("Custom G-code"))
        return true;

    // When we switch Settings tab after editing of the custom g-code, then warning message could ba already shown after KillFocus event
    // and then it's no need to show it again
    if (validate_custom_gcodes_was_shown) {
        validate_custom_gcodes_was_shown = false;
        return true;
    }

    bool valid = true;
    for (auto opt_group : m_active_page->m_optgroups) {
        assert(opt_group->opt_map().size() == 1);
        if (!opt_group->is_activated())
            break;
        std::string key = opt_group->opt_map().begin()->first;
        valid &= validate_custom_gcode(opt_group->title, boost::any_cast<std::string>(opt_group->get_value(key)));
        if (!valid)
            break;
    }
    return valid;
}

void Tab::set_just_edit(bool just_edit)
{
    m_just_edit = just_edit;
    if (just_edit) {
        m_presets_choice->Disable();
        m_btn_delete_preset->Disable();
    } else {
        m_presets_choice->Enable();
        m_btn_delete_preset->Enable();
    }
}

/// <summary>
///     Call from:
///         1: on_value_change "nozzle_volume_type"
///         2: on_preset_loaded (extruder_id = -1)
/// </summary>
/// <param name="extruder_id"></param>

void Tab::update_extruder_variants(int extruder_id)
{
    BOOST_LOG_TRIVIAL(info) << __FUNCTION__ << extruder_id;
    if (m_extruder_switch) {
        auto    nozzle_volumes = m_preset_bundle->project_config.option<ConfigOptionEnumsGeneric>("nozzle_volume_type");
        int extruder_nums = m_preset_bundle->get_printer_extruder_count();
        nozzle_volumes->values.resize(extruder_nums);
        if (extruder_nums == 2) {
            auto     nozzle_volumes_def = m_preset_bundle->project_config.def()->get("nozzle_volume_type");
            wxString left, right;
            for (size_t i = 0; i < nozzle_volumes_def->enum_labels.size(); ++i) {
                if (nozzle_volumes->values[0] == i) left = _L(nozzle_volumes_def->enum_labels[i]);
                if (nozzle_volumes->values[1] == i) right = _L(nozzle_volumes_def->enum_labels[i]);
            }
            m_extruder_switch->SetLabels(wxString::Format(_L("Left: %s"), left), wxString::Format(_L("Right: %s"), right));
            m_extruder_switch->SetValue(extruder_id == 1);
            m_extruder_switch->Enable(true);
            assert(m_extruder_switch->IsEnabled());
        } else {
            m_extruder_switch->Enable(false);
            m_main_sizer->Show(m_extruder_switch, false);
            GetParent()->Layout();
            return;
        }
    }
    switch_excluder(extruder_id);
    if (m_extruder_switch) {
        m_main_sizer->Show(m_extruder_switch, m_active_page && !m_active_page->m_opt_id_map.empty());
        GetParent()->Layout();
    }
}

void Tab::switch_excluder(int extruder_id)
{
    Preset & printer_preset = m_preset_bundle->printers.get_edited_preset();
    auto nozzle_volumes = m_preset_bundle->project_config.option<ConfigOptionEnumsGeneric>("nozzle_volume_type");
    auto extruders      = printer_preset.config.option<ConfigOptionEnumsGeneric>("extruder_type");
    std::pair<std::string, std::string> variant_keys[]{
        {}, {"print_extruder_id", "print_extruder_variant"},     // Preset::TYPE_PRINT
        {}, {"", "filament_extruder_variant"},                   // Preset::TYPE_FILAMENT filament don't use id anymore
        {}, {"printer_extruder_id", "printer_extruder_variant"}, // Preset::TYPE_PRINTER
    };
    if (m_extruder_switch && m_type != Preset::TYPE_PRINTER) {
        int current_extruder = m_extruder_switch->GetValue() ? 1 : 0;
        if (extruder_id == -1)
            extruder_id = current_extruder;
        else if (extruder_id != current_extruder)
            return;
    }
    auto get_index_for_extruder =
            [this, &extruders, &nozzle_volumes, variant_keys = variant_keys[m_type >= Preset::TYPE_COUNT ? Preset::TYPE_PRINT : m_type]](int extruder_id, int stride = 1) {
        return m_config->get_index_for_extruder(extruder_id + 1, variant_keys.first,
            ExtruderType(extruders->values[extruder_id]), NozzleVolumeType(nozzle_volumes->values[extruder_id]), variant_keys.second, stride);
    };
    auto index = get_index_for_extruder(extruder_id == -1 ? 0 : extruder_id);
    if (index < 0)
        return;
    for (auto page : m_pages) {
        bool is_extruder = false;
        if (m_type == Preset::TYPE_PRINTER) {
            if (page->title().StartsWith("Extruder")) {
                int extruder_id2 = std::atoi(page->title().Mid(9).ToUTF8()) - 1;
                if (extruder_id >= 0 && extruder_id2 != extruder_id)
                    continue;
                if (extruder_id2 > 0)
                    index = get_index_for_extruder(extruder_id2);
                is_extruder = true;
            } else if (page->title().StartsWith("Speed limitation")) {
                index = get_index_for_extruder(extruder_id == -1 ? 0 : extruder_id, 2);
            }
        }
        page->m_opt_id_map.clear();
        for (auto group : page->m_optgroups) {
            for (auto &opt : group->opt_map()) {
                auto iter = std::find(printer_extruder_options.begin(), printer_extruder_options.end(), opt.second.first);
                if (iter != printer_extruder_options.end()) {
                    page->m_opt_id_map.insert({opt.first, opt.first});
                    continue;
                }

                if (opt.second.second >= 0) {
                    const_cast<int &>(opt.second.second) = index;
                    page->m_opt_id_map.insert({opt.second.first + "#" + std::to_string(index), opt.first});
                }
            }
        }
    }
}

void Tab::compatible_widget_reload(PresetDependencies &deps)
{
    Field* field = this->get_field(deps.key_condition);
    if (!field)
        return;

    bool has_any = ! m_config->option<ConfigOptionStrings>(deps.key_list)->values.empty();
    has_any ? deps.btn->Enable() : deps.btn->Disable();
    deps.checkbox->SetValue(! has_any);

    field->toggle(! has_any);
}

void Tab::set_tooltips_text()
{
    // --- Tooltip text for reset buttons (for whole options group)
    // Text to be shown on the "Revert to system" aka "Lock to system" button next to each input field.
    //m_ttg_value_lock =		_(L("LOCKED LOCK icon indicates that the settings are the same as the system (or default) values "
    //                            "for the current option group"));
    //m_ttg_value_unlock =	_(L("UNLOCKED LOCK icon indicates that some settings were changed and are not equal "
    //                            "to the system (or default) values for the current option group.\n"
    //                            "Click to reset all settings for current option group to the system (or default) values."));
    //m_ttg_white_bullet_ns =	_(L("WHITE BULLET icon indicates a non system (or non default) preset."));
    //m_ttg_non_system =		&m_ttg_white_bullet_ns;
    // Text to be shown on the "Undo user changes" button next to each input field.
    //m_ttg_white_bullet =	_(L("WHITE BULLET icon indicates that the settings are the same as in the last saved "
    //                            "preset for the current option group."));
    //m_ttg_value_revert =	_(L("BACK ARROW icon indicates that the settings were changed and are not equal to "
    //                            "the last saved preset for the current option group.\n"
    //                            "Click to reset all settings for the current option group to the last saved preset."));

    // --- Tooltip text for reset buttons (for each option in group)
    // Text to be shown on the "Revert to system" aka "Lock to system" button next to each input field.
    //m_tt_value_lock =		_(L("LOCKED LOCK icon indicates that the value is the same as the system (or default) value."));
    m_tt_value_unlock =		_(L("Click to reset current value and attach to the global value."));
    // 	m_tt_white_bullet_ns=	_(L("WHITE BULLET icon indicates a non system preset."));
    //m_tt_non_system =		&m_ttg_white_bullet_ns;
    // Text to be shown on the "Undo user changes" button next to each input field.
    //m_tt_white_bullet =		_(L("WHITE BULLET icon indicates that the value is the same as in the last saved preset."));
    m_tt_value_revert =		_(L("Click to drop current modify and reset to saved value."));
}

//BBS: GUI refactor
Page::Page(wxWindow* parent, const wxString& title, int iconID, wxPanel* tab_owner) :
        m_tab_owner(tab_owner),
        m_parent(parent),
        m_title(title),
        m_iconID(iconID)
{
    m_vsizer = (wxBoxSizer*)parent->GetSizer();
    m_page_title = NULL;
    m_item_color = &wxGetApp().get_label_clr_default();
}

void Page::reload_config()
{
    for (auto group : m_optgroups)
        group->reload_config();
}

void Page::update_visibility(ConfigOptionMode mode, bool update_contolls_visibility)
{
    bool ret_val = false;
#if HIDE_FIRST_SPLIT_LINE
    // BBS: no line spliter for first group
    bool first = true;
#endif
    for (auto group : m_optgroups) {
        ret_val = (update_contolls_visibility     ?
                   group->update_visibility(mode) :  // update visibility for all controlls in group
                   group->is_visible(mode)           // just detect visibility for the group
                   ) || ret_val;
#if HIDE_FIRST_SPLIT_LINE
        // BBS: no line spliter for first group
        if (update_contolls_visibility && ret_val && first) {
            if (group->stb) group->stb->Hide();
            first = false;
        }
#endif
    }

    m_show = m_should_show_fn ? m_should_show_fn(ret_val) : ret_val;
#ifdef __WXMSW__
    if (!m_show) return;
    // BBS: fix field control position
    wxTheApp->CallAfter([wp=std::weak_ptr<Page>(shared_from_this())]() {
        auto page = wp.lock();
        if (!page)
            return;

        for (auto group : page->m_optgroups) {
            if (group->custom_ctrl) group->custom_ctrl->fixup_items_positions();
        }
    });
#endif
}

void Page::activate(ConfigOptionMode mode, std::function<void()> throw_if_canceled)
{
#if 0 // BBS: page title
    if (m_page_title == NULL) {
        m_page_title = new Label(Label::Head_18, _(m_title), m_parent);
        m_vsizer->AddSpacer(30);
        m_vsizer->Add(m_page_title, 0, wxALIGN_CENTER);
        m_vsizer->AddSpacer(20);
    }
#else
    //m_vsizer->AddSpacer(10);
#endif
#if HIDE_FIRST_SPLIT_LINE
    // BBS: no line spliter for first group
    bool first = true;
#endif
    for (auto group : m_optgroups) {
        if (!group->activate(throw_if_canceled))
            continue;
        m_vsizer->Add(group->sizer, 0, wxEXPAND | (group->is_legend_line() ? (wxLEFT|wxTOP) : wxALL), 10);
        group->update_visibility(mode);
#if HIDE_FIRST_SPLIT_LINE
        if (first) group->stb->Hide();
        first = false;
#endif
        group->reload_config();
        throw_if_canceled();
    }

#ifdef __WXMSW__
    // BBS: fix field control position
    wxTheApp->CallAfter([this]() {
        for (auto group : m_optgroups) {
            if (group->custom_ctrl)
                group->custom_ctrl->fixup_items_positions();
        }
    });
#endif
}

void Page::clear()
{
    for (auto group : m_optgroups)
        group->clear();
    m_page_title = NULL;
}

void Page::msw_rescale()
{
    for (auto group : m_optgroups)
        group->msw_rescale();
}

void Page::sys_color_changed()
{
    for (auto group : m_optgroups)
        group->sys_color_changed();
}

void Page::refresh()
{
    for (auto group : m_optgroups)
        group->refresh();
}

Field *Page::get_field(const t_config_option_key &opt_key, int opt_index /*= -1*/) const
{
    Field *field = nullptr;
    auto   opt_key2 = opt_key;
    if (opt_index >= 256) {
        auto iter = m_opt_id_map.find(opt_key + '#' + std::to_string(opt_index - 256));
        if (iter != m_opt_id_map.end())
            opt_key2 = iter->second;
    }
    for (auto opt : m_optgroups) {
        field = opt->get_fieldc(opt_key2, opt_index);
        if (field != nullptr) return field;
    }
    return field;
}

Line *Page::get_line(const t_config_option_key &opt_key, int opt_index)
{
    Line *line = nullptr;
    auto   opt_key2 = opt_key;
    if (opt_index >= 256) {
        auto iter = m_opt_id_map.find(opt_key + '#' + std::to_string(opt_index - 256));
        if (iter != m_opt_id_map.end())
            opt_key2 = iter->second;
    } else if (opt_index >= 0) {
        assert(opt_key.find('#') == std::string::npos);
        opt_key2 = opt_key + '#' + std::to_string(opt_index);
    }
    for (auto opt : m_optgroups) {
        line = opt->get_line(opt_key2);
        if (line != nullptr) return line;
    }
    return line;
}

bool Page::set_value(const t_config_option_key &opt_key, const boost::any &value)
{
    bool changed = false;
    for(auto optgroup: m_optgroups) {
        if (optgroup->set_value(opt_key, value))
            changed = true ;
    }
    return changed;
}

// package Slic3r::GUI::Tab::Page;
ConfigOptionsGroupShp Page::new_optgroup(const wxString &title, const wxString &icon, int noncommon_label_width /*= -1*/, bool is_extruder_og /* false */)
{
    //! config_ have to be "right"
    ConfigOptionsGroupShp optgroup  = is_extruder_og ? std::make_shared<ExtruderOptionsGroup>(m_parent, title, icon, m_config, true) // ORCA: add support for icons
        : std::make_shared<ConfigOptionsGroup>(m_parent, title, icon, m_config, true);
    optgroup->split_multi_line     = this->m_split_multi_line;
    optgroup->option_label_at_right = this->m_option_label_at_right;
    if (noncommon_label_width >= 0)
        optgroup->label_width = noncommon_label_width;

//BBS: GUI refactor
/*#ifdef __WXOSX__
    auto tab = parent()->GetParent()->GetParent();// GetParent()->GetParent();
#else
    auto tab = parent()->GetParent();// GetParent();
#endif*/
    auto tab = m_tab_owner;
    optgroup->set_config_category_and_type(m_title, static_cast<Tab*>(tab)->type());
    optgroup->m_on_change = [tab](t_config_option_key opt_key, boost::any value) {
        //! This function will be called from OptionGroup.
        //! Using of CallAfter is redundant.
        //! And in some cases it causes update() function to be recalled again
//!        wxTheApp->CallAfter([this, opt_key, value]() {
            static_cast<Tab*>(tab)->update_dirty();
            static_cast<Tab*>(tab)->on_value_change(opt_key, value);
//!        });
    };

    optgroup->m_get_initial_config = [tab]() {
        DynamicPrintConfig config = static_cast<Tab*>(tab)->m_presets->get_selected_preset().config;
        return config;
    };

    optgroup->m_get_sys_config = [tab]() {
        DynamicPrintConfig config = static_cast<Tab*>(tab)->m_presets->get_selected_preset_parent()->config;
        return config;
    };

    optgroup->have_sys_config = [tab]() {
        return static_cast<Tab*>(tab)->m_presets->get_selected_preset_parent() != nullptr;
    };

    optgroup->rescale_extra_column_item = [](wxWindow* win) {
        auto *ctrl = dynamic_cast<wxStaticBitmap*>(win);
        if (ctrl == nullptr)
            return;

        ctrl->SetBitmap(reinterpret_cast<ScalableBitmap*>(ctrl->GetClientData())->bmp());
    };

    m_optgroups.push_back(optgroup);

    return optgroup;
}

const ConfigOptionsGroupShp Page::get_optgroup(const wxString& title) const
{
    for (ConfigOptionsGroupShp optgroup : m_optgroups) {
        if (optgroup->title == title)
            return optgroup;
    }

    return nullptr;
}

void TabSLAMaterial::build()
{
    m_presets = &m_preset_bundle->sla_materials;
    load_initial_data();

    //auto page = add_options_page(L("Material"), "");

    //auto optgroup = page->new_optgroup(L("Material"));
    //optgroup->append_single_option_line("material_colour");
    //optgroup->append_single_option_line("bottle_cost");
    //optgroup->append_single_option_line("bottle_volume");
    //optgroup->append_single_option_line("bottle_weight");
    //optgroup->append_single_option_line("material_density");

    //optgroup->m_on_change = [this, optgroup](t_config_option_key opt_key, boost::any value)
    //{
    //    if (opt_key == "material_colour") {
    //        update_dirty();
    //        on_value_change(opt_key, value);
    //        return;
    //    }

    //    DynamicPrintConfig new_conf = *m_config;

    //    if (opt_key == "bottle_volume") {
    //        double new_bottle_weight =  boost::any_cast<double>(value)*(new_conf.option("material_density")->getFloat() / 1000);
    //        new_conf.set_key_value("bottle_weight", new ConfigOptionFloat(new_bottle_weight));
    //    }
    //    if (opt_key == "bottle_weight") {
    //        double new_bottle_volume =  boost::any_cast<double>(value)/new_conf.option("material_density")->getFloat() * 1000;
    //        new_conf.set_key_value("bottle_volume", new ConfigOptionFloat(new_bottle_volume));
    //    }
    //    if (opt_key == "material_density") {
    //        double new_bottle_volume = new_conf.option("bottle_weight")->getFloat() / boost::any_cast<double>(value) * 1000;
    //        new_conf.set_key_value("bottle_volume", new ConfigOptionFloat(new_bottle_volume));
    //    }

    //    load_config(new_conf);

    //    update_dirty();

    //    // BBS
    //    // Change of any from those options influences for an update of "Sliced Info"
    //    //wxGetApp().sidebar().Layout();
    //};

    //optgroup = page->new_optgroup(L("Layers"));
    //optgroup->append_single_option_line("initial_layer_height");

    //optgroup = page->new_optgroup(L("Exposure"));
    //optgroup->append_single_option_line("exposure_time");
    //optgroup->append_single_option_line("initial_exposure_time");

    //optgroup = page->new_optgroup(L("Corrections"));
    //auto line = Line{ m_config->def()->get("material_correction")->full_label, "" };
    //for (auto& axis : { "X", "Y", "Z" }) {
    //    auto opt = optgroup->get_option(std::string("material_correction_") + char(std::tolower(axis[0])));
    //    opt.opt.label = axis;
    //    line.append_option(opt);
    //}

    //optgroup->append_line(line);

    //page = add_options_page(L("Dependencies"), "wrench.png");
    //optgroup = page->new_optgroup(L("Profile dependencies"));

    //create_line_with_widget(optgroup.get(), "compatible_printers", "", [this](wxWindow* parent) {
    //    return compatible_widget_create(parent, m_compatible_printers);
    //});
    //
    //Option option = optgroup->get_option("compatible_printers_condition");
    //option.opt.full_width = true;
    //optgroup->append_single_option_line(option);

    //create_line_with_widget(optgroup.get(), "compatible_prints", "", [this](wxWindow* parent) {
    //    return compatible_widget_create(parent, m_compatible_prints);
    //});

    //option = optgroup->get_option("compatible_prints_condition");
    //option.opt.full_width = true;
    //optgroup->append_single_option_line(option);

    //build_preset_description_line(optgroup.get());

    //page = add_options_page(L("Material printing profile"), "printer.png");
    //optgroup = page->new_optgroup(L("Material printing profile"));
    //option = optgroup->get_option("material_print_speed");
    //optgroup->append_single_option_line(option);
}

// Reload current config (aka presets->edited_preset->config) into the UI fields.
void TabSLAMaterial::reload_config()
{
    this->compatible_widget_reload(m_compatible_printers);
    this->compatible_widget_reload(m_compatible_prints);
    Tab::reload_config();
}

void TabSLAMaterial::toggle_options()
{
    const Preset &current_printer = m_preset_bundle->printers.get_edited_preset();
    std::string model = current_printer.config.opt_string("printer_model");
    m_config_manipulation.toggle_field("material_print_speed", model != "SL1");
}

void TabSLAMaterial::update()
{
    if (m_preset_bundle->printers.get_selected_preset().printer_technology() == ptFFF)
        return;

    update_description_lines();
    Layout();

// #ys_FIXME. Just a template for this function
//     m_update_cnt++;
//     ! something to update
//     m_update_cnt--;
//
//     if (m_update_cnt == 0)
        wxGetApp().mainframe->on_config_changed(m_config);
}

void TabSLAPrint::build()
{
    m_presets = &m_preset_bundle->sla_prints;
    load_initial_data();

//    auto page = add_options_page(L("Layers and perimeters"), "layers");
//
//    auto optgroup = page->new_optgroup(L("Layers"));
//    optgroup->append_single_option_line("layer_height");
//    optgroup->append_single_option_line("faded_layers");
//
//    page = add_options_page(L("Supports"), "support"/*"sla_supports"*/);
//    optgroup = page->new_optgroup(L("Supports"));
//    optgroup->append_single_option_line("supports_enable");
//
//    optgroup = page->new_optgroup(L("Support head"));
//    optgroup->append_single_option_line("support_head_front_diameter");
//    optgroup->append_single_option_line("support_head_penetration");
//    optgroup->append_single_option_line("support_head_width");
//
//    optgroup = page->new_optgroup(L("Support pillar"));
//    optgroup->append_single_option_line("support_pillar_diameter");
//    optgroup->append_single_option_line("support_small_pillar_diameter_percent");
//    optgroup->append_single_option_line("support_max_bridges_on_pillar");
//
//    optgroup->append_single_option_line("support_pillar_connection_mode");
//    optgroup->append_single_option_line("support_buildplate_only");
//    // TODO: This parameter is not used at the moment.
//    // optgroup->append_single_option_line("support_pillar_widening_factor");
//    optgroup->append_single_option_line("support_base_diameter");
//    optgroup->append_single_option_line("support_base_height");
//    optgroup->append_single_option_line("support_base_safety_distance");
//
//    // Mirrored parameter from Pad page for toggling elevation on the same page
//    optgroup->append_single_option_line("support_object_elevation");
//
//    Line line{ "", "" };
//    line.full_width = 1;
//    line.widget = [this](wxWindow* parent) {
//        return description_line_widget(parent, &m_support_object_elevation_description_line);
//    };
//    optgroup->append_line(line);
//
//    optgroup = page->new_optgroup(L("Connection of the support sticks and junctions"));
//    optgroup->append_single_option_line("support_critical_angle");
//    optgroup->append_single_option_line("support_max_bridge_length");
//    optgroup->append_single_option_line("support_max_pillar_link_distance");
//
//    optgroup = page->new_optgroup(L("Automatic generation"));
//    optgroup->append_single_option_line("support_points_density_relative");
//    optgroup->append_single_option_line("support_points_minimal_distance");
//
//    page = add_options_page(L("Pad"), "");
//    optgroup = page->new_optgroup(L("Pad"));
//    optgroup->append_single_option_line("pad_enable");
//    optgroup->append_single_option_line("pad_wall_thickness");
//    optgroup->append_single_option_line("pad_wall_height");
//    optgroup->append_single_option_line("pad_brim_size");
//    optgroup->append_single_option_line("pad_max_merge_distance");
//    // TODO: Disabling this parameter for the beta release
////    optgroup->append_single_option_line("pad_edge_radius");
//    optgroup->append_single_option_line("pad_wall_slope");
//
//    optgroup->append_single_option_line("pad_around_object");
//    optgroup->append_single_option_line("pad_around_object_everywhere");
//    optgroup->append_single_option_line("pad_object_gap");
//    optgroup->append_single_option_line("pad_object_connector_stride");
//    optgroup->append_single_option_line("pad_object_connector_width");
//    optgroup->append_single_option_line("pad_object_connector_penetration");
//
//    page = add_options_page(L("Hollowing"), "hollowing");
//    optgroup = page->new_optgroup(L("Hollowing"));
//    optgroup->append_single_option_line("hollowing_enable");
//    optgroup->append_single_option_line("hollowing_min_thickness");
//    optgroup->append_single_option_line("hollowing_quality");
//    optgroup->append_single_option_line("hollowing_closing_distance");
//
//    page = add_options_page(L("Advanced"), "advanced");
//    optgroup = page->new_optgroup(L("Slicing"));
//    optgroup->append_single_option_line("slice_closing_radius");
//    optgroup->append_single_option_line("slicing_mode");
//
//    page = add_options_page(L("Output options"), "output+page_white");
//    optgroup = page->new_optgroup(L("Output file"));
//    Option option = optgroup->get_option("filename_format");
//    option.opt.full_width = true;
//    optgroup->append_single_option_line(option);
//
//    page = add_options_page(L("Dependencies"), "advanced");
//    optgroup = page->new_optgroup(L("Profile dependencies"));
//
//    create_line_with_widget(optgroup.get(), "compatible_printers", "", [this](wxWindow* parent) {
//        return compatible_widget_create(parent, m_compatible_printers);
//    });
//
//    option = optgroup->get_option("compatible_printers_condition");
//    option.opt.full_width = true;
//    optgroup->append_single_option_line(option);
//
//    build_preset_description_line(optgroup.get());
}

// Reload current config (aka presets->edited_preset->config) into the UI fields.
void TabSLAPrint::reload_config()
{
    this->compatible_widget_reload(m_compatible_printers);
    Tab::reload_config();
}

void TabSLAPrint::update_description_lines()
{
    Tab::update_description_lines();

    //if (m_active_page && m_active_page->title() == "Supports")
    //{
    //    bool is_visible = m_config->def()->get("support_object_elevation")->mode <= m_mode;
    //    if (m_support_object_elevation_description_line)
    //    {
    //        m_support_object_elevation_description_line->Show(is_visible);
    //        if (is_visible)
    //        {
    //            bool elev = !m_config->opt_bool("pad_enable") || !m_config->opt_bool("pad_around_object");
    //            m_support_object_elevation_description_line->SetText(elev ? "" :
    //                from_u8((boost::format(_u8L("\"%1%\" is disabled because \"%2%\" is on in \"%3%\" category.\n"
    //                    "To enable \"%1%\", please switch off \"%2%\""))
    //                    % _L("Object elevation") % _L("Pad around object") % _L("Pad")).str()));
    //        }
    //    }
    //}
}

void TabSLAPrint::toggle_options()
{
    if (m_active_page)
        m_config_manipulation.toggle_print_sla_options(m_config);
}

void TabSLAPrint::update()
{
    if (m_preset_bundle->printers.get_selected_preset().printer_technology() == ptFFF)
        return;

    m_update_cnt++;

    m_config_manipulation.update_print_sla_config(m_config, true);

    update_description_lines();
    //BBS: GUI refactor
    //Layout();
    m_parent->Layout();

    m_update_cnt--;

    if (m_update_cnt == 0) {
        toggle_options();

        // update() could be called during undo/redo execution
        // Update of objectList can cause a crash in this case (because m_objects doesn't match ObjectList)
        if (!wxGetApp().plater()->inside_snapshot_capture())
            wxGetApp().obj_list()->update_and_show_object_settings_item();

        wxGetApp().mainframe->on_config_changed(m_config);
    }
}

void TabSLAPrint::clear_pages()
{
    Tab::clear_pages();

    m_support_object_elevation_description_line = nullptr;
}

ConfigManipulation Tab::get_config_manipulation()
{
    auto load_config = [this]()
    {
        update_dirty();
        // Initialize UI components with the config values.
        reload_config();
        update();
    };

    auto cb_toggle_field = [this](const t_config_option_key& opt_key, bool toggle, int opt_index) {
        return toggle_option(opt_key, toggle, opt_index >= 0 ? opt_index + 256 : opt_index);
    };

    auto cb_toggle_line = [this](const t_config_option_key &opt_key, bool toggle, int opt_index) {
        return toggle_line(opt_key, toggle, opt_index >= 0 ? opt_index + 256 : opt_index);
    };

    auto cb_value_change = [this](const std::string& opt_key, const boost::any& value) {
        return on_value_change(opt_key, value);
    };

    return ConfigManipulation(load_config, cb_toggle_field, cb_toggle_line, cb_value_change, nullptr, this);
}


} // GUI
} // Slic3r<|MERGE_RESOLUTION|>--- conflicted
+++ resolved
@@ -51,12 +51,8 @@
 #include "WipeTowerDialog.hpp"
 
 #include "DeviceCore/DevManager.h"
-
-<<<<<<< HEAD
 #include "Spoolman.hpp"
-// #include "BonjourDialog.hpp"
-=======
->>>>>>> a839b81f
+
 #ifdef WIN32
 	#include <commctrl.h>
 #endif // WIN32
@@ -4008,7 +4004,7 @@
     page = add_options_page(L("Multimaterial"), "custom-gcode_multi_material"); // ORCA: icon only visible on placeholders
         optgroup = page->new_optgroup(L("Wipe tower parameters"), "param_tower");
         optgroup->append_single_option_line("filament_minimal_purge_on_wipe_tower");
-        
+
         optgroup = page->new_optgroup(L("Multi Filament"));
         // optgroup->append_single_option_line("filament_flush_temp", "", 0);
         // optgroup->append_single_option_line("filament_flush_volumetric_speed", "", 0);

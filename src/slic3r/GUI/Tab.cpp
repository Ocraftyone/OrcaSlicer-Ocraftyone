--- conflicted
+++ resolved
@@ -865,11 +865,7 @@
 
     for (const std::string& opt_key : m_config->keys())
     {
-<<<<<<< HEAD
         if (opt_key == "printable_area" || opt_key == "bed_exclude_area" | opt_key == "thumbnails") {
-=======
-        if (opt_key == "printable_area" || opt_key == "bed_exclude_area"|| opt_key=="thumbnail_size") {
->>>>>>> 5250dc6f
             m_options_list.emplace(opt_key, m_opt_status_value);
             continue;
         }
@@ -2993,47 +2989,20 @@
       for (auto el : {"overhang_fan_speed", "overhang_fan_threshold"})
             toggle_option(el, has_enable_overhang_bridge_fan);
 
-<<<<<<< HEAD
       toggle_option(
           "additional_cooling_fan_speed",
           m_preset_bundle->printers.get_edited_preset().config.option<ConfigOptionBool>("auxiliary_fan")->value);
-=======
-        bool support_air_filtration = m_preset_bundle->printers.get_edited_preset().config.opt_bool("support_air_filtration");
-        toggle_line("activate_air_filtration",is_BBL_printer && support_air_filtration);
-
-        for (auto elem : { "during_print_exhaust_fan_speed","complete_print_exhaust_fan_speed" })
-            toggle_line(elem, m_config->opt_bool("activate_air_filtration",0)&&support_air_filtration);
-
->>>>>>> 5250dc6f
     }
     if (m_active_page->title() == L("Filament"))
     {
-<<<<<<< HEAD
         bool pa = m_config->opt_bool("enable_pressure_advance", 0);
         toggle_option("pressure_advance", pa);
-=======
-        //BBS: hide these useless option for bambu printer
-        toggle_line("enable_pressure_advance", !is_BBL_printer);
-        if (is_BBL_printer)
-            toggle_line("pressure_advance", false);
-        else {
-            toggle_line("pressure_advance", true);
-            toggle_option("pressure_advance", m_config->opt_bool("enable_pressure_advance", 0));
-        }
-
-        bool support_chamber_temp_control = this->m_preset_bundle->printers.get_selected_preset().config.opt_bool("support_chamber_temp_control");
-        toggle_line("chamber_temperatures", is_BBL_printer&&support_chamber_temp_control);
-
-        for (auto el :
-             {"cool_plate_temp", "cool_plate_temp_initial_layer", "eng_plate_temp", "eng_plate_temp_initial_layer", "textured_plate_temp", "textured_plate_temp_initial_layer"})
-            toggle_line(el, is_BBL_printer);
-    }
->>>>>>> 5250dc6f
 
         toggle_line("cool_plate_temp_initial_layer", is_BBL_printer);
         toggle_line("eng_plate_temp_initial_layer", is_BBL_printer);
         toggle_line("textured_plate_temp_initial_layer", is_BBL_printer);
-        toggle_option("chamber_temperature", !is_BBL_printer);
+        bool support_chamber_temp_control = this->m_preset_bundle->printers.get_selected_preset().config.opt_bool("support_chamber_temp_control");
+        toggle_option("chamber_temperature", !is_BBL_printer || support_chamber_temp_control);
     }
     if (m_active_page->title() == L("Setting Overrides"))
         update_filament_overrides_page();
@@ -3138,26 +3107,16 @@
         auto optgroup = page->new_optgroup(L("Printable space")/*, L"param_printable_space"*/);
 
         create_line_with_widget(optgroup.get(), "printable_area", "custom-svg-and-png-bed-textures_124612", [this](wxWindow* parent) {
-<<<<<<< HEAD
            return 	create_bed_shape_widget(parent);
         });
-=======
-            return 	create_bed_shape_widget(parent);
-            });
-
->>>>>>> 5250dc6f
         Option option = optgroup->get_option("bed_exclude_area");
         option.opt.full_width = true;
         optgroup->append_single_option_line(option);
         // optgroup->append_single_option_line("printable_area");
         optgroup->append_single_option_line("printable_height");
         optgroup->append_single_option_line("nozzle_volume");
-<<<<<<< HEAD
-
-=======
         optgroup->append_single_option_line("best_object_pos");
-        // BBS
->>>>>>> 5250dc6f
+
 #if 0
         //optgroup->append_single_option_line("z_offset");
 #endif
@@ -3177,18 +3136,9 @@
         optgroup = page->new_optgroup(L("Advanced"), L"param_advanced");
         optgroup->append_single_option_line("printer_structure");
         optgroup->append_single_option_line("gcode_flavor");
-<<<<<<< HEAD
         option = optgroup->get_option("thumbnails");
         option.opt.full_width = true;
         optgroup->append_single_option_line(option);
-=======
-
-        option =optgroup->get_option("thumbnail_size");
-        option.opt.full_width=true;
-        optgroup->append_single_option_line(option);
-
-        optgroup->append_single_option_line("scan_first_layer");
->>>>>>> 5250dc6f
         optgroup->append_single_option_line("use_relative_e_distances");
         optgroup->append_single_option_line("use_firmware_retraction");
         optgroup->append_single_option_line("scan_first_layer");
@@ -3204,7 +3154,7 @@
         optgroup->append_single_option_line("fan_kickstart");
 
         optgroup = page->new_optgroup(L("Extruder Clearance"));
-        optgroup->append_single_option_line("extruder_clearance_max_radius");
+        optgroup->append_single_option_line("extruder_clearance_radius");
         optgroup->append_single_option_line("extruder_clearance_height_to_rod");
         optgroup->append_single_option_line("extruder_clearance_height_to_lid");
 
@@ -3780,7 +3730,6 @@
     //if (m_active_page->title() == "Custom G-code") {
     //    toggle_option("change_filament_gcode", have_multiple_extruders);
     //}
-<<<<<<< HEAD
     if (m_active_page->title() == L("Basic information")) {
 
         // SoftFever: hide BBL specific settings
@@ -3801,29 +3750,6 @@
              {"purge_in_prime_tower", "enable_filament_ramming", "cooling_tube_retraction", "cooling_tube_length", "parking_pos_retraction", "extra_loading_move", "high_current_on_filament_swap",  })
           toggle_option(el, !is_BBL_printer);
 
-=======
-    if (m_active_page->title() == "Basic information") {
-        toggle_line("printable_area", !is_BBL_printer);
-        toggle_option("single_extruder_multi_material", have_multiple_extruders);
-        //BBS: gcode_flavore of BBL printer can't be edited and changed
-        toggle_option("gcode_flavor", !is_BBL_printer);
-        toggle_option("thumbnail_size",!is_BBL_printer);
-        toggle_option("printer_structure", !is_BBL_printer);
-        toggle_option("use_relative_e_distances", !is_BBL_printer);
-        toggle_option("support_chamber_temp_control", 0);
-        toggle_option("support_air_filtration",is_BBL_printer);
-        auto flavor = m_config->option<ConfigOptionEnum<GCodeFlavor>>("gcode_flavor")->value;
-        bool is_marlin_flavor = flavor == gcfMarlinLegacy || flavor == gcfMarlinFirmware;
-        // Disable silent mode for non-marlin firmwares.
-        toggle_option("silent_mode", is_marlin_flavor);
-        //BBS: extruder clearance of BBL printer can't be edited.
-        for (auto el : { "extruder_clearance_max_radius", "extruder_clearance_height_to_rod", "extruder_clearance_height_to_lid" })
-            toggle_option(el, !is_BBL_printer);
-    }
-
-    if (m_active_page->title() == "Machine gcode") {
-        toggle_line("time_lapse_gcode", m_preset_bundle->printers.get_edited_preset().config.opt_enum<PrinterStructure>("printer_structure") == PrinterStructure::psI3);
->>>>>>> 5250dc6f
     }
     wxString extruder_number;
     long val = 1;

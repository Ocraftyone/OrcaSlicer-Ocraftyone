#include "BedShapeDialog.hpp"

#include <wx/sizer.h>
#include <wx/statbox.h>
#include <wx/wx.h> 
#include "Polygon.hpp"
#include "BoundingBox.hpp"
#include <wx/numformatter.h>
#include "Model.hpp"
#include "boost/nowide/iostream.hpp"

#include <algorithm>

namespace Slic3r {
namespace GUI {

void BedShapeDialog::build_dialog(ConfigOptionPoints* default_pt)
{
	m_panel = new BedShapePanel(this);
	m_panel->build_panel(default_pt);

	auto main_sizer = new wxBoxSizer(wxVERTICAL);
	main_sizer->Add(m_panel, 1, wxEXPAND);
	main_sizer->Add(CreateButtonSizer(wxOK | wxCANCEL), 0, wxALIGN_CENTER_HORIZONTAL | wxBOTTOM, 10);

	SetSizer(main_sizer);
	SetMinSize(GetSize());
	main_sizer->SetSizeHints(this);

	// needed to actually free memory
	this->Bind(wxEVT_CLOSE_WINDOW, ([this](wxCloseEvent e) {
		EndModal(wxID_OK);
		Destroy();
	}));
}

void BedShapePanel::build_panel(ConfigOptionPoints* default_pt)
{
//  on_change(nullptr);

	auto box = new wxStaticBox(this, wxID_ANY, _(L("Shape")));
	auto sbsizer = new wxStaticBoxSizer(box, wxVERTICAL);

	// shape options
	m_shape_options_book = new wxChoicebook(this, wxID_ANY, wxDefaultPosition, wxSize(300, -1), wxCHB_TOP);
	sbsizer->Add(m_shape_options_book);

	auto optgroup = init_shape_options_page(_(L("Rectangular")));
		ConfigOptionDef def;
		def.type = coPoints;
		def.default_value = new ConfigOptionPoints{ Vec2d(200, 200) };
		def.label = L("Size");
		def.tooltip = L("Size in X and Y of the rectangular plate.");
		Option option(def, "rect_size");
		optgroup->append_single_option_line(option);

		def.type = coPoints;
		def.default_value = new ConfigOptionPoints{ Vec2d(0, 0) };
		def.label = L("Origin");
		def.tooltip = L("Distance of the 0,0 G-code coordinate from the front left corner of the rectangle.");
		option = Option(def, "rect_origin");
		optgroup->append_single_option_line(option);

		optgroup = init_shape_options_page(_(L("Circular")));
		def.type = coFloat;
		def.default_value = new ConfigOptionFloat(200);
		def.sidetext = L("mm");
		def.label = L("Diameter");
		def.tooltip = L("Diameter of the print bed. It is assumed that origin (0,0) is located in the center.");
		option = Option(def, "diameter");
		optgroup->append_single_option_line(option);

		optgroup = init_shape_options_page(_(L("Custom")));
		Line line{ "", "" };
		line.full_width = 1;
		line.widget = [this](wxWindow* parent) {
			auto btn = new wxButton(parent, wxID_ANY, _(L("Load shape from STL...")), wxDefaultPosition, wxDefaultSize);
			
			auto sizer = new wxBoxSizer(wxHORIZONTAL);
			sizer->Add(btn);

			btn->Bind(wxEVT_BUTTON, ([this](wxCommandEvent e)
			{
				load_stl();
			}));

			return sizer;
		};
		optgroup->append_line(line);

	Bind(wxEVT_CHOICEBOOK_PAGE_CHANGED, ([this](wxCommandEvent e)
	{
		update_shape();
	}));

	// right pane with preview canvas
	m_canvas = new Bed_2D(this);
	m_canvas->m_bed_shape = default_pt->values;

	// main sizer
	auto top_sizer = new wxBoxSizer(wxHORIZONTAL);
	top_sizer->Add(sbsizer, 0, wxEXPAND | wxLeft | wxTOP | wxBOTTOM, 10);
	if (m_canvas)
		top_sizer->Add(m_canvas, 1, wxEXPAND | wxALL, 10) ;

	SetSizerAndFit(top_sizer);

	set_shape(default_pt);
	update_preview();
}

#define SHAPE_RECTANGULAR	0
#define SHAPE_CIRCULAR		1
#define SHAPE_CUSTOM		2

// Called from the constructor.
// Create a panel for a rectangular / circular / custom bed shape.
ConfigOptionsGroupShp BedShapePanel::init_shape_options_page(wxString title)
{

	auto panel = new wxPanel(m_shape_options_book);
	ConfigOptionsGroupShp optgroup;
	optgroup = std::make_shared<ConfigOptionsGroup>(panel, _(L("Settings")));

	optgroup->label_width = 100;
	optgroup->m_on_change = [this](t_config_option_key opt_key, boost::any value) {
		update_shape();
	};
		
	m_optgroups.push_back(optgroup);
	panel->SetSizerAndFit(optgroup->sizer);
	m_shape_options_book->AddPage(panel, title);

	return optgroup;
}

// Called from the constructor.
// Set the initial bed shape from a list of points.
// Deduce the bed shape type(rect, circle, custom)
// This routine shall be smart enough if the user messes up
// with the list of points in the ini file directly.
void BedShapePanel::set_shape(ConfigOptionPoints* points)
{
	auto polygon = Polygon::new_scale(points->values);

	// is this a rectangle ?
	if (points->size() == 4) {
		auto lines = polygon.lines();
		if (lines[0].parallel_to(lines[2]) && lines[1].parallel_to(lines[3])) {
			// okay, it's a rectangle
			// find origin
            coordf_t x_min, x_max, y_min, y_max;
            x_max = x_min = points->values[0](0);
			y_max = y_min = points->values[0](1);
			for (auto pt : points->values)
            {
                x_min = std::min(x_min, pt(0));
                x_max = std::max(x_max, pt(0));
                y_min = std::min(y_min, pt(1));
                y_max = std::max(y_max, pt(1));
            }

            auto origin = new ConfigOptionPoints{ Vec2d(-x_min, -y_min) };

			m_shape_options_book->SetSelection(SHAPE_RECTANGULAR);
			auto optgroup = m_optgroups[SHAPE_RECTANGULAR];
			optgroup->set_value("rect_size", new ConfigOptionPoints{ Vec2d(x_max - x_min, y_max - y_min) });//[x_max - x_min, y_max - y_min]);
			optgroup->set_value("rect_origin", origin);
			update_shape();
			return;
		}
	}

	// is this a circle ?
	{
		// Analyze the array of points.Do they reside on a circle ?
		auto center = polygon.bounding_box().center();
		std::vector<double> vertex_distances;
		double avg_dist = 0;
		for (auto pt: polygon.points)
		{
			double distance = (pt - center).cast<double>().norm();
			vertex_distances.push_back(distance);
			avg_dist += distance;
		}

		avg_dist /= vertex_distances.size();
		bool defined_value = true;
		for (auto el: vertex_distances)
		{
			if (abs(el - avg_dist) > 10 * SCALED_EPSILON)
				defined_value = false;
			break;
		}
		if (defined_value) {
			// all vertices are equidistant to center
			m_shape_options_book->SetSelection(SHAPE_CIRCULAR);
			auto optgroup = m_optgroups[SHAPE_CIRCULAR];
			boost::any ret = wxNumberFormatter::ToString(unscale<double>(avg_dist * 2), 0);
 			optgroup->set_value("diameter", ret);
			update_shape();
			return;
		}
	}

	if (points->size() < 3) {
		// Invalid polygon.Revert to default bed dimensions.
		m_shape_options_book->SetSelection(SHAPE_RECTANGULAR);
		auto optgroup = m_optgroups[SHAPE_RECTANGULAR];
		optgroup->set_value("rect_size", new ConfigOptionPoints{ Vec2d(200, 200) });
		optgroup->set_value("rect_origin", new ConfigOptionPoints{ Vec2d(0, 0) });
		update_shape();
		return;
	}

	// This is a custom bed shape, use the polygon provided.
	m_shape_options_book->SetSelection(SHAPE_CUSTOM);
	// Copy the polygon to the canvas, make a copy of the array.
	m_canvas->m_bed_shape = points->values;
	update_shape();
}

void BedShapePanel::update_preview()
{
	if (m_canvas) m_canvas->Refresh();
	Refresh();
}

// Update the bed shape from the dialog fields.
void BedShapePanel::update_shape()
{
	auto page_idx = m_shape_options_book->GetSelection();
	if (page_idx == SHAPE_RECTANGULAR) {
		Vec2d rect_size(Vec2d::Zero());
		Vec2d rect_origin(Vec2d::Zero());
		try{
			rect_size = boost::any_cast<Vec2d>(m_optgroups[SHAPE_RECTANGULAR]->get_value("rect_size")); }
<<<<<<< HEAD
		catch (const std::exception & /* e */){
=======
		catch (const std::exception &e) {
>>>>>>> afa90750
			return;
		}
		try{
			rect_origin = boost::any_cast<Vec2d>(m_optgroups[SHAPE_RECTANGULAR]->get_value("rect_origin"));
		}
<<<<<<< HEAD
		catch (const std::exception & /* e */){
=======
		catch (const std::exception &e) {
>>>>>>> afa90750
			return;}
		
		auto x = rect_size(0);
		auto y = rect_size(1);
		// empty strings or '-' or other things
		if (x == 0 || y == 0)	return;
		double x0 = 0.0;
		double y0 = 0.0;
		double x1 = x;
		double y1 = y;

		auto dx = rect_origin(0);
		auto dy = rect_origin(1);

		x0 -= dx;
		x1 -= dx;
		y0 -= dy;
		y1 -= dy;
		m_canvas->m_bed_shape = {	Vec2d(x0, y0),
									Vec2d(x1, y0),
									Vec2d(x1, y1),
									Vec2d(x0, y1)};
	} 
	else if(page_idx == SHAPE_CIRCULAR) {
		double diameter;
		try{
			diameter = boost::any_cast<double>(m_optgroups[SHAPE_CIRCULAR]->get_value("diameter"));
		}
<<<<<<< HEAD
		catch (const std::exception & /* e */){
=======
		catch (const std::exception &e) {
>>>>>>> afa90750
			return;
		} 
 		if (diameter == 0.0) return ;
		auto r = diameter / 2;
		auto twopi = 2 * PI;
		auto edges = 60;
		std::vector<Vec2d> points;
		for (size_t i = 1; i <= 60; ++i) {
			auto angle = i * twopi / edges;
			points.push_back(Vec2d(r*cos(angle), r*sin(angle)));
		}
		m_canvas->m_bed_shape = points;
	}

//	$self->{on_change}->();
	update_preview();
}

// Loads an stl file, projects it to the XY plane and calculates a polygon.
void BedShapePanel::load_stl()
{
	auto dialog = new wxFileDialog(this, _(L("Choose a file to import bed shape from (STL/OBJ/AMF/3MF/PRUSA):")), "", "",
		file_wildcards[FT_MODEL], wxFD_OPEN | wxFD_FILE_MUST_EXIST);
	if (dialog->ShowModal() != wxID_OK) {
		dialog->Destroy();
		return;
	}
	wxArrayString input_file;
	dialog->GetPaths(input_file);
	dialog->Destroy();

	std::string file_name = input_file[0].ToStdString();

	Model model;
	try {
		model = Model::read_from_file(file_name);
	}
	catch (std::exception &e) {
		auto msg = _(L("Error! ")) + file_name + " : " + e.what() + ".";
		show_error(this, msg);
		exit(1);
	}

	auto mesh = model.mesh();
	auto expolygons = mesh.horizontal_projection();

	if (expolygons.size() == 0) {
		show_error(this, _(L("The selected file contains no geometry.")));
		return;
	}
	if (expolygons.size() > 1) {
		show_error(this, _(L("The selected file contains several disjoint areas. This is not supported.")));
		return;
	}

	auto polygon = expolygons[0].contour;
	std::vector<Vec2d> points;
	for (auto pt : polygon.points)
		points.push_back(unscale(pt));
	m_canvas->m_bed_shape = points;
	update_preview();
}

} // GUI
} // Slic3r<|MERGE_RESOLUTION|>--- conflicted
+++ resolved
@@ -235,22 +235,15 @@
 		Vec2d rect_origin(Vec2d::Zero());
 		try{
 			rect_size = boost::any_cast<Vec2d>(m_optgroups[SHAPE_RECTANGULAR]->get_value("rect_size")); }
-<<<<<<< HEAD
-		catch (const std::exception & /* e */){
-=======
-		catch (const std::exception &e) {
->>>>>>> afa90750
-			return;
-		}
-		try{
+		catch (const std::exception & /* e */) {
+			return;
+		}
+		try {
 			rect_origin = boost::any_cast<Vec2d>(m_optgroups[SHAPE_RECTANGULAR]->get_value("rect_origin"));
 		}
-<<<<<<< HEAD
-		catch (const std::exception & /* e */){
-=======
-		catch (const std::exception &e) {
->>>>>>> afa90750
-			return;}
+		catch (const std::exception & /* e */) {
+			return;
+		}
 		
 		auto x = rect_size(0);
 		auto y = rect_size(1);
@@ -278,11 +271,7 @@
 		try{
 			diameter = boost::any_cast<double>(m_optgroups[SHAPE_CIRCULAR]->get_value("diameter"));
 		}
-<<<<<<< HEAD
-		catch (const std::exception & /* e */){
-=======
-		catch (const std::exception &e) {
->>>>>>> afa90750
+		catch (const std::exception & /* e */) {
 			return;
 		} 
  		if (diameter == 0.0) return ;

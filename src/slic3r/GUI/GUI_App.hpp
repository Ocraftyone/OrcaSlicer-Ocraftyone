#ifndef slic3r_GUI_App_hpp_
#define slic3r_GUI_App_hpp_

#include <memory>
#include <string>
#include "ImGuiWrapper.hpp"
#include "ConfigWizard.hpp"
#include "OpenGLManager.hpp"
#include "libslic3r/Preset.hpp"
#include "libslic3r/PresetBundle.hpp"
#include "slic3r/GUI/DeviceManager.hpp"
#include "slic3r/Utils/NetworkAgent.hpp"
#include "slic3r/GUI/WebViewDialog.hpp"
#include "slic3r/GUI/WebUserLoginDialog.hpp"
#include "slic3r/GUI/HMS.hpp"
#include "slic3r/GUI/Jobs/UpgradeNetworkJob.hpp"
#include "slic3r/GUI/HttpServer.hpp"
#include "../Utils/PrintHost.hpp"

#include <wx/app.h>
#include <wx/colour.h>
#include <wx/font.h>
#include <wx/string.h>
#include <wx/snglinst.h>
#include <wx/msgdlg.h>

#include <mutex>
#include <stack>

//#define BBL_HAS_FIRST_PAGE          1
#define STUDIO_INACTIVE_TIMEOUT     15*60*1000
#define LOG_FILES_MAX_NUM           30
#define TIMEOUT_CONNECT             15
#define TIMEOUT_RESPONSE            15

#define BE_UNACTED_ON               0x00200001
#ifndef _MSW_DARK_MODE
    #define _MSW_DARK_MODE            1
#endif // _MSW_DARK_MODE

class wxMenuItem;
class wxMenuBar;
class wxTopLevelWindow;
class wxDataViewCtrl;
class wxBookCtrlBase;
// BBS
class Notebook;
struct wxLanguageInfo;


namespace Slic3r {

class AppConfig;
class PresetBundle;
class PresetUpdater;
class ModelObject;
class Model;
class DeviceManager;
class NetworkAgent;

namespace GUI{

class RemovableDriveManager;
class OtherInstanceMessageHandler;
class MainFrame;
class Sidebar;
class ObjectSettings;
class ObjectList;
class ObjectLayers;
class Plater;
class ParamsPanel;
class NotificationManager;
struct GUI_InitParams;
class ParamsDialog;
class HMSQuery;
class ModelMallDialog;


enum FileType
{
    FT_STEP,
    FT_STL,
    FT_OBJ,
    FT_AMF,
    FT_3MF,
    FT_GCODE,
    FT_MODEL,
    FT_PROJECT,
    FT_GALLERY,

    FT_INI,
    FT_SVG,

    FT_TEX,

    FT_SL1,

    FT_SIZE,
};

extern wxString file_wildcards(FileType file_type, const std::string &custom_extension = std::string{});

enum ConfigMenuIDs {
    //ConfigMenuWizard,
    //ConfigMenuSnapshots,
    //ConfigMenuTakeSnapshot,
    //ConfigMenuUpdate,
    //ConfigMenuDesktopIntegration,
    ConfigMenuPreferences,
    ConfigMenuPrinter,
    //ConfigMenuModeSimple,
    //ConfigMenuModeAdvanced,
    //ConfigMenuLanguage,
    //ConfigMenuFlashFirmware,
    ConfigMenuCnt,
};

enum OrcaSlicerMenuIDs {
  OrcaSlicerMenuAbout,
  OrcaSlicerMenuPreferences,
};

enum CameraMenuIDs {
    wxID_CAMERA_PERSPECTIVE,
    wxID_CAMERA_ORTHOGONAL,
    wxID_CAMERA_COUNT,
};


class Tab;
class ConfigWizard;

static wxString dots("...", wxConvUTF8);

// Does our wxWidgets version support markup?
#if wxUSE_MARKUP && wxCHECK_VERSION(3, 1, 1)
    #define SUPPORTS_MARKUP
#endif


#define  VERSION_LEN    4
class VersionInfo
{
public:
    std::string version_str;
    std::string version_name;
    std::string description;
    std::string url;
    bool        force_upgrade{ false };
    int      ver_items[VERSION_LEN];  // AA.BB.CC.DD
    VersionInfo() {
        for (int i = 0; i < VERSION_LEN; i++) {
            ver_items[i] = 0;
        }
        force_upgrade = false;
        version_str = "";
    }

    void parse_version_str(std::string str) {
        version_str = str;
        std::vector<std::string> items;
        boost::split(items, str, boost::is_any_of("."));
        if (items.size() == VERSION_LEN) {
            try {
                for (int i = 0; i < VERSION_LEN; i++) {
                    ver_items[i] = stoi(items[i]);
                }
            }
            catch (...) {
                ;
            }
        }
    }
    static std::string convert_full_version(std::string short_version);
    static std::string convert_short_version(std::string full_version);
    static std::string get_full_version() {
        return convert_full_version(SLIC3R_VERSION);
    }

    /* return > 0, need update */
    int compare(std::string ver_str) {
        if (version_str.empty()) return -1;

        int      ver_target[VERSION_LEN];
        std::vector<std::string> items;
        boost::split(items, ver_str, boost::is_any_of("."));
        if (items.size() == VERSION_LEN) {
            try {
                for (int i = 0; i < VERSION_LEN; i++) {
                    ver_target[i] = stoi(items[i]);
                    if (ver_target[i] < ver_items[i]) {
                        return 1;
                    }
                    else if (ver_target[i] == ver_items[i]) {
                        continue;
                    }
                    else {
                        return -1;
                    }
                }
            }
            catch (...) {
                return -1;
            }
        }
        return -1;
    }
};

class GUI_App : public wxApp
{
public:

    //BBS: remove GCodeViewer as seperate APP logic
    enum class EAppMode : unsigned char
    {
        Editor,
        GCodeViewer
    };

private:
    bool            m_initialized { false };
    bool            m_post_initialized { false };
    bool            m_app_conf_exists{ false };
    EAppMode        m_app_mode{ EAppMode::Editor };
    bool            m_is_recreating_gui{ false };
#ifdef __linux__
    bool            m_opengl_initialized{ false };
#endif

//import model from mall 
    std::string     m_download_file_url;
   
//#ifdef _WIN32
    wxColour        m_color_label_modified;
    wxColour        m_color_label_sys;
    wxColour        m_color_label_default;
    wxColour        m_color_window_default;
    wxColour        m_color_highlight_label_default;
    wxColour        m_color_hovered_btn_label;
    wxColour        m_color_default_btn_label;
    wxColour        m_color_highlight_default;
    wxColour        m_color_selected_btn_bg;
    bool            m_force_colors_update { false };
//#endif

    wxFont		    m_small_font;
    wxFont		    m_bold_font;
	wxFont			m_normal_font;
	wxFont			m_code_font;
    wxFont		    m_link_font;

    int             m_em_unit; // width of a "m"-symbol in pixels for current system font
                               // Note: for 100% Scale m_em_unit = 10 -> it's a good enough coefficient for a size setting of controls

    std::unique_ptr<wxLocale> 	  m_wxLocale;
    // System language, from locales, owned by wxWidgets.
    const wxLanguageInfo		 *m_language_info_system = nullptr;
    // Best translation language, provided by Windows or OSX, owned by wxWidgets.
    const wxLanguageInfo		 *m_language_info_best   = nullptr;

    OpenGLManager m_opengl_mgr;
    std::unique_ptr<RemovableDriveManager> m_removable_drive_manager;

    std::unique_ptr<ImGuiWrapper> m_imgui;
    std::unique_ptr<PrintHostJobQueue> m_printhost_job_queue;
	//std::unique_ptr <OtherInstanceMessageHandler> m_other_instance_message_handler;
    //std::unique_ptr <wxSingleInstanceChecker> m_single_instance_checker;
    //std::string m_instance_hash_string;
	//size_t m_instance_hash_int;

    //BBS
    bool m_is_closing {false};
    Slic3r::DeviceManager* m_device_manager { nullptr };
    NetworkAgent* m_agent { nullptr };
    std::vector<std::string> need_delete_presets;   // store setting ids of preset
    bool m_networking_compatible { false };
    bool m_networking_need_update { false };
    bool m_networking_cancel_update { false };
    std::shared_ptr<UpgradeNetworkJob> m_upgrade_network_job;

    // login widget
    ZUserLogin*     login_dlg { nullptr };

    VersionInfo version_info;
    VersionInfo privacy_version_info;
    static std::string version_display;
    HMSQuery    *hms_query { nullptr };

    boost::thread    m_sync_update_thread;
    bool             enable_sync = false;
    bool             m_is_dark_mode{ false };
    bool             m_adding_script_handler { false };
    bool             m_side_popup_status{false};
    wxString         m_info_dialog_content;
    HttpServer       m_http_server;
<<<<<<< HEAD
    bool             m_show_gcode_window{true};

  public:
=======

    boost::thread    m_check_network_thread;
public:
    //try again when subscription fails
    void            on_start_subscribe_again(std::string dev_id);
>>>>>>> 2f9434a8
    void            check_filaments_in_blacklist(std::string tag_supplier, std::string tag_material, bool& in_blacklist, std::string& action, std::string& info);
    std::string     get_local_models_path();
    bool            OnInit() override;
    bool            initialized() const { return m_initialized; }

    std::map<std::string, bool> test_url_state;

    //BBS: remove GCodeViewer as seperate APP logic
    explicit GUI_App();
    //explicit GUI_App(EAppMode mode = EAppMode::Editor);
    ~GUI_App() override;

    
    void show_message_box(std::string msg) { wxMessageBox(msg); }
    EAppMode get_app_mode() const { return m_app_mode; }
    Slic3r::DeviceManager* getDeviceManager() { return m_device_manager; }
    HMSQuery* get_hms_query() { return hms_query; }
    NetworkAgent* getAgent() { return m_agent; }
    bool is_editor() const { return m_app_mode == EAppMode::Editor; }
    bool is_gcode_viewer() const { return m_app_mode == EAppMode::GCodeViewer; }
    bool is_recreating_gui() const { return m_is_recreating_gui; }
<<<<<<< HEAD
    std::string logo_name() const { return is_editor() ? "OrcaSlicer" : "OrcaSlicer-gcodeviewer"; }
    
    // SoftFever
    bool show_gcode_window() const { return m_show_gcode_window; }
    void set_show_gcode_window(bool val) { m_show_gcode_window = val; } 
=======
    std::string logo_name() const { return is_editor() ? "BambuStudio" : "BambuStudio-gcodeviewer"; }
    wxString get_inf_dialog_contect () {return m_info_dialog_content;};
>>>>>>> 2f9434a8

    std::vector<std::string> split_str(std::string src, std::string separator);
    // To be called after the GUI is fully built up.
    // Process command line parameters cached in this->init_params,
    // load configs, STLs etc.
    void            post_init();
    void            shutdown();
    // If formatted for github, plaintext with OpenGL extensions enclosed into <details>.
    // Otherwise HTML formatted for the system info dialog.
    static std::string get_gl_info(bool for_github);
    wxGLContext*    init_glcontext(wxGLCanvas& canvas);
    bool            init_opengl();

    void            init_download_path();
    static unsigned get_colour_approx_luma(const wxColour& colour);
    static bool     dark_mode();
    const wxColour  get_label_default_clr_system();
    const wxColour  get_label_default_clr_modified();
    void            init_label_colours();
    void            update_label_colours_from_appconfig();
    void            update_publish_status();
    bool            has_model_mall();
    void            update_label_colours();
    // update color mode for window
    void            UpdateDarkUI(wxWindow *window, bool highlited = false, bool just_font = false);
    void            UpdateDarkUIWin(wxWindow* win);
    void            Update_dark_mode_flag();
    // update color mode for whole dialog including all children
    void            UpdateDlgDarkUI(wxDialog* dlg);
    void            UpdateFrameDarkUI(wxFrame* dlg);
    // update color mode for DataViewControl
    void            UpdateDVCDarkUI(wxDataViewCtrl* dvc, bool highlited = false);
    // update color mode for panel including all static texts controls
    void            UpdateAllStaticTextDarkUI(wxWindow* parent);
    void            init_fonts();
	void            update_fonts(const MainFrame *main_frame = nullptr);
    void            set_label_clr_modified(const wxColour& clr);
    void            set_label_clr_sys(const wxColour& clr);
    //update side popup status
    bool            get_side_menu_popup_status();
    void            set_side_menu_popup_status(bool status);
    void            link_to_network_check();
        

    const wxColour& get_label_clr_modified(){ return m_color_label_modified; }
    const wxColour& get_label_clr_sys()     { return m_color_label_sys; }
    const wxColour& get_label_clr_default() { return m_color_label_default; }
    const wxColour& get_window_default_clr(){ return m_color_window_default; }

    // BBS
//#ifdef _WIN32
    const wxColour& get_label_highlight_clr()   { return m_color_highlight_label_default; }
    const wxColour& get_highlight_default_clr() { return m_color_highlight_default; }
    const wxColour& get_color_hovered_btn_label() { return m_color_hovered_btn_label; }
    const wxColour& get_color_selected_btn_bg() { return m_color_selected_btn_bg; }
    void            force_colors_update();
#ifdef _MSW_DARK_MODE
    void            force_menu_update();
#endif //_MSW_DARK_MODE
//#endif

    const wxFont&   small_font()            { return m_small_font; }
    const wxFont&   bold_font()             { return m_bold_font; }
    const wxFont&   normal_font()           { return m_normal_font; }
    const wxFont&   code_font()             { return m_code_font; }
    const wxFont&   link_font()             { return m_link_font; }
    int             em_unit() const         { return m_em_unit; }
    bool            tabs_as_menu() const;
    wxSize          get_min_size() const;
    float           toolbar_icon_scale(const bool is_limited = false) const;
    void            set_auto_toolbar_icon_scale(float scale) const;
    void            check_printer_presets();

    void            recreate_GUI(const wxString& message);
    void            system_info();
    void            keyboard_shortcuts();
    void            load_project(wxWindow *parent, wxString& input_file) const;
    void            import_model(wxWindow *parent, wxArrayString& input_files) const;
    void            load_gcode(wxWindow* parent, wxString& input_file) const;

    wxString transition_tridid(int trid_id);
    void            ShowUserGuide();
    void            ShowDownNetPluginDlg();
    void            ShowUserLogin(bool show = true);
    void            ShowOnlyFilament();
    //BBS
    void            request_login(bool show_user_info = false);
    bool            check_login();
    void            get_login_info();
    bool            is_user_login();

    void            request_user_login(int online_login = 0);
    void            request_user_handle(int online_login = 0);
    void            request_user_logout();
    int             request_user_unbind(std::string dev_id);
    std::string     handle_web_request(std::string cmd);
    void            handle_script_message(std::string msg);
    void            request_model_download(wxString url);
    void            download_project(std::string project_id);
    void            request_project_download(std::string project_id);
    void            request_open_project(std::string project_id);
    void            request_remove_project(std::string project_id);

    void            handle_http_error(unsigned int status, std::string body);
    void            on_http_error(wxCommandEvent &evt);
    void            on_set_selected_machine(wxCommandEvent& evt);
    void            on_user_login(wxCommandEvent &evt);
    void            on_user_login_handle(wxCommandEvent& evt);
    void            enable_user_preset_folder(bool enable);

    // BBS
    bool            is_studio_active();
    void            reset_to_active();
    bool            m_studio_active = true;
    std::chrono::system_clock::time_point  last_active_point;

    void            check_update(bool show_tips, int by_user);
    void            check_new_version(bool show_tips = false, int by_user = 0);
    void            check_new_version_sf(bool show_tips = false, int by_user = 0);
    void            request_new_version(int by_user);
    void            enter_force_upgrade();
    void            set_skip_version(bool skip = true);
    void            no_new_version();
    static std::string format_display_version();
    void            show_dialog(wxString msg);
    void            reload_settings();
    void            remove_user_presets();
    void            sync_preset(Preset* preset);
    void            start_sync_user_preset(bool with_progress_dlg = false);
    void            stop_sync_user_preset();
    void            start_http_server();
    void            stop_http_server();
    void            switch_staff_pick(bool on);

    void            on_show_check_privacy_dlg(int online_login = 0);
    void            show_check_privacy_dlg(wxCommandEvent& evt);
    void            on_check_privacy_update(wxCommandEvent &evt);
    bool            check_privacy_update();
    void            check_privacy_version(int online_login = 0);
    void            check_track_enable();

    static bool     catch_error(std::function<void()> cb, const std::string& err);

    void            persist_window_geometry(wxTopLevelWindow *window, bool default_maximized = false);
    void            update_ui_from_settings();

    bool            switch_language();
    bool            load_language(wxString language, bool initial);

    Tab*            get_tab(Preset::Type type);
    Tab*            get_model_tab(bool part = false);
    Tab*            get_layer_tab();
    ConfigOptionMode get_mode();
    std::string     get_mode_str();
    void            save_mode(const /*ConfigOptionMode*/int mode) ;
    void            update_mode();
    void            update_internal_development();
    void            show_ip_address_enter_dialog(wxString title = wxEmptyString);
    void            show_ip_address_enter_dialog_handler(wxCommandEvent &evt);
    bool            show_modal_ip_address_enter_dialog(wxString title = wxEmptyString);

    // BBS
    //void            add_config_menu(wxMenuBar *menu);
    //void            add_config_menu(wxMenu* menu);
    bool            has_unsaved_preset_changes() const;
    bool            has_current_preset_changes() const;
    void            update_saved_preset_from_current_preset();
    std::vector<std::pair<unsigned int, std::string>> get_selected_presets() const;
    bool            check_and_save_current_preset_changes(const wxString& caption, const wxString& header, bool remember_choice = true, bool use_dont_save_insted_of_discard = false);
    void            apply_keeped_preset_modifications();
    bool            check_and_keep_current_preset_changes(const wxString& caption, const wxString& header, int action_buttons, bool* postponed_apply_of_keeped_changes = nullptr);
    bool            can_load_project();
    bool            check_print_host_queue();
    bool            checked_tab(Tab* tab);
    //BBS: add preset combox re-active logic
    void            load_current_presets(bool active_preset_combox = false, bool check_printer_presets = true);
    std::vector<std::string> &get_delete_cache_presets();
    std::vector<std::string> get_delete_cache_presets_lock();
    void            delete_preset_from_cloud(std::string setting_id);
    void            preset_deleted_from_cloud(std::string setting_id);

    wxString        filter_string(wxString str);
    wxString        current_language_code() const { return m_wxLocale->GetCanonicalName(); }
	// Translate the language code to a code, for which Prusa Research maintains translations. Defaults to "en_US".
    wxString 		current_language_code_safe() const;
    bool            is_localized() const { return m_wxLocale->GetLocale() != "English"; }

    void            open_preferences(size_t open_on_tab = 0, const std::string& highlight_option = std::string());

    virtual bool OnExceptionInMainLoop() override;
    // Calls wxLaunchDefaultBrowser if user confirms in dialog.
    bool            open_browser_with_warning_dialog(const wxString& url, int flags = 0);
#ifdef __APPLE__
    void            OSXStoreOpenFiles(const wxArrayString &files);
    // wxWidgets override to get an event on open files.
    void            MacOpenFiles(const wxArrayString &fileNames) override;
    void            MacOpenURL(const wxString& url) override;
#endif /* __APPLE */

    Sidebar&             sidebar();
    ObjectSettings*      obj_settings();
    ObjectList*          obj_list();
    ObjectLayers*        obj_layers();
    Plater*              plater();
    const Plater*        plater() const;
    ParamsPanel*         params_panel();
    ParamsDialog*        params_dialog();
    Model&      		 model();
    NotificationManager * notification_manager();


    std::string         m_mall_model_download_url;
    std::string         m_mall_model_download_name;
    ModelMallDialog*    m_mall_publish_dialog{ nullptr };

    void            set_download_model_url(std::string url) {m_mall_model_download_url = url;}
    void            set_download_model_name(std::string name) {m_mall_model_download_name = name;}
    std::string     get_download_model_url() {return m_mall_model_download_url;}
    std::string     get_download_model_name() {return m_mall_model_download_name;}

    void            load_url(wxString url);
    void            open_mall_page_dialog();
    void            open_publish_page_dialog();
    void            remove_mall_system_dialog();
    void            run_script(wxString js);
    bool            is_adding_script_handler() { return m_adding_script_handler; }
    void            set_adding_script_handler(bool status) { m_adding_script_handler = status; }

    char            from_hex(char ch);
    std::string     url_encode(std::string value);
    std::string     url_decode(std::string value);

    // Parameters extracted from the command line to be passed to GUI after initialization.
    GUI_InitParams* init_params { nullptr };

    AppConfig*      app_config{ nullptr };
    PresetBundle*   preset_bundle{ nullptr };
    PresetUpdater*  preset_updater{ nullptr };
    MainFrame*      mainframe{ nullptr };
    Plater*         plater_{ nullptr };

	PresetUpdater*  get_preset_updater() { return preset_updater; }

    Notebook*       tab_panel() const ;
    int             extruders_cnt() const;
    int             extruders_edited_cnt() const;

    // BBS
    int             filaments_cnt() const;

    std::vector<Tab *>      tabs_list;
    std::vector<Tab *>      model_tabs_list;

	RemovableDriveManager* removable_drive_manager() { return m_removable_drive_manager.get(); }
	//OtherInstanceMessageHandler* other_instance_message_handler() { return m_other_instance_message_handler.get(); }
    //wxSingleInstanceChecker* single_instance_checker() {return m_single_instance_checker.get();}

	//void        init_single_instance_checker(const std::string &name, const std::string &path);
	//void        set_instance_hash (const size_t hash) { m_instance_hash_int = hash; m_instance_hash_string = std::to_string(hash); }
    //std::string get_instance_hash_string ()           { return m_instance_hash_string; }
	//size_t      get_instance_hash_int ()              { return m_instance_hash_int; }

    ImGuiWrapper* imgui() { return m_imgui.get(); }

    PrintHostJobQueue& printhost_job_queue() { return *m_printhost_job_queue.get(); }

    void            open_web_page_localized(const std::string &http_address);
    bool            may_switch_to_SLA_preset(const wxString& caption);
    bool            run_wizard(ConfigWizard::RunReason reason, ConfigWizard::StartPage start_page = ConfigWizard::SP_WELCOME);
    void            show_desktop_integration_dialog();

#if ENABLE_THUMBNAIL_GENERATOR_DEBUG
    // temporary and debug only -> extract thumbnails from selected gcode and save them as png files
    void            gcode_thumbnails_debug();
#endif // ENABLE_THUMBNAIL_GENERATOR_DEBUG

    OpenGLManager& get_opengl_manager() { return m_opengl_mgr; }
    GLShaderProgram* get_shader(const std::string& shader_name) { return m_opengl_mgr.get_shader(shader_name); }
    GLShaderProgram* get_current_shader() { return m_opengl_mgr.get_current_shader(); }

    bool is_gl_version_greater_or_equal_to(unsigned int major, unsigned int minor) const { return m_opengl_mgr.get_gl_info().is_version_greater_or_equal_to(major, minor); }
    bool is_glsl_version_greater_or_equal_to(unsigned int major, unsigned int minor) const { return m_opengl_mgr.get_gl_info().is_glsl_version_greater_or_equal_to(major, minor); }
    int  GetSingleChoiceIndex(const wxString& message, const wxString& caption, const wxArrayString& choices, int initialSelection);

#ifdef __WXMSW__
    // extend is stl/3mf/gcode/step etc
    void            associate_files(std::wstring extend);
    void            disassociate_files(std::wstring extend);
#endif // __WXMSW__
    std::string     get_plugin_url(std::string name, std::string country_code);
    int             download_plugin(std::string name, std::string package_name, InstallProgressFn pro_fn = nullptr, WasCancelledFn cancel_fn = nullptr);
    int             install_plugin(std::string name, std::string package_name, InstallProgressFn pro_fn = nullptr, WasCancelledFn cancel_fn = nullptr);
    std::string     get_http_url(std::string country_code, std::string path = {});
    std::string     get_model_http_url(std::string country_code);
    bool            is_compatibility_version();
    bool            check_networking_version();
    void            cancel_networking_install();
    void            restart_networking();

private:
    int             updating_bambu_networking();
    bool            on_init_inner();
    void            copy_network_if_available();
    bool            on_init_network(bool try_backup = false);
    void            init_networking_callbacks();
    void            init_app_config();
    void            remove_old_networking_plugins();
    //BBS set extra header for http request
    std::map<std::string, std::string> get_extra_header();
    void            init_http_extra_header();
    void            update_http_extra_header();
    bool            check_older_app_config(Semver current_version, bool backup);
    void            copy_older_config();
    void            window_pos_save(wxTopLevelWindow* window, const std::string &name);
    bool            window_pos_restore(wxTopLevelWindow* window, const std::string &name, bool default_maximized = false);
    void            window_pos_sanitize(wxTopLevelWindow* window);
    void            window_pos_center(wxTopLevelWindow *window);
    bool            select_language();

    bool            config_wizard_startup();
	void            check_updates(const bool verbose);

    bool                    m_init_app_config_from_older { false };
    bool                    m_datadir_redefined { false };
    std::string             m_older_data_dir_path;
    boost::optional<Semver> m_last_config_version;
};

DECLARE_APP(GUI_App)
wxDECLARE_EVENT(EVT_CONNECT_LAN_MODE_PRINT, wxCommandEvent);

bool is_support_filament(int extruder_id);
} // namespace GUI
} // Slic3r

#endif // slic3r_GUI_App_hpp_<|MERGE_RESOLUTION|>--- conflicted
+++ resolved
@@ -115,9 +115,9 @@
     ConfigMenuCnt,
 };
 
-enum OrcaSlicerMenuIDs {
-  OrcaSlicerMenuAbout,
-  OrcaSlicerMenuPreferences,
+enum BambuStudioMenuIDs {
+  BambuStudioMenuAbout,
+  BambuStudioMenuPreferences,
 };
 
 enum CameraMenuIDs {
@@ -294,17 +294,11 @@
     bool             m_side_popup_status{false};
     wxString         m_info_dialog_content;
     HttpServer       m_http_server;
-<<<<<<< HEAD
-    bool             m_show_gcode_window{true};
-
-  public:
-=======
 
     boost::thread    m_check_network_thread;
 public:
     //try again when subscription fails
     void            on_start_subscribe_again(std::string dev_id);
->>>>>>> 2f9434a8
     void            check_filaments_in_blacklist(std::string tag_supplier, std::string tag_material, bool& in_blacklist, std::string& action, std::string& info);
     std::string     get_local_models_path();
     bool            OnInit() override;
@@ -326,16 +320,8 @@
     bool is_editor() const { return m_app_mode == EAppMode::Editor; }
     bool is_gcode_viewer() const { return m_app_mode == EAppMode::GCodeViewer; }
     bool is_recreating_gui() const { return m_is_recreating_gui; }
-<<<<<<< HEAD
-    std::string logo_name() const { return is_editor() ? "OrcaSlicer" : "OrcaSlicer-gcodeviewer"; }
-    
-    // SoftFever
-    bool show_gcode_window() const { return m_show_gcode_window; }
-    void set_show_gcode_window(bool val) { m_show_gcode_window = val; } 
-=======
     std::string logo_name() const { return is_editor() ? "BambuStudio" : "BambuStudio-gcodeviewer"; }
     wxString get_inf_dialog_contect () {return m_info_dialog_content;};
->>>>>>> 2f9434a8
 
     std::vector<std::string> split_str(std::string src, std::string separator);
     // To be called after the GUI is fully built up.
@@ -454,7 +440,6 @@
 
     void            check_update(bool show_tips, int by_user);
     void            check_new_version(bool show_tips = false, int by_user = 0);
-    void            check_new_version_sf(bool show_tips = false, int by_user = 0);
     void            request_new_version(int by_user);
     void            enter_force_upgrade();
     void            set_skip_version(bool skip = true);

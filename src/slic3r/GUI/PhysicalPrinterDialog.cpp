--- conflicted
+++ resolved
@@ -137,7 +137,6 @@
 
     m_optgroup->append_single_option_line("host_type");
 
-<<<<<<< HEAD
     ConfigOptionDef def;
     def.type = coBool;
     def.label = _u8L("Spoolman Enabled");
@@ -154,10 +153,6 @@
     m_optgroup->append_single_option_line(Option(def, "spoolman_host"));
 
 
-    auto create_sizer_with_btn = [](wxWindow* parent, ScalableButton** btn, const std::string& icon_name, const wxString& label) {
-        *btn = new ScalableButton(parent, wxID_ANY, icon_name, label, wxDefaultSize, wxDefaultPosition, wxBU_LEFT | wxBU_EXACTFIT);
-        (*btn)->SetFont(wxGetApp().normal_font());
-=======
     auto create_sizer_with_btn = [](wxWindow* parent, Button** btn, const std::string& icon_name, const wxString& label) {
         *btn = new Button(parent, label, ""/*icon_name*/, 0, parent->FromDIP(16));
         (*btn)->SetFont(Label::Body_14);
@@ -178,7 +173,6 @@
             std::pair(wxColour("#262E30"), (int)StateColor::Hovered),
             std::pair(wxColour("#262E30"), (int)StateColor::Normal)
         ));
->>>>>>> 1a5b238b
 
         auto sizer = new wxBoxSizer(wxHORIZONTAL);
         sizer->Add(*btn);

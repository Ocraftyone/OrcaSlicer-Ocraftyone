--- conflicted
+++ resolved
@@ -42,14 +42,11 @@
 #include "SavePresetDialog.hpp"
 #include "MsgDialog.hpp"
 #include "ParamsDialog.hpp"
-<<<<<<< HEAD
 #include "SpoolmanImportDialog.hpp"
-=======
 #include "FilamentPickerDialog.hpp"
 #include "wxExtensions.hpp"
 
 #include "DeviceCore/DevManager.h"
->>>>>>> a839b81f
 
 // A workaround for a set of issues related to text fitting into gtk widgets:
 #if defined(__WXGTK20__) || defined(__WXGTK3__)

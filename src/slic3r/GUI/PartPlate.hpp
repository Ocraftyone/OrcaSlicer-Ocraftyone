--- conflicted
+++ resolved
@@ -290,11 +290,7 @@
     ModelInstance* get_instance(int obj_id, int instance_id);
 
     Vec3d get_origin() { return m_origin; }
-<<<<<<< HEAD
-    Vec3d estimate_wipe_tower_size(const double w, const double d) const;
-=======
-    Vec3d estimate_wipe_tower_size(const DynamicPrintConfig & config, const double w, const double wipe_volume, int plate_extruder_size = 0) const;
->>>>>>> 1d078695
+    Vec3d estimate_wipe_tower_size(const DynamicPrintConfig & config, const double w, const double d, int plate_extruder_size = 0) const;
     std::vector<int> get_extruders(bool conside_custom_gcode = false) const;
     std::vector<int> get_extruders_under_cli(bool conside_custom_gcode, DynamicPrintConfig& full_config) const;
     std::vector<int> get_extruders_without_support(bool conside_custom_gcode = false) const;

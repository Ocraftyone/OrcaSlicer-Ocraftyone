--- conflicted
+++ resolved
@@ -1,9 +1,4 @@
 #!/bin/bash
-<<<<<<< HEAD
-=======
-export FOUND_GTK3
-FOUND_GTK3=$(dpkg -l libgtk* | grep gtk-3 || echo '')
->>>>>>> c59255a6
 
 REQUIRED_DEV_PACKAGES=(
     autoconf

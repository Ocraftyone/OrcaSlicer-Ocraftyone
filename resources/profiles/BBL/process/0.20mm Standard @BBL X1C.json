{
    "type": "process",
    "name": "0.20mm Standard @BBL X1C",
    "inherits": "fdm_process_bbl_0.20",
    "from": "system",
    "setting_id": "GP004",
    "instantiation": "true",
    "compatible_printers": [
        "Bambu Lab X1 Carbon 0.4 nozzle",
        "Bambu Lab X1 0.4 nozzle",
        "Bambu Lab P1S 0.4 nozzle"
<<<<<<< HEAD
    ],
    "version": "01.07.00.18"
=======
    ]
>>>>>>> 5250dc6f
}<|MERGE_RESOLUTION|>--- conflicted
+++ resolved
@@ -9,10 +9,5 @@
         "Bambu Lab X1 Carbon 0.4 nozzle",
         "Bambu Lab X1 0.4 nozzle",
         "Bambu Lab P1S 0.4 nozzle"
-<<<<<<< HEAD
-    ],
-    "version": "01.07.00.18"
-=======
     ]
->>>>>>> 5250dc6f
 }
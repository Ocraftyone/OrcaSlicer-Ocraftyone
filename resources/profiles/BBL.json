{
    "name": "Bambulab",
    "url": "http://www.bambulab.com/Parameters/vendor/BBL.json",
<<<<<<< HEAD
    "version": "02.00.00.23",
=======
    "version": "02.00.00.54",
>>>>>>> 1e876664
    "force_update": "0",
    "description": "the initial version of BBL configurations",
    "machine_model_list": [
        {
            "name": "Bambu Lab X1 Carbon",
            "sub_path": "machine/Bambu Lab X1 Carbon.json"
        },
        {
            "name": "Bambu Lab X1",
            "sub_path": "machine/Bambu Lab X1.json"
        },
        {
            "name": "Bambu Lab X1E",
            "sub_path": "machine/Bambu Lab X1E.json"
        },
        {
            "name": "Bambu Lab P1P",
            "sub_path": "machine/Bambu Lab P1P.json"
        },
        {
            "name": "Bambu Lab P1S",
            "sub_path": "machine/Bambu Lab P1S.json"
        },
        {
            "name": "Bambu Lab A1 mini",
            "sub_path": "machine/Bambu Lab A1 mini.json"
        },
        {
            "name": "Bambu Lab A1",
            "sub_path": "machine/Bambu Lab A1.json"
        },
        {
            "name": "Bambu Lab H2D",
            "sub_path": "machine/Bambu Lab H2D.json"
        }
    ],
    "process_list": [
        {
            "name": "fdm_process_common",
            "sub_path": "process/fdm_process_common.json"
        },
        {
            "name": "fdm_process_single_common",
            "sub_path": "process/fdm_process_single_common.json"
        },
        {
<<<<<<< HEAD
            "name": "fdm_process_dual_common",
            "sub_path": "process/fdm_process_dual_common.json"
=======
            "name": "fdm_process_single_0.06_nozzle_0.2",
            "sub_path": "process/fdm_process_single_0.06_nozzle_0.2.json"
>>>>>>> 1e876664
        },
        {
            "name": "fdm_process_single_0.08",
            "sub_path": "process/fdm_process_single_0.08.json"
        },
        {
            "name": "fdm_process_single_0.08_nozzle_0.2",
            "sub_path": "process/fdm_process_single_0.08_nozzle_0.2.json"
        },
        {
            "name": "fdm_process_single_0.10_nozzle_0.2",
            "sub_path": "process/fdm_process_single_0.10_nozzle_0.2.json"
        },
        {
            "name": "fdm_process_single_0.12",
            "sub_path": "process/fdm_process_single_0.12.json"
        },
        {
            "name": "fdm_process_single_0.12_nozzle_0.2",
            "sub_path": "process/fdm_process_single_0.12_nozzle_0.2.json"
        },
        {
            "name": "fdm_process_single_0.14_nozzle_0.2",
            "sub_path": "process/fdm_process_single_0.14_nozzle_0.2.json"
        },
        {
            "name": "fdm_process_single_0.16",
            "sub_path": "process/fdm_process_single_0.16.json"
        },
        {
            "name": "fdm_process_single_0.18_nozzle_0.6",
            "sub_path": "process/fdm_process_single_0.18_nozzle_0.6.json"
        },
        {
            "name": "fdm_process_single_0.20",
            "sub_path": "process/fdm_process_single_0.20.json"
        },
        {
            "name": "fdm_process_single_0.24",
            "sub_path": "process/fdm_process_single_0.24.json"
        },
        {
            "name": "fdm_process_single_0.24_nozzle_0.6",
            "sub_path": "process/fdm_process_single_0.24_nozzle_0.6.json"
        },
        {
            "name": "fdm_process_single_0.24_nozzle_0.8",
            "sub_path": "process/fdm_process_single_0.24_nozzle_0.8.json"
        },
        {
            "name": "fdm_process_single_0.28",
            "sub_path": "process/fdm_process_single_0.28.json"
        },
        {
            "name": "fdm_process_single_0.30_nozzle_0.6",
            "sub_path": "process/fdm_process_single_0.30_nozzle_0.6.json"
        },
        {
            "name": "fdm_process_single_0.32_nozzle_0.8",
            "sub_path": "process/fdm_process_single_0.32_nozzle_0.8.json"
        },
        {
            "name": "fdm_process_single_0.36_nozzle_0.6",
            "sub_path": "process/fdm_process_single_0.36_nozzle_0.6.json"
        },
        {
            "name": "fdm_process_single_0.40_nozzle_0.8",
            "sub_path": "process/fdm_process_single_0.40_nozzle_0.8.json"
        },
        {
            "name": "fdm_process_single_0.42_nozzle_0.6",
            "sub_path": "process/fdm_process_single_0.42_nozzle_0.6.json"
        },
        {
            "name": "fdm_process_single_0.48_nozzle_0.8",
            "sub_path": "process/fdm_process_single_0.48_nozzle_0.8.json"
        },
        {
            "name": "fdm_process_single_0.56_nozzle_0.8",
            "sub_path": "process/fdm_process_single_0.56_nozzle_0.8.json"
        },
        {
            "name": "0.06mm Fine @BBL A1 0.2 nozzle",
            "sub_path": "process/0.06mm Fine @BBL A1 0.2 nozzle.json"
        },
        {
            "name": "0.06mm Fine @BBL A1M 0.2 nozzle",
            "sub_path": "process/0.06mm Fine @BBL A1M 0.2 nozzle.json"
        },
        {
            "name": "0.06mm Fine @BBL P1P 0.2 nozzle",
            "sub_path": "process/0.06mm Fine @BBL P1P 0.2 nozzle.json"
        },
        {
            "name": "0.06mm High Quality @BBL A1 0.2 nozzle",
            "sub_path": "process/0.06mm High Quality @BBL A1 0.2 nozzle.json"
        },
        {
            "name": "0.06mm High Quality @BBL A1M 0.2 nozzle",
            "sub_path": "process/0.06mm High Quality @BBL A1M 0.2 nozzle.json"
        },
        {
<<<<<<< HEAD
            "name": "fdm_process_dual_0.10_nozzle_0.2",
            "sub_path": "process/fdm_process_dual_0.10_nozzle_0.2.json"
        },
        {
            "name": "fdm_process_dual_0.20_nozzle_0.4",
            "sub_path": "process/fdm_process_dual_0.20_nozzle_0.4.json"
        },
        {
            "name": "fdm_process_dual_0.30_nozzle_0.6",
            "sub_path": "process/fdm_process_dual_0.30_nozzle_0.6.json"
        },
        {
            "name": "fdm_process_dual_0.40_nozzle_0.8",
            "sub_path": "process/fdm_process_dual_0.40_nozzle_0.8.json"
        },
        {
            "name": "0.08mm Extra Fine @BBL X1C",
            "sub_path": "process/0.08mm Extra Fine @BBL X1C.json"
=======
            "name": "0.06mm High Quality @BBL P1P 0.2 nozzle",
            "sub_path": "process/0.06mm High Quality @BBL P1P 0.2 nozzle.json"
>>>>>>> 1e876664
        },
        {
            "name": "0.06mm High Quality @BBL X1C 0.2 nozzle",
            "sub_path": "process/0.06mm High Quality @BBL X1C 0.2 nozzle.json"
        },
        {
            "name": "0.06mm Standard @BBL X1C 0.2 nozzle",
            "sub_path": "process/0.06mm Standard @BBL X1C 0.2 nozzle.json"
        },
        {
            "name": "0.08mm Extra Fine @BBL A1",
            "sub_path": "process/0.08mm Extra Fine @BBL A1.json"
        },
        {
            "name": "0.08mm Extra Fine @BBL A1M",
            "sub_path": "process/0.08mm Extra Fine @BBL A1M.json"
        },
        {
            "name": "0.08mm Extra Fine @BBL P1P",
            "sub_path": "process/0.08mm Extra Fine @BBL P1P.json"
        },
        {
            "name": "0.08mm Extra Fine @BBL X1C",
            "sub_path": "process/0.08mm Extra Fine @BBL X1C.json"
        },
        {
            "name": "0.08mm High Quality @BBL A1",
            "sub_path": "process/0.08mm High Quality @BBL A1.json"
        },
        {
            "name": "0.08mm High Quality @BBL A1M",
            "sub_path": "process/0.08mm High Quality @BBL A1M.json"
        },
        {
            "name": "0.08mm High Quality @BBL P1P",
            "sub_path": "process/0.08mm High Quality @BBL P1P.json"
        },
        {
            "name": "0.08mm High Quality @BBL X1C",
            "sub_path": "process/0.08mm High Quality @BBL X1C.json"
        },
        {
            "name": "0.08mm High Quality @BBL A1 0.2 nozzle",
            "sub_path": "process/0.08mm High Quality @BBL A1 0.2 nozzle.json"
        },
        {
            "name": "0.08mm High Quality @BBL A1M 0.2 nozzle",
            "sub_path": "process/0.08mm High Quality @BBL A1M 0.2 nozzle.json"
        },
        {
            "name": "0.08mm High Quality @BBL P1P 0.2 nozzle",
            "sub_path": "process/0.08mm High Quality @BBL P1P 0.2 nozzle.json"
        },
        {
            "name": "0.08mm High Quality @BBL X1C 0.2 nozzle",
            "sub_path": "process/0.08mm High Quality @BBL X1C 0.2 nozzle.json"
        },
        {
            "name": "0.08mm Optimal @BBL A1 0.2 nozzle",
            "sub_path": "process/0.08mm Optimal @BBL A1 0.2 nozzle.json"
        },
        {
            "name": "0.08mm Optimal @BBL A1M 0.2 nozzle",
            "sub_path": "process/0.08mm Optimal @BBL A1M 0.2 nozzle.json"
        },
        {
            "name": "0.08mm Optimal @BBL P1P 0.2 nozzle",
            "sub_path": "process/0.08mm Optimal @BBL P1P 0.2 nozzle.json"
        },
        {
            "name": "0.08mm Standard @BBL X1C 0.2 nozzle",
            "sub_path": "process/0.08mm Standard @BBL X1C 0.2 nozzle.json"
        },
        {
            "name": "0.10mm High Quality @BBL A1 0.2 nozzle",
            "sub_path": "process/0.10mm High Quality @BBL A1 0.2 nozzle.json"
        },
        {
            "name": "0.10mm High Quality @BBL A1M 0.2 nozzle",
            "sub_path": "process/0.10mm High Quality @BBL A1M 0.2 nozzle.json"
        },
        {
            "name": "0.10mm High Quality @BBL P1P 0.2 nozzle",
            "sub_path": "process/0.10mm High Quality @BBL P1P 0.2 nozzle.json"
        },
        {
            "name": "0.10mm High Quality @BBL X1C 0.2 nozzle",
            "sub_path": "process/0.10mm High Quality @BBL X1C 0.2 nozzle.json"
        },
        {
            "name": "0.10mm Standard @BBL A1 0.2 nozzle",
            "sub_path": "process/0.10mm Standard @BBL A1 0.2 nozzle.json"
        },
        {
            "name": "0.10mm Standard @BBL P1P 0.2 nozzle",
            "sub_path": "process/0.10mm Standard @BBL P1P 0.2 nozzle.json"
        },
        {
            "name": "0.10mm Standard @BBL X1C 0.2 nozzle",
            "sub_path": "process/0.10mm Standard @BBL X1C 0.2 nozzle.json"
        },
        {
            "name": "0.12mm Fine @BBL A1",
            "sub_path": "process/0.12mm Fine @BBL A1.json"
        },
        {
            "name": "0.12mm Fine @BBL A1M",
            "sub_path": "process/0.12mm Fine @BBL A1M.json"
        },
        {
            "name": "0.12mm Fine @BBL P1P",
            "sub_path": "process/0.12mm Fine @BBL P1P.json"
        },
        {
            "name": "0.12mm Fine @BBL X1C",
            "sub_path": "process/0.12mm Fine @BBL X1C.json"
        },
        {
            "name": "0.12mm High Quality @BBL A1",
            "sub_path": "process/0.12mm High Quality @BBL A1.json"
        },
        {
            "name": "0.12mm High Quality @BBL A1M",
            "sub_path": "process/0.12mm High Quality @BBL A1M.json"
        },
        {
            "name": "0.12mm High Quality @BBL P1P",
            "sub_path": "process/0.12mm High Quality @BBL P1P.json"
        },
        {
            "name": "0.12mm High Quality @BBL X1C",
            "sub_path": "process/0.12mm High Quality @BBL X1C.json"
        },
        {
            "name": "0.12mm Draft @BBL A1 0.2 nozzle",
            "sub_path": "process/0.12mm Draft @BBL A1 0.2 nozzle.json"
        },
        {
            "name": "0.12mm Draft @BBL A1M 0.2 nozzle",
            "sub_path": "process/0.12mm Draft @BBL A1M 0.2 nozzle.json"
        },
        {
            "name": "0.12mm Draft @BBL P1P 0.2 nozzle",
            "sub_path": "process/0.12mm Draft @BBL P1P 0.2 nozzle.json"
        },
        {
            "name": "0.12mm Standard @BBL X1C 0.2 nozzle",
            "sub_path": "process/0.12mm Standard @BBL X1C 0.2 nozzle.json"
        },
        {
            "name": "0.14mm Extra Draft @BBL A1 0.2 nozzle",
            "sub_path": "process/0.14mm Extra Draft @BBL A1 0.2 nozzle.json"
        },
        {
            "name": "0.14mm Extra Draft @BBL A1M 0.2 nozzle",
            "sub_path": "process/0.14mm Extra Draft @BBL A1M 0.2 nozzle.json"
        },
        {
            "name": "0.14mm Extra Draft @BBL P1P 0.2 nozzle",
            "sub_path": "process/0.14mm Extra Draft @BBL P1P 0.2 nozzle.json"
        },
        {
            "name": "0.14mm Standard @BBL X1C 0.2 nozzle",
            "sub_path": "process/0.14mm Standard @BBL X1C 0.2 nozzle.json"
        },
        {
            "name": "0.16mm High Quality @BBL A1",
            "sub_path": "process/0.16mm High Quality @BBL A1.json"
        },
        {
            "name": "0.16mm High Quality @BBL A1M",
            "sub_path": "process/0.16mm High Quality @BBL A1M.json"
        },
        {
            "name": "0.16mm High Quality @BBL P1P",
            "sub_path": "process/0.16mm High Quality @BBL P1P.json"
        },
        {
            "name": "0.16mm High Quality @BBL X1C",
            "sub_path": "process/0.16mm High Quality @BBL X1C.json"
        },
        {
            "name": "0.16mm Optimal @BBL A1",
            "sub_path": "process/0.16mm Optimal @BBL A1.json"
        },
        {
            "name": "0.16mm Optimal @BBL A1M",
            "sub_path": "process/0.16mm Optimal @BBL A1M.json"
        },
        {
            "name": "0.16mm Optimal @BBL P1P",
            "sub_path": "process/0.16mm Optimal @BBL P1P.json"
        },
        {
            "name": "0.16mm Optimal @BBL X1C",
            "sub_path": "process/0.16mm Optimal @BBL X1C.json"
        },
        {
            "name": "0.18mm Fine @BBL A1 0.6 nozzle",
            "sub_path": "process/0.18mm Fine @BBL A1 0.6 nozzle.json"
        },
        {
            "name": "0.18mm Fine @BBL A1M 0.6 nozzle",
            "sub_path": "process/0.18mm Fine @BBL A1M 0.6 nozzle.json"
        },
        {
            "name": "0.18mm Fine @BBL P1P 0.6 nozzle",
            "sub_path": "process/0.18mm Fine @BBL P1P 0.6 nozzle.json"
        },
        {
            "name": "0.18mm Standard @BBL X1C 0.6 nozzle",
            "sub_path": "process/0.18mm Standard @BBL X1C 0.6 nozzle.json"
        },
        {
            "name": "0.20mm Bambu Support W @BBL X1C",
            "sub_path": "process/0.20mm Bambu Support W @BBL X1C.json"
        },
        {
            "name": "0.20mm Standard @BBL A1",
            "sub_path": "process/0.20mm Standard @BBL A1.json"
        },
        {
            "name": "0.20mm Standard @BBL P1P",
            "sub_path": "process/0.20mm Standard @BBL P1P.json"
        },
        {
            "name": "0.20mm Standard @BBL X1C",
            "sub_path": "process/0.20mm Standard @BBL X1C.json"
        },
        {
            "name": "0.20mm Strength @BBL A1",
            "sub_path": "process/0.20mm Strength @BBL A1.json"
        },
        {
            "name": "0.20mm Strength @BBL P1P",
            "sub_path": "process/0.20mm Strength @BBL P1P.json"
        },
        {
            "name": "0.20mm Strength @BBL X1C",
            "sub_path": "process/0.20mm Strength @BBL X1C.json"
        },
        {
            "name": "0.24mm Draft @BBL A1",
            "sub_path": "process/0.24mm Draft @BBL A1.json"
        },
        {
            "name": "0.24mm Draft @BBL A1M",
            "sub_path": "process/0.24mm Draft @BBL A1M.json"
        },
        {
            "name": "0.24mm Draft @BBL P1P",
            "sub_path": "process/0.24mm Draft @BBL P1P.json"
        },
        {
            "name": "0.24mm Draft @BBL X1C",
            "sub_path": "process/0.24mm Draft @BBL X1C.json"
        },
        {
            "name": "0.24mm Optimal @BBL A1 0.6 nozzle",
            "sub_path": "process/0.24mm Optimal @BBL A1 0.6 nozzle.json"
        },
        {
            "name": "0.24mm Optimal @BBL A1M 0.6 nozzle",
            "sub_path": "process/0.24mm Optimal @BBL A1M 0.6 nozzle.json"
        },
        {
            "name": "0.24mm Optimal @BBL P1P 0.6 nozzle",
            "sub_path": "process/0.24mm Optimal @BBL P1P 0.6 nozzle.json"
        },
        {
            "name": "0.24mm Standard @BBL X1C 0.6 nozzle",
            "sub_path": "process/0.24mm Standard @BBL X1C 0.6 nozzle.json"
        },
        {
            "name": "0.24mm Fine @BBL A1 0.8 nozzle",
            "sub_path": "process/0.24mm Fine @BBL A1 0.8 nozzle.json"
        },
        {
            "name": "0.24mm Fine @BBL A1M 0.8 nozzle",
            "sub_path": "process/0.24mm Fine @BBL A1M 0.8 nozzle.json"
        },
        {
            "name": "0.24mm Fine @BBL P1P 0.8 nozzle",
            "sub_path": "process/0.24mm Fine @BBL P1P 0.8 nozzle.json"
        },
        {
            "name": "0.24mm Standard @BBL X1C 0.8 nozzle",
            "sub_path": "process/0.24mm Standard @BBL X1C 0.8 nozzle.json"
        },
        {
            "name": "0.28mm Extra Draft @BBL A1",
            "sub_path": "process/0.28mm Extra Draft @BBL A1.json"
        },
        {
            "name": "0.28mm Extra Draft @BBL A1M",
            "sub_path": "process/0.28mm Extra Draft @BBL A1M.json"
        },
        {
            "name": "0.28mm Extra Draft @BBL P1P",
            "sub_path": "process/0.28mm Extra Draft @BBL P1P.json"
        },
        {
            "name": "0.28mm Extra Draft @BBL X1C",
            "sub_path": "process/0.28mm Extra Draft @BBL X1C.json"
        },
        {
            "name": "0.30mm Standard @BBL A1 0.6 nozzle",
            "sub_path": "process/0.30mm Standard @BBL A1 0.6 nozzle.json"
        },
        {
            "name": "0.30mm Standard @BBL P1P 0.6 nozzle",
            "sub_path": "process/0.30mm Standard @BBL P1P 0.6 nozzle.json"
        },
        {
            "name": "0.30mm Standard @BBL X1 0.6 nozzle",
            "sub_path": "process/0.30mm Standard @BBL X1 0.6 nozzle.json"
        },
        {
            "name": "0.30mm Standard @BBL X1C 0.6 nozzle",
            "sub_path": "process/0.30mm Standard @BBL X1C 0.6 nozzle.json"
        },
        {
            "name": "0.30mm Strength @BBL A1 0.6 nozzle",
            "sub_path": "process/0.30mm Strength @BBL A1 0.6 nozzle.json"
        },
        {
            "name": "0.30mm Strength @BBL A1M 0.6 nozzle",
            "sub_path": "process/0.30mm Strength @BBL A1M 0.6 nozzle.json"
        },
        {
            "name": "0.30mm Strength @BBL P1P 0.6 nozzle",
            "sub_path": "process/0.30mm Strength @BBL P1P 0.6 nozzle.json"
        },
        {
            "name": "0.30mm Strength @BBL X1C 0.6 nozzle",
            "sub_path": "process/0.30mm Strength @BBL X1C 0.6 nozzle.json"
        },
        {
            "name": "0.32mm Optimal @BBL A1 0.8 nozzle",
            "sub_path": "process/0.32mm Optimal @BBL A1 0.8 nozzle.json"
        },
        {
            "name": "0.32mm Optimal @BBL A1M 0.8 nozzle",
            "sub_path": "process/0.32mm Optimal @BBL A1M 0.8 nozzle.json"
        },
        {
            "name": "0.32mm Optimal @BBL P1P 0.8 nozzle",
            "sub_path": "process/0.32mm Optimal @BBL P1P 0.8 nozzle.json"
        },
        {
            "name": "0.32mm Standard @BBL X1C 0.8 nozzle",
            "sub_path": "process/0.32mm Standard @BBL X1C 0.8 nozzle.json"
        },
        {
            "name": "0.36mm Draft @BBL A1 0.6 nozzle",
            "sub_path": "process/0.36mm Draft @BBL A1 0.6 nozzle.json"
        },
        {
            "name": "0.36mm Draft @BBL A1M 0.6 nozzle",
            "sub_path": "process/0.36mm Draft @BBL A1M 0.6 nozzle.json"
        },
        {
            "name": "0.36mm Draft @BBL P1P 0.6 nozzle",
            "sub_path": "process/0.36mm Draft @BBL P1P 0.6 nozzle.json"
        },
        {
            "name": "0.36mm Standard @BBL X1C 0.6 nozzle",
            "sub_path": "process/0.36mm Standard @BBL X1C 0.6 nozzle.json"
        },
        {
            "name": "0.40mm Standard @BBL A1 0.8 nozzle",
            "sub_path": "process/0.40mm Standard @BBL A1 0.8 nozzle.json"
        },
        {
            "name": "0.40mm Standard @BBL P1P 0.8 nozzle",
            "sub_path": "process/0.40mm Standard @BBL P1P 0.8 nozzle.json"
        },
        {
            "name": "0.40mm Standard @BBL X1 0.8 nozzle",
            "sub_path": "process/0.40mm Standard @BBL X1 0.8 nozzle.json"
        },
        {
            "name": "0.40mm Standard @BBL X1C 0.8 nozzle",
            "sub_path": "process/0.40mm Standard @BBL X1C 0.8 nozzle.json"
        },
        {
            "name": "0.42mm Extra Draft @BBL A1 0.6 nozzle",
            "sub_path": "process/0.42mm Extra Draft @BBL A1 0.6 nozzle.json"
        },
        {
            "name": "0.42mm Extra Draft @BBL A1M 0.6 nozzle",
            "sub_path": "process/0.42mm Extra Draft @BBL A1M 0.6 nozzle.json"
        },
        {
            "name": "0.42mm Extra Draft @BBL P1P 0.6 nozzle",
            "sub_path": "process/0.42mm Extra Draft @BBL P1P 0.6 nozzle.json"
        },
        {
            "name": "0.42mm Standard @BBL X1C 0.6 nozzle",
            "sub_path": "process/0.42mm Standard @BBL X1C 0.6 nozzle.json"
        },
        {
            "name": "0.48mm Draft @BBL A1 0.8 nozzle",
            "sub_path": "process/0.48mm Draft @BBL A1 0.8 nozzle.json"
        },
        {
            "name": "0.48mm Draft @BBL A1M 0.8 nozzle",
            "sub_path": "process/0.48mm Draft @BBL A1M 0.8 nozzle.json"
        },
        {
            "name": "0.48mm Draft @BBL P1P 0.8 nozzle",
            "sub_path": "process/0.48mm Draft @BBL P1P 0.8 nozzle.json"
        },
        {
            "name": "0.48mm Standard @BBL X1C 0.8 nozzle",
            "sub_path": "process/0.48mm Standard @BBL X1C 0.8 nozzle.json"
        },
        {
            "name": "0.56mm Extra Draft @BBL A1 0.8 nozzle",
            "sub_path": "process/0.56mm Extra Draft @BBL A1 0.8 nozzle.json"
        },
        {
            "name": "0.56mm Extra Draft @BBL A1M 0.8 nozzle",
            "sub_path": "process/0.56mm Extra Draft @BBL A1M 0.8 nozzle.json"
        },
        {
            "name": "0.56mm Extra Draft @BBL P1P 0.8 nozzle",
            "sub_path": "process/0.56mm Extra Draft @BBL P1P 0.8 nozzle.json"
        },
        {
            "name": "0.56mm Standard @BBL X1C 0.8 nozzle",
            "sub_path": "process/0.56mm Standard @BBL X1C 0.8 nozzle.json"
        },
        {
            "name": "0.10mm Standard @BBL H2D 0.2 nozzle",
            "sub_path": "process/0.10mm Standard @BBL H2D 0.2 nozzle.json"
        },
        {
            "name": "0.20mm Standard @BBL H2D",
            "sub_path": "process/0.20mm Standard @BBL H2D.json"
        },
        {
            "name": "0.30mm Standard @BBL H2D 0.6 nozzle",
            "sub_path": "process/0.30mm Standard @BBL H2D 0.6 nozzle.json"
        },
        {
            "name": "0.40mm Standard @BBL H2D 0.8 nozzle",
            "sub_path": "process/0.40mm Standard @BBL H2D 0.8 nozzle.json"
        },
        {
            "name": "0.10mm Standard @BBL A1M 0.2 nozzle",
            "sub_path": "process/0.10mm Standard @BBL A1M 0.2 nozzle.json"
        },
        {
            "name": "0.20mm Standard @BBL A1M",
            "sub_path": "process/0.20mm Standard @BBL A1M.json"
        },
        {
            "name": "0.20mm Strength @BBL A1M",
            "sub_path": "process/0.20mm Strength @BBL A1M.json"
        },
        {
            "name": "0.30mm Standard @BBL A1M 0.6 nozzle",
            "sub_path": "process/0.30mm Standard @BBL A1M 0.6 nozzle.json"
        },
        {
            "name": "0.40mm Standard @BBL A1M 0.8 nozzle",
            "sub_path": "process/0.40mm Standard @BBL A1M 0.8 nozzle.json"
        }
    ],
    "filament_list": [
        {
            "name": "fdm_filament_common",
            "sub_path": "filament/fdm_filament_common.json"
        },
        {
<<<<<<< HEAD
            "name": "fdm_filament_dual_common",
            "sub_path": "filament/fdm_filament_dual_common.json"
=======
            "name": "FusRock ABS-GF @base",
            "sub_path": "filament/FusRock/FusRock ABS-GF @base.json"
        },
        {
            "name": "fdm_filament_abs",
            "sub_path": "filament/fdm_filament_abs.json"
        },
        {
            "name": "fdm_filament_asa",
            "sub_path": "filament/fdm_filament_asa.json"
>>>>>>> 1e876664
        },
        {
            "name": "fdm_filament_pla",
            "sub_path": "filament/fdm_filament_pla.json"
        },
        {
            "name": "fdm_filament_tpu",
            "sub_path": "filament/fdm_filament_tpu.json"
        },
        {
            "name": "fdm_filament_pet",
            "sub_path": "filament/fdm_filament_pet.json"
        },
        {
            "name": "fdm_filament_abs",
            "sub_path": "filament/fdm_filament_abs.json"
        },
        {
            "name": "fdm_filament_pc",
            "sub_path": "filament/fdm_filament_pc.json"
        },
        {
            "name": "fdm_filament_pctg",
            "sub_path": "filament/fdm_filament_pctg.json"
        },
        {
            "name": "fdm_filament_asa",
            "sub_path": "filament/fdm_filament_asa.json"
        },
        {
            "name": "fdm_filament_pva",
            "sub_path": "filament/fdm_filament_pva.json"
        },
        {
            "name": "fdm_filament_pa",
            "sub_path": "filament/fdm_filament_pa.json"
        },
        {
            "name": "fdm_filament_hips",
            "sub_path": "filament/fdm_filament_hips.json"
        },
        {
            "name": "fdm_filament_pps",
            "sub_path": "filament/fdm_filament_pps.json"
        },
        {
            "name": "fdm_filament_ppa",
            "sub_path": "filament/fdm_filament_ppa.json"
        },
        {
            "name": "fdm_filament_pe",
            "sub_path": "filament/fdm_filament_pe.json"
        },
        {
            "name": "fdm_filament_pp",
            "sub_path": "filament/fdm_filament_pp.json"
        },
        {
            "name": "fdm_filament_eva",
            "sub_path": "filament/fdm_filament_eva.json"
        },
        {
            "name": "fdm_filament_pha",
            "sub_path": "filament/fdm_filament_pha.json"
        },
        {
<<<<<<< HEAD
            "name": "fdm_filament_bvoh",
            "sub_path": "filament/fdm_filament_bvoh.json"
        },
        {
            "name": "fdm_filament_sbs",
            "sub_path": "filament/fdm_filament_sbs.json"
=======
            "name": "FusRock ABS-GF @BBL A1",
            "sub_path": "filament/FusRock/FusRock ABS-GF @BBL A1.json"
        },
        {
            "name": "FusRock ABS-GF @BBL H2D",
            "sub_path": "filament/FusRock/FusRock ABS-GF @BBL H2D.json"
        },
        {
            "name": "FusRock ABS-GF @BBL P1P",
            "sub_path": "filament/FusRock/FusRock ABS-GF @BBL P1P.json"
        },
        {
            "name": "FusRock ABS-GF @BBL X1C",
            "sub_path": "filament/FusRock/FusRock ABS-GF @BBL X1C.json"
        },
        {
            "name": "Bambu ABS @base",
            "sub_path": "filament/Bambu ABS @base.json"
        },
        {
            "name": "Bambu ABS-GF @base",
            "sub_path": "filament/Bambu ABS-GF @base.json"
>>>>>>> 1e876664
        },
        {
            "name": "Bambu PLA Matte @base",
            "sub_path": "filament/Bambu PLA Matte @base.json"
        },
        {
            "name": "Bambu PLA Basic @base",
            "sub_path": "filament/Bambu PLA Basic @base.json"
        },
        {
            "name": "Bambu PLA Tough @base",
            "sub_path": "filament/Bambu PLA Tough @base.json"
        },
        {
            "name": "Bambu PLA Marble @base",
            "sub_path": "filament/Bambu PLA Marble @base.json"
        },
        {
            "name": "Bambu PLA Sparkle @base",
            "sub_path": "filament/Bambu PLA Sparkle @base.json"
        },
        {
            "name": "Bambu PLA Impact @base",
            "sub_path": "filament/Bambu PLA Impact @base.json"
        },
        {
            "name": "Bambu PLA Impact @BBL X1C",
            "sub_path": "filament/Bambu PLA Impact @BBL X1C.json"
        },
        {
            "name": "Bambu PLA Metal @base",
            "sub_path": "filament/Bambu PLA Metal @base.json"
        },
        {
            "name": "Bambu PLA Silk @base",
            "sub_path": "filament/Bambu PLA Silk @base.json"
        },
        {
            "name": "Bambu Support W @base",
            "sub_path": "filament/Bambu Support W @base.json"
        },
        {
            "name": "SUNLU PLA Matte @base",
            "sub_path": "filament/SUNLU/SUNLU PLA Matte @base.json"
        },
        {
            "name": "SUNLU PLA+ @base",
            "sub_path": "filament/SUNLU/SUNLU PLA+ @base.json"
        },
        {
            "name": "SUNLU PLA+ 2.0 @base",
            "sub_path": "filament/SUNLU/SUNLU PLA+ 2.0 @base.json"
        },
        {
            "name": "SUNLU Silk PLA+ @base",
            "sub_path": "filament/SUNLU/SUNLU Silk PLA+ @base.json"
        },
        {
            "name": "SUNLU PLA Marble @base",
            "sub_path": "filament/SUNLU/SUNLU Marble PLA @base.json"
        },
        {
            "name": "SUNLU Wood PLA @base",
            "sub_path": "filament/SUNLU/SUNLU Wood PLA @base.json"
        },
        {
            "name": "SUNLU PETG @base",
            "sub_path": "filament/SUNLU/SUNLU PETG @base.json"
        },
        {
            "name": "eSUN PLA+ @base",
            "sub_path": "filament/eSUN/eSUN PLA+ @base.json"
        },
        {
            "name": "PolyTerra PLA @base",
            "sub_path": "filament/Polymaker/PolyTerra PLA @base.json"
        },
        {
            "name": "PolyLite PLA @base",
            "sub_path": "filament/Polymaker/PolyLite PLA @base.json"
        },
        {
            "name": "Generic PLA @base",
            "sub_path": "filament/Generic PLA @base.json"
        },
        {
            "name": "Generic PLA Silk @base",
            "sub_path": "filament/Generic PLA Silk @base.json"
        },
        {
            "name": "Generic PLA-CF @base",
            "sub_path": "filament/Generic PLA-CF @base.json"
        },
        {
            "name": "Bambu PLA-CF @base",
            "sub_path": "filament/Bambu PLA-CF @base.json"
        },
        {
            "name": "Bambu Support For PLA @base",
            "sub_path": "filament/Bambu Support For PLA @base.json"
        },
        {
            "name": "Bambu PLA Aero @base",
            "sub_path": "filament/Bambu PLA Aero @base.json"
        },
        {
            "name": "Overture PLA @base",
            "sub_path": "filament/Overture PLA @base.json"
        },
        {
            "name": "Overture Matte PLA @base",
            "sub_path": "filament/Overture Matte PLA @base.json"
        },
        {
            "name": "Generic PLA High Speed @base",
            "sub_path": "filament/Generic PLA High Speed @base.json"
        },
        {
            "name": "Bambu PLA Glow @base",
            "sub_path": "filament/Bambu PLA Glow @base.json"
        },
        {
            "name": "Bambu PLA Dynamic @base",
            "sub_path": "filament/Bambu PLA Dynamic @base.json"
        },
        {
            "name": "Bambu PLA Galaxy @base",
            "sub_path": "filament/Bambu PLA Galaxy @base.json"
        },
        {
            "name": "Bambu Support For PLA/PETG @base",
            "sub_path": "filament/Bambu Support For PLA-PETG @base.json"
        },
        {
            "name": "Bambu PLA Wood @base",
            "sub_path": "filament/Bambu PLA Wood @base.json"
        },
        {
            "name": "Bambu PLA Silk+ @base",
            "sub_path": "filament/Bambu PLA Silk+ @base.json"
        },
        {
            "name": "Bambu TPU 95A @base",
            "sub_path": "filament/Bambu TPU 95A @base.json"
        },
        {
            "name": "Generic TPU",
            "sub_path": "filament/Generic TPU.json"
        },
        {
            "name": "Generic TPU @BBL P1P",
            "sub_path": "filament/P1P/Generic TPU @BBL P1P.json"
        },
        {
            "name": "Bambu TPU 95A HF @base",
            "sub_path": "filament/Bambu TPU 95A HF @base.json"
        },
        {
            "name": "Generic TPU for AMS @base",
            "sub_path": "filament/Generic TPU for AMS @base.json"
        },
        {
            "name": "Bambu TPU for AMS @base",
            "sub_path": "filament/Bambu TPU for AMS @base.json"
        },
        {
            "name": "Generic TPU @BBL H2D",
            "sub_path": "filament/Generic TPU @BBL H2D.json"
        },
        {
            "name": "Bambu PETG Basic @base",
            "sub_path": "filament/Bambu PETG Basic @base.json"
        },
        {
            "name": "Bambu PET-CF @base",
            "sub_path": "filament/Bambu PET-CF @base.json"
        },
        {
            "name": "Generic PETG @base",
            "sub_path": "filament/Generic PETG @base.json"
        },
        {
            "name": "Generic PETG-CF @base",
            "sub_path": "filament/Generic PETG-CF @base.json"
        },
        {
            "name": "Bambu PETG-CF @base",
            "sub_path": "filament/Bambu PETG-CF @base.json"
        },
        {
            "name": "PolyLite PETG @base",
            "sub_path": "filament/Polymaker/PolyLite PETG @base.json"
        },
        {
            "name": "Bambu PETG Translucent @base",
            "sub_path": "filament/Bambu PETG Translucent @base.json"
        },
        {
            "name": "Bambu PETG HF @base",
            "sub_path": "filament/Bambu PETG HF @base.json"
        },
        {
            "name": "Fiberon PETG-ESD @base",
            "sub_path": "filament/Polymaker/Fiberon PETG-ESD @base.json"
        },
        {
            "name": "Fiberon PETG-rCF @base",
            "sub_path": "filament/Polymaker/Fiberon PETG-rCF @base.json"
        },
        {
            "name": "Fiberon PET-CF @base",
            "sub_path": "filament/Polymaker/Fiberon PET-CF @base.json"
        },
        {
            "name": "Generic PETG HF @base",
            "sub_path": "filament/Generic PETG HF @base.json"
        },
        {
            "name": "Bambu ABS @base",
            "sub_path": "filament/Bambu ABS @base.json"
        },
        {
            "name": "Generic ABS @base",
            "sub_path": "filament/Generic ABS @base.json"
        },
        {
            "name": "PolyLite ABS @base",
            "sub_path": "filament/Polymaker/PolyLite ABS @base.json"
        },
        {
            "name": "Bambu ABS-GF @base",
            "sub_path": "filament/Bambu ABS-GF @base.json"
        },
        {
            "name": "Bambu Support for ABS @base",
            "sub_path": "filament/Bambu Support for ABS @base.json"
        },
        {
            "name": "Bambu PC @base",
            "sub_path": "filament/Bambu PC @base.json"
        },
        {
            "name": "Generic PC @base",
            "sub_path": "filament/Generic PC @base.json"
        },
        {
            "name": "Bambu PC FR @base",
            "sub_path": "filament/Bambu PC FR @base.json"
        },
        {
            "name": "Generic PCTG @base",
            "sub_path": "filament/Generic PCTG @base.json"
        },
        {
            "name": "Generic ASA @base",
            "sub_path": "filament/Generic ASA @base.json"
        },
        {
            "name": "Bambu ASA @base",
            "sub_path": "filament/Bambu ASA @base.json"
        },
        {
            "name": "PolyLite ASA @base",
            "sub_path": "filament/Polymaker/PolyLite ASA @base.json"
        },
        {
            "name": "Bambu ASA-Aero @base",
            "sub_path": "filament/Bambu ASA-Aero @base.json"
        },
        {
            "name": "Bambu ASA-CF @base",
            "sub_path": "filament/Bambu ASA-CF @base.json"
        },
        {
            "name": "Generic PVA @base",
            "sub_path": "filament/Generic PVA @base.json"
        },
        {
            "name": "Bambu PVA @base",
            "sub_path": "filament/Bambu PVA @base.json"
        },
        {
            "name": "Bambu Support G @base",
            "sub_path": "filament/Bambu Support G @base.json"
        },
        {
            "name": "Bambu PA-CF @base",
            "sub_path": "filament/Bambu PA-CF @base.json"
        },
        {
            "name": "Generic PA",
            "sub_path": "filament/Generic PA.json"
        },
        {
            "name": "Generic PA-CF",
            "sub_path": "filament/Generic PA-CF.json"
        },
        {
            "name": "Bambu PAHT-CF @base",
            "sub_path": "filament/Bambu PAHT-CF @base.json"
        },
        {
            "name": "Generic PA-CF @BBL P1P",
            "sub_path": "filament/P1P/Generic PA-CF @BBL P1P.json"
        },
        {
            "name": "Generic PA @BBL P1P",
            "sub_path": "filament/P1P/Generic PA @BBL P1P.json"
        },
        {
            "name": "Bambu Support For PA/PET @base",
            "sub_path": "filament/Bambu Support For PA PET @base.json"
        },
        {
            "name": "Bambu PA6-CF @base",
            "sub_path": "filament/Bambu PA6-CF @base.json"
        },
        {
            "name": "Bambu PA6-GF @base",
            "sub_path": "filament/Bambu PA6-GF @base.json"
        },
        {
            "name": "Fiberon PA6-CF @base",
            "sub_path": "filament/Polymaker/Fiberon PA6-CF @base.json"
        },
        {
            "name": "Fiberon PA6-GF @base",
            "sub_path": "filament/Polymaker/Fiberon PA6-GF @base.json"
        },
        {
            "name": "Fiberon PA12-CF @base",
            "sub_path": "filament/Polymaker/Fiberon PA12-CF @base.json"
        },
        {
            "name": "Fiberon PA612-CF @base",
            "sub_path": "filament/Polymaker/Fiberon PA612-CF @base.json"
        },
        {
            "name": "Generic PA @BBL H2D",
            "sub_path": "filament/Generic PA @BBL H2D.json"
        },
        {
            "name": "Generic HIPS @base",
            "sub_path": "filament/Generic HIPS @base.json"
        },
        {
            "name": "Generic PPS-CF @base",
            "sub_path": "filament/Generic PPS-CF @base.json"
        },
        {
            "name": "Generic PPS @base",
            "sub_path": "filament/Generic PPS @base.json"
        },
        {
            "name": "Bambu PPS-CF @base",
            "sub_path": "filament/Bambu PPS-CF @base.json"
        },
        {
            "name": "Bambu PPA-CF @base",
            "sub_path": "filament/Bambu PPA-CF @base.json"
        },
        {
            "name": "Generic PPA-CF @base",
            "sub_path": "filament/Generic PPA-CF @base.json"
        },
        {
            "name": "Bambu PPA-GF @base",
            "sub_path": "filament/Bambu PPA-GF @base.json"
        },
        {
            "name": "Generic PPA-GF @base",
            "sub_path": "filament/Generic PPA-GF @base.json"
        },
        {
            "name": "Generic PE @base",
            "sub_path": "filament/Generic PE @base.json"
        },
        {
            "name": "Generic PE-CF @base",
            "sub_path": "filament/Generic PE-CF @base.json"
        },
        {
            "name": "Generic PP @base",
            "sub_path": "filament/Generic PP @base.json"
        },
        {
            "name": "Generic PP-CF @base",
            "sub_path": "filament/Generic PP-CF @base.json"
        },
        {
            "name": "Generic PP-GF @base",
            "sub_path": "filament/Generic PP-GF @base.json"
        },
        {
            "name": "Generic EVA @base",
            "sub_path": "filament/Generic EVA @base.json"
        },
        {
            "name": "Generic PHA @base",
            "sub_path": "filament/Generic PHA @base.json"
        },
        {
            "name": "Generic BVOH @base",
            "sub_path": "filament/Generic BVOH @base.json"
        },
        {
            "name": "Bambu PLA Matte @BBL X1C",
            "sub_path": "filament/Bambu PLA Matte @BBL X1C.json"
        },
        {
            "name": "Bambu PLA Matte @BBL X1C 0.2 nozzle",
            "sub_path": "filament/Bambu PLA Matte @BBL X1C 0.2 nozzle.json"
        },
        {
            "name": "Bambu PLA Matte @BBL X1C 0.8 nozzle",
            "sub_path": "filament/Bambu PLA Matte @BBL X1C 0.8 nozzle.json"
        },
        {
            "name": "Bambu PLA Matte @BBL X1",
            "sub_path": "filament/Bambu PLA Matte @BBL X1.json"
        },
        {
            "name": "Bambu PLA Matte @BBL P1P 0.2 nozzle",
            "sub_path": "filament/P1P/Bambu PLA Matte @BBL P1P 0.2 nozzle.json"
        },
        {
            "name": "Bambu PLA Matte @BBL P1P",
            "sub_path": "filament/P1P/Bambu PLA Matte @BBL P1P.json"
        },
        {
            "name": "Bambu PLA Matte @BBL A1M",
            "sub_path": "filament/Bambu PLA Matte @BBL A1M.json"
        },
        {
            "name": "Bambu PLA Matte @BBL A1M 0.2 nozzle",
            "sub_path": "filament/Bambu PLA Matte @BBL A1M 0.2 nozzle.json"
        },
        {
            "name": "Bambu PLA Matte @BBL A1",
            "sub_path": "filament/Bambu PLA Matte @BBL A1.json"
        },
        {
            "name": "Bambu PLA Matte @BBL A1 0.2 nozzle",
            "sub_path": "filament/Bambu PLA Matte @BBL A1 0.2 nozzle.json"
        },
        {
            "name": "Bambu PLA Matte @BBL H2D",
            "sub_path": "filament/Bambu PLA Matte @BBL H2D.json"
        },
        {
            "name": "Bambu PLA Matte @BBL H2D 0.2 nozzle",
            "sub_path": "filament/Bambu PLA Matte @BBL H2D 0.2 nozzle.json"
        },
        {
            "name": "Bambu PLA Matte @BBL H2D 0.8 nozzle",
            "sub_path": "filament/Bambu PLA Matte @BBL H2D 0.8 nozzle.json"
        },
        {
            "name": "Bambu PLA Basic @BBL X1C",
            "sub_path": "filament/Bambu PLA Basic @BBL X1C.json"
        },
        {
            "name": "Bambu PLA Basic @BBL X1C 0.2 nozzle",
            "sub_path": "filament/Bambu PLA Basic @BBL X1C 0.2 nozzle.json"
        },
        {
            "name": "Bambu PLA Basic @BBL X1C 0.8 nozzle",
            "sub_path": "filament/Bambu PLA Basic @BBL X1C 0.8 nozzle.json"
        },
        {
            "name": "Bambu PLA Basic @BBL X1",
            "sub_path": "filament/Bambu PLA Basic @BBL X1.json"
        },
        {
            "name": "Bambu PLA Basic @BBL P1P 0.2 nozzle",
            "sub_path": "filament/P1P/Bambu PLA Basic @BBL P1P 0.2 nozzle.json"
        },
        {
            "name": "Bambu PLA Basic @BBL P1P",
            "sub_path": "filament/P1P/Bambu PLA Basic @BBL P1P.json"
        },
        {
            "name": "Bambu PLA Basic @BBL A1M",
            "sub_path": "filament/Bambu PLA Basic @BBL A1M.json"
        },
        {
            "name": "Bambu PLA Basic @BBL A1M 0.2 nozzle",
            "sub_path": "filament/Bambu PLA Basic @BBL A1M 0.2 nozzle.json"
        },
        {
            "name": "Bambu PLA Basic @BBL A1",
            "sub_path": "filament/Bambu PLA Basic @BBL A1.json"
        },
        {
            "name": "Bambu PLA Basic @BBL A1 0.2 nozzle",
            "sub_path": "filament/Bambu PLA Basic @BBL A1 0.2 nozzle.json"
        },
        {
            "name": "Bambu PLA Basic @BBL H2D",
            "sub_path": "filament/Bambu PLA Basic @BBL H2D.json"
        },
        {
            "name": "Bambu PLA Basic @BBL H2D 0.2 nozzle",
            "sub_path": "filament/Bambu PLA Basic @BBL H2D 0.2 nozzle.json"
        },
        {
            "name": "Bambu PLA Basic @BBL H2D 0.8 nozzle",
            "sub_path": "filament/Bambu PLA Basic @BBL H2D 0.8 nozzle.json"
        },
        {
            "name": "Bambu PLA Tough @BBL X1C",
            "sub_path": "filament/Bambu PLA Tough @BBL X1C.json"
        },
        {
            "name": "Bambu PLA Tough @BBL X1C 0.2 nozzle",
            "sub_path": "filament/Bambu PLA Tough @BBL X1C 0.2 nozzle.json"
        },
        {
            "name": "Bambu PLA Tough @BBL X1",
            "sub_path": "filament/Bambu PLA Tough @BBL X1.json"
        },
        {
            "name": "Bambu PLA Tough @BBL P1P 0.2 nozzle",
            "sub_path": "filament/P1P/Bambu PLA Tough @BBL P1P 0.2 nozzle.json"
        },
        {
            "name": "Bambu PLA Tough @BBL P1P",
            "sub_path": "filament/P1P/Bambu PLA Tough @BBL P1P.json"
        },
        {
            "name": "Bambu PLA Tough @BBL A1M",
            "sub_path": "filament/Bambu PLA Tough @BBL A1M.json"
        },
        {
            "name": "Bambu PLA Tough @BBL A1M 0.2 nozzle",
            "sub_path": "filament/Bambu PLA Tough @BBL A1M 0.2 nozzle.json"
        },
        {
            "name": "Bambu PLA Tough @BBL A1",
            "sub_path": "filament/Bambu PLA Tough @BBL A1.json"
        },
        {
            "name": "Bambu PLA Tough @BBL A1 0.2 nozzle",
            "sub_path": "filament/Bambu PLA Tough @BBL A1 0.2 nozzle.json"
        },
        {
            "name": "Bambu PLA Tough @BBL H2D",
            "sub_path": "filament/Bambu PLA Tough @BBL H2D.json"
        },
        {
            "name": "Bambu PLA Tough @BBL H2D 0.2 nozzle",
            "sub_path": "filament/Bambu PLA Tough @BBL H2D 0.2 nozzle.json"
        },
        {
            "name": "Bambu PLA Marble @BBL X1",
            "sub_path": "filament/Bambu PLA Marble @BBL X1.json"
        },
        {
            "name": "Bambu PLA Marble @BBL X1C",
            "sub_path": "filament/Bambu PLA Marble @BBL X1C.json"
        },
        {
            "name": "Bambu PLA Marble @BBL P1P",
            "sub_path": "filament/P1P/Bambu PLA Marble @BBL P1P.json"
        },
        {
            "name": "Bambu PLA Marble @BBL A1M",
            "sub_path": "filament/Bambu PLA Marble @BBL A1M.json"
        },
        {
            "name": "Bambu PLA Marble @BBL A1",
            "sub_path": "filament/Bambu PLA Marble @BBL A1.json"
        },
        {
            "name": "Bambu PLA Marble @BBL H2D",
            "sub_path": "filament/Bambu PLA Marble @BBL H2D.json"
        },
        {
            "name": "Bambu PLA Sparkle @BBL X1",
            "sub_path": "filament/Bambu PLA Sparkle @BBL X1.json"
        },
        {
            "name": "Bambu PLA Sparkle @BBL X1C",
            "sub_path": "filament/Bambu PLA Sparkle @BBL X1C.json"
        },
        {
            "name": "Bambu PLA Sparkle @BBL P1P",
            "sub_path": "filament/P1P/Bambu PLA Sparkle @BBL P1P.json"
        },
        {
            "name": "Bambu PLA Sparkle @BBL A1M",
            "sub_path": "filament/Bambu PLA Sparkle @BBL A1M.json"
        },
        {
            "name": "Bambu PLA Sparkle @BBL A1",
            "sub_path": "filament/Bambu PLA Sparkle @BBL A1.json"
        },
        {
            "name": "Bambu PLA Sparkle @BBL H2D",
            "sub_path": "filament/Bambu PLA Sparkle @BBL H2D.json"
        },
        {
            "name": "Bambu PLA Metal @BBL X1C 0.2 nozzle",
            "sub_path": "filament/Bambu PLA Metal @BBL X1C 0.2 nozzle.json"
        },
        {
            "name": "Bambu PLA Metal @BBL X1",
            "sub_path": "filament/Bambu PLA Metal @BBL X1.json"
        },
        {
            "name": "Bambu PLA Metal @BBL X1C",
            "sub_path": "filament/Bambu PLA Metal @BBL X1C.json"
        },
        {
            "name": "Bambu PLA Metal @BBL P1P 0.2 nozzle",
            "sub_path": "filament/P1P/Bambu PLA Metal @BBL P1P 0.2 nozzle.json"
        },
        {
            "name": "Bambu PLA Metal @BBL P1P",
            "sub_path": "filament/P1P/Bambu PLA Metal @BBL P1P.json"
        },
        {
            "name": "Bambu PLA Metal @BBL A1M",
            "sub_path": "filament/Bambu PLA Metal @BBL A1M.json"
        },
        {
            "name": "Bambu PLA Metal @BBL A1M 0.2 nozzle",
            "sub_path": "filament/Bambu PLA Metal @BBL A1M 0.2 nozzle.json"
        },
        {
            "name": "Bambu PLA Metal @BBL A1",
            "sub_path": "filament/Bambu PLA Metal @BBL A1.json"
        },
        {
            "name": "Bambu PLA Metal @BBL A1 0.2 nozzle",
            "sub_path": "filament/Bambu PLA Metal @BBL A1 0.2 nozzle.json"
        },
        {
            "name": "Bambu PLA Metal @BBL H2D 0.2 nozzle",
            "sub_path": "filament/Bambu PLA Metal @BBL H2D 0.2 nozzle.json"
        },
        {
            "name": "Bambu PLA Metal @BBL H2D",
            "sub_path": "filament/Bambu PLA Metal @BBL H2D.json"
        },
        {
            "name": "Bambu PLA Silk @BBL X1",
            "sub_path": "filament/Bambu PLA Silk @BBL X1.json"
        },
        {
            "name": "Bambu PLA Silk @BBL X1C 0.2 nozzle",
            "sub_path": "filament/Bambu PLA Silk @BBL X1C 0.2 nozzle.json"
        },
        {
            "name": "Bambu PLA Silk @BBL X1C",
            "sub_path": "filament/Bambu PLA Silk @BBL X1C.json"
        },
        {
            "name": "Bambu PLA Silk @BBL P1P",
            "sub_path": "filament/P1P/Bambu PLA Silk @BBL P1P.json"
        },
        {
            "name": "Bambu PLA Silk @BBL P1P 0.2 nozzle",
            "sub_path": "filament/P1P/Bambu PLA Silk @BBL P1P 0.2 nozzle.json"
        },
        {
            "name": "Bambu PLA Silk @BBL A1M",
            "sub_path": "filament/Bambu PLA Silk @BBL A1M.json"
        },
        {
            "name": "Bambu PLA Silk @BBL A1M 0.2 nozzle",
            "sub_path": "filament/Bambu PLA Silk @BBL A1M 0.2 nozzle.json"
        },
        {
            "name": "Bambu PLA Silk @BBL A1",
            "sub_path": "filament/Bambu PLA Silk @BBL A1.json"
        },
        {
            "name": "Bambu PLA Silk @BBL A1 0.2 nozzle",
            "sub_path": "filament/Bambu PLA Silk @BBL A1 0.2 nozzle.json"
        },
        {
<<<<<<< HEAD
            "name": "Bambu PLA Silk @BBL H2D 0.2 nozzle",
            "sub_path": "filament/Bambu PLA Silk @BBL H2D 0.2 nozzle.json"
        },
        {
            "name": "Bambu PLA Silk @BBL H2D",
            "sub_path": "filament/Bambu PLA Silk @BBL H2D.json"
=======
            "name": "Overture Matte PLA @base",
            "sub_path": "filament/Overture/Overture Matte PLA @base.json"
        },
        {
            "name": "Overture PLA @base",
            "sub_path": "filament/Overture/Overture PLA @base.json"
        },
        {
            "name": "Overture PLA Pro @base",
            "sub_path": "filament/Overture/Overture PLA Pro @base.json"
        },
        {
            "name": "Panchroma CoPE @base",
            "sub_path": "filament/Polymaker/Panchroma CoPE @base.json"
        },
        {
            "name": "Panchroma PLA @base",
            "sub_path": "filament/Polymaker/Panchroma PLA @base.json"
        },
        {
            "name": "Panchroma PLA Celestial @base",
            "sub_path": "filament/Polymaker/Panchroma PLA Celestial @base.json"
        },
        {
            "name": "Panchroma PLA Galaxy @base",
            "sub_path": "filament/Polymaker/Panchroma PLA Galaxy @base.json"
        },
        {
            "name": "Panchroma PLA Glow @base",
            "sub_path": "filament/Polymaker/Panchroma PLA Glow @base.json"
        },
        {
            "name": "Panchroma PLA Luminous @base",
            "sub_path": "filament/Polymaker/Panchroma PLA Luminous @base.json"
        },
        {
            "name": "Panchroma PLA Marble @base",
            "sub_path": "filament/Polymaker/Panchroma PLA Marble @base.json"
        },
        {
            "name": "Panchroma PLA Matte @base",
            "sub_path": "filament/Polymaker/Panchroma PLA Matte @base.json"
        },
        {
            "name": "Panchroma PLA Metallic @base",
            "sub_path": "filament/Polymaker/Panchroma PLA Metallic @base.json"
        },
        {
            "name": "Panchroma PLA Neon @base",
            "sub_path": "filament/Polymaker/Panchroma PLA Neon @base.json"
        },
        {
            "name": "Panchroma PLA Silk @base",
            "sub_path": "filament/Polymaker/Panchroma PLA Silk @base.json"
        },
        {
            "name": "Panchroma PLA Stain @base",
            "sub_path": "filament/Polymaker/Panchroma PLA Stain @base.json"
        },
        {
            "name": "Panchroma PLA Starlight @base",
            "sub_path": "filament/Polymaker/Panchroma PLA Starlight @base.json"
        },
        {
            "name": "Panchroma PLA Temp Shift @base",
            "sub_path": "filament/Polymaker/Panchroma PLA Temp Shift @base.json"
        },
        {
            "name": "Panchroma PLA Translucent @base",
            "sub_path": "filament/Polymaker/Panchroma PLA Translucent @base.json"
        },
        {
            "name": "Panchroma PLA UV Shift @base",
            "sub_path": "filament/Polymaker/Panchroma PLA UV Shift @base.json"
>>>>>>> 1e876664
        },
        {
            "name": "Bambu Support W @BBL X1C",
            "sub_path": "filament/Bambu Support W @BBL X1C.json"
        },
        {
<<<<<<< HEAD
            "name": "Bambu Support W @BBL X1C 0.2 nozzle",
            "sub_path": "filament/Bambu Support W @BBL X1C 0.2 nozzle.json"
        },
        {
            "name": "Bambu Support W @BBL X1",
            "sub_path": "filament/Bambu Support W @BBL X1.json"
=======
            "name": "PolyLite PLA Pro @base",
            "sub_path": "filament/Polymaker/PolyLite PLA Pro @base.json"
        },
        {
            "name": "PolyTerra PLA @base",
            "sub_path": "filament/Polymaker/PolyTerra PLA @base.json"
        },
        {
            "name": "Polymaker HT-PLA @base",
            "sub_path": "filament/Polymaker/Polymaker HT-PLA @base.json"
        },
        {
            "name": "Polymaker HT-PLA-GF @base",
            "sub_path": "filament/Polymaker/Polymaker HT-PLA-GF @base.json"
        },
        {
            "name": "SUNLU PLA Marble @base",
            "sub_path": "filament/SUNLU/SUNLU Marble PLA @base.json"
>>>>>>> 1e876664
        },
        {
            "name": "Bambu Support W @BBL P1P 0.2 nozzle",
            "sub_path": "filament/P1P/Bambu Support W @BBL P1P 0.2 nozzle.json"
        },
        {
            "name": "Bambu Support W @BBL P1P",
            "sub_path": "filament/P1P/Bambu Support W @BBL P1P.json"
        },
        {
            "name": "Bambu Support W @BBL A1M",
            "sub_path": "filament/Bambu Support W @BBL A1M.json"
        },
        {
            "name": "Bambu Support W @BBL A1M 0.2 nozzle",
            "sub_path": "filament/Bambu Support W @BBL A1M 0.2 nozzle.json"
        },
        {
            "name": "Bambu Support W @BBL A1",
            "sub_path": "filament/Bambu Support W @BBL A1.json"
        },
        {
            "name": "Bambu Support W @BBL A1 0.2 nozzle",
            "sub_path": "filament/Bambu Support W @BBL A1 0.2 nozzle.json"
        },
        {
            "name": "SUNLU PLA Matte @BBL X1C",
            "sub_path": "filament/SUNLU/SUNLU PLA Matte @BBL X1C.json"
        },
        {
            "name": "SUNLU PLA Matte @BBL X1C 0.2 nozzle",
            "sub_path": "filament/SUNLU/SUNLU PLA Matte @BBL X1C 0.2 nozzle.json"
        },
        {
            "name": "SUNLU PLA Matte @BBL X1",
            "sub_path": "filament/SUNLU/SUNLU PLA Matte @BBL X1.json"
        },
        {
            "name": "SUNLU PLA Matte @BBL P1P 0.2 nozzle",
            "sub_path": "filament/SUNLU/SUNLU PLA Matte @BBL P1P 0.2 nozzle.json"
        },
        {
            "name": "SUNLU PLA Matte @BBL P1P",
            "sub_path": "filament/SUNLU/SUNLU PLA Matte @BBL P1P.json"
        },
        {
            "name": "SUNLU PLA Matte @BBL A1M",
            "sub_path": "filament/SUNLU/SUNLU PLA Matte @BBL A1M.json"
        },
        {
            "name": "SUNLU PLA Matte @BBL A1M 0.2 nozzle",
            "sub_path": "filament/SUNLU/SUNLU PLA Matte @BBL A1M 0.2 nozzle.json"
        },
        {
            "name": "SUNLU PLA Matte @BBL A1",
            "sub_path": "filament/SUNLU/SUNLU PLA Matte @BBL A1.json"
        },
        {
            "name": "SUNLU PLA Matte @BBL A1 0.2 nozzle",
            "sub_path": "filament/SUNLU/SUNLU PLA Matte @BBL A1 0.2 nozzle.json"
        },
        {
            "name": "SUNLU PLA+ @BBL X1C",
            "sub_path": "filament/SUNLU/SUNLU PLA+ @BBL X1C.json"
        },
        {
            "name": "SUNLU PLA+ @BBL X1C 0.2 nozzle",
            "sub_path": "filament/SUNLU/SUNLU PLA+ @BBL X1C 0.2 nozzle.json"
        },
        {
            "name": "SUNLU PLA+ @BBL X1",
            "sub_path": "filament/SUNLU/SUNLU PLA+ @BBL X1.json"
        },
        {
            "name": "SUNLU PLA+ @BBL P1P 0.2 nozzle",
            "sub_path": "filament/SUNLU/SUNLU PLA+ @BBL P1P 0.2 nozzle.json"
        },
        {
            "name": "SUNLU PLA+ @BBL P1P",
            "sub_path": "filament/SUNLU/SUNLU PLA+ @BBL P1P.json"
        },
        {
            "name": "SUNLU PLA+ @BBL A1M",
            "sub_path": "filament/SUNLU/SUNLU PLA+ @BBL A1M.json"
        },
        {
            "name": "SUNLU PLA+ @BBL A1M 0.2 nozzle",
            "sub_path": "filament/SUNLU/SUNLU PLA+ @BBL A1M 0.2 nozzle.json"
        },
        {
            "name": "SUNLU PLA+ @BBL A1",
            "sub_path": "filament/SUNLU/SUNLU PLA+ @BBL A1.json"
        },
        {
            "name": "SUNLU PLA+ @BBL A1 0.2 nozzle",
            "sub_path": "filament/SUNLU/SUNLU PLA+ @BBL A1 0.2 nozzle.json"
        },
        {
            "name": "SUNLU PLA+ 2.0 @BBL X1C",
            "sub_path": "filament/SUNLU/SUNLU PLA+ 2.0 @BBL X1C.json"
        },
        {
            "name": "SUNLU PLA+ 2.0 @BBL X1C 0.2 nozzle",
            "sub_path": "filament/SUNLU/SUNLU PLA+ 2.0 @BBL X1C 0.2 nozzle.json"
        },
        {
            "name": "SUNLU PLA+ 2.0 @BBL X1",
            "sub_path": "filament/SUNLU/SUNLU PLA+ 2.0 @BBL X1.json"
        },
        {
            "name": "SUNLU PLA+ 2.0 @BBL P1P 0.2 nozzle",
            "sub_path": "filament/SUNLU/SUNLU PLA+ 2.0 @BBL P1P 0.2 nozzle.json"
        },
        {
            "name": "SUNLU PLA+ 2.0 @BBL P1P",
            "sub_path": "filament/SUNLU/SUNLU PLA+ 2.0 @BBL P1P.json"
        },
        {
            "name": "SUNLU PLA+ 2.0 @BBL A1M",
            "sub_path": "filament/SUNLU/SUNLU PLA+ 2.0 @BBL A1M.json"
        },
        {
            "name": "SUNLU PLA+ 2.0 @BBL A1M 0.2 nozzle",
            "sub_path": "filament/SUNLU/SUNLU PLA+ 2.0 @BBL A1M 0.2 nozzle.json"
        },
        {
            "name": "SUNLU PLA+ 2.0 @BBL A1",
            "sub_path": "filament/SUNLU/SUNLU PLA+ 2.0 @BBL A1.json"
        },
        {
            "name": "SUNLU PLA+ 2.0 @BBL A1 0.2 nozzle",
            "sub_path": "filament/SUNLU/SUNLU PLA+ 2.0 @BBL A1 0.2 nozzle.json"
        },
        {
            "name": "SUNLU Silk PLA+ @BBL X1C",
            "sub_path": "filament/SUNLU/SUNLU Silk PLA+ @BBL X1C.json"
        },
        {
            "name": "SUNLU Silk PLA+ @BBL X1C 0.2 nozzle",
            "sub_path": "filament/SUNLU/SUNLU Silk PLA+ @BBL X1C 0.2 nozzle.json"
        },
        {
            "name": "SUNLU Silk PLA+ @BBL X1",
            "sub_path": "filament/SUNLU/SUNLU Silk PLA+ @BBL X1.json"
        },
        {
            "name": "SUNLU Silk PLA+ @BBL P1P 0.2 nozzle",
            "sub_path": "filament/SUNLU/SUNLU Silk PLA+ @BBL P1P 0.2 nozzle.json"
        },
        {
            "name": "SUNLU Silk PLA+ @BBL P1P",
            "sub_path": "filament/SUNLU/SUNLU Silk PLA+ @BBL P1P.json"
        },
        {
            "name": "SUNLU Silk PLA+ @BBL A1M",
            "sub_path": "filament/SUNLU/SUNLU Silk PLA+ @BBL A1M.json"
        },
        {
            "name": "SUNLU Silk PLA+ @BBL A1M 0.2 nozzle",
            "sub_path": "filament/SUNLU/SUNLU Silk PLA+ @BBL A1M 0.2 nozzle.json"
        },
        {
            "name": "SUNLU Silk PLA+ @BBL A1",
            "sub_path": "filament/SUNLU/SUNLU Silk PLA+ @BBL A1.json"
        },
        {
            "name": "SUNLU Silk PLA+ @BBL A1 0.2 nozzle",
            "sub_path": "filament/SUNLU/SUNLU Silk PLA+ @BBL A1 0.2 nozzle.json"
        },
        {
            "name": "SUNLU PLA Marble @BBL X1C",
            "sub_path": "filament/SUNLU/SUNLU Marble PLA @BBL X1C.json"
        },
        {
            "name": "SUNLU PLA Marble @BBL X1",
            "sub_path": "filament/SUNLU/SUNLU Marble PLA @BBL X1.json"
        },
        {
            "name": "SUNLU PLA Marble @BBL P1P",
            "sub_path": "filament/SUNLU/SUNLU Marble PLA @BBL P1P.json"
        },
        {
            "name": "SUNLU PLA Marble @BBL A1M",
            "sub_path": "filament/SUNLU/SUNLU Marble PLA @BBL A1M.json"
        },
        {
            "name": "SUNLU PLA Marble @BBL A1",
            "sub_path": "filament/SUNLU/SUNLU Marble PLA @BBL A1.json"
        },
        {
            "name": "SUNLU Wood PLA @BBL X1C",
            "sub_path": "filament/SUNLU/SUNLU Wood PLA @BBL X1C.json"
        },
        {
            "name": "SUNLU Wood PLA @BBL X1",
            "sub_path": "filament/SUNLU/SUNLU Wood PLA @BBL X1.json"
        },
        {
            "name": "SUNLU Wood PLA @BBL P1P",
            "sub_path": "filament/SUNLU/SUNLU Wood PLA @BBL P1P.json"
        },
        {
            "name": "SUNLU Wood PLA @BBL A1M",
            "sub_path": "filament/SUNLU/SUNLU Wood PLA @BBL A1M.json"
        },
        {
            "name": "SUNLU Wood PLA @BBL A1",
            "sub_path": "filament/SUNLU/SUNLU Wood PLA @BBL A1.json"
        },
        {
            "name": "SUNLU PETG @BBL X1C",
            "sub_path": "filament/SUNLU/SUNLU PETG @BBL X1C.json"
        },
        {
            "name": "SUNLU PETG @BBL X1C 0.2 nozzle",
            "sub_path": "filament/SUNLU/SUNLU PETG @BBL X1C 0.2 nozzle.json"
        },
        {
            "name": "SUNLU PETG @BBL X1C 0.8 nozzle",
            "sub_path": "filament/SUNLU/SUNLU PETG @BBL X1C 0.8 nozzle.json"
        },
        {
            "name": "SUNLU PETG @BBL A1M 0.2 nozzle",
            "sub_path": "filament/SUNLU/SUNLU PETG @BBL A1M 0.2 nozzle.json"
        },
        {
            "name": "SUNLU PETG @BBL A1M 0.4 nozzle",
            "sub_path": "filament/SUNLU/SUNLU PETG @BBL A1M.json"
        },
        {
            "name": "SUNLU PETG @BBL A1M 0.8 nozzle",
            "sub_path": "filament/SUNLU/SUNLU PETG @BBL A1M 0.8 nozzle.json"
        },
        {
            "name": "SUNLU PETG @BBL A1",
            "sub_path": "filament/SUNLU/SUNLU PETG @BBL A1.json"
        },
        {
            "name": "SUNLU PETG @BBL A1 0.2 nozzle",
            "sub_path": "filament/SUNLU/SUNLU PETG @BBL A1 0.2 nozzle.json"
        },
        {
            "name": "SUNLU PETG @BBL A1 0.8 nozzle",
            "sub_path": "filament/SUNLU/SUNLU PETG @BBL A1 0.8 nozzle.json"
        },
        {
            "name": "Bambu Support W @BBL H2D",
            "sub_path": "filament/Bambu Support W @BBL H2D.json"
        },
        {
            "name": "Bambu Support W @BBL H2D 0.2 nozzle",
            "sub_path": "filament/Bambu Support W @BBL H2D 0.2 nozzle.json"
        },
        {
            "name": "eSUN PLA+ @BBL X1C",
            "sub_path": "filament/eSUN/eSUN PLA+ @BBL X1C.json"
        },
        {
            "name": "eSUN PLA+ @BBL X1",
            "sub_path": "filament/eSUN/eSUN PLA+ @BBL X1.json"
        },
        {
            "name": "eSUN PLA+ @BBL X1C 0.2 nozzle",
            "sub_path": "filament/eSUN/eSUN PLA+ @BBL X1C 0.2 nozzle.json"
        },
        {
            "name": "eSUN PLA+ @BBL P1P",
            "sub_path": "filament/P1P/eSUN PLA+ @BBL P1P.json"
        },
        {
            "name": "eSUN PLA+ @BBL P1P 0.2 nozzle",
            "sub_path": "filament/P1P/eSUN PLA+ @BBL P1P 0.2 nozzle.json"
        },
        {
            "name": "eSUN PLA+ @BBL A1M",
            "sub_path": "filament/eSUN/eSUN PLA+ @BBL A1M.json"
        },
        {
            "name": "eSUN PLA+ @BBL A1M 0.2 nozzle",
            "sub_path": "filament/eSUN/eSUN PLA+ @BBL A1M 0.2 nozzle.json"
        },
        {
            "name": "eSUN PLA+ @BBL A1",
            "sub_path": "filament/eSUN/eSUN PLA+ @BBL A1.json"
        },
        {
            "name": "eSUN PLA+ @BBL A1 0.2 nozzle",
            "sub_path": "filament/eSUN/eSUN PLA+ @BBL A1 0.2 nozzle.json"
        },
        {
            "name": "eSUN PLA+ @BBL H2D",
            "sub_path": "filament/eSUN/eSUN PLA+ @BBL H2D.json"
        },
        {
            "name": "eSUN PLA+ @BBL H2D 0.2 nozzle",
            "sub_path": "filament/eSUN/eSUN PLA+ @BBL H2D 0.2 nozzle.json"
        },
        {
            "name": "PolyTerra PLA @BBL X1C",
            "sub_path": "filament/Polymaker/PolyTerra PLA @BBL X1C.json"
        },
        {
            "name": "PolyTerra PLA @BBL X1",
            "sub_path": "filament/Polymaker/PolyTerra PLA @BBL X1.json"
        },
        {
            "name": "PolyTerra PLA @BBL P1P",
            "sub_path": "filament/P1P/PolyTerra PLA @BBL P1P.json"
        },
        {
            "name": "PolyTerra PLA @BBL A1M",
            "sub_path": "filament/Polymaker/PolyTerra PLA @BBL A1M.json"
        },
        {
            "name": "PolyTerra PLA @BBL A1M 0.2 nozzle",
            "sub_path": "filament/Polymaker/PolyTerra PLA @BBL A1M 0.2 nozzle.json"
        },
        {
            "name": "PolyTerra PLA @BBL A1",
            "sub_path": "filament/Polymaker/PolyTerra PLA @BBL A1.json"
        },
        {
            "name": "PolyTerra PLA @BBL A1 0.2 nozzle",
            "sub_path": "filament/Polymaker/PolyTerra PLA @BBL A1 0.2 nozzle.json"
        },
        {
            "name": "PolyTerra PLA @BBL H2D",
            "sub_path": "filament/Polymaker/PolyTerra PLA @BBL H2D.json"
        },
        {
            "name": "PolyLite PLA @BBL X1C",
            "sub_path": "filament/Polymaker/PolyLite PLA @BBL X1C.json"
        },
        {
            "name": "PolyLite PLA @BBL X1",
            "sub_path": "filament/Polymaker/PolyLite PLA @BBL X1.json"
        },
        {
            "name": "PolyLite PLA @BBL P1P",
            "sub_path": "filament/P1P/PolyLite PLA @BBL P1P.json"
        },
        {
            "name": "PolyLite PLA @BBL A1M",
            "sub_path": "filament/Polymaker/PolyLite PLA @BBL A1M.json"
        },
        {
<<<<<<< HEAD
            "name": "PolyLite PLA @BBL A1M 0.2 nozzle",
            "sub_path": "filament/Polymaker/PolyLite PLA @BBL A1M 0.2 nozzle.json"
        },
        {
            "name": "PolyLite PLA @BBL A1",
            "sub_path": "filament/Polymaker/PolyLite PLA @BBL A1.json"
        },
        {
            "name": "PolyLite PLA @BBL A1 0.2 nozzle",
            "sub_path": "filament/Polymaker/PolyLite PLA @BBL A1 0.2 nozzle.json"
        },
        {
            "name": "PolyLite PLA @BBL H2D",
            "sub_path": "filament/Polymaker/PolyLite PLA @BBL H2D.json"
        },
        {
            "name": "Generic PLA",
            "sub_path": "filament/Generic PLA.json"
        },
        {
            "name": "Generic PLA @0.2 nozzle",
            "sub_path": "filament/Generic PLA @0.2 nozzle.json"
=======
            "name": "Bambu ASA @BBL A1 0.6 nozzle",
            "sub_path": "filament/Bambu ASA @BBL A1 0.6 nozzle.json"
>>>>>>> 1e876664
        },
        {
            "name": "Generic PLA @BBL P1P 0.2 nozzle",
            "sub_path": "filament/P1P/Generic PLA @BBL P1P 0.2 nozzle.json"
        },
        {
            "name": "Generic PLA @BBL P1P",
            "sub_path": "filament/P1P/Generic PLA @BBL P1P.json"
        },
        {
            "name": "Generic PLA @BBL A1M",
            "sub_path": "filament/Generic PLA @BBL A1M.json"
        },
        {
            "name": "Generic PLA @BBL A1M 0.2 nozzle",
            "sub_path": "filament/Generic PLA @BBL A1M 0.2 nozzle.json"
        },
        {
            "name": "Generic PLA @BBL A1",
            "sub_path": "filament/Generic PLA @BBL A1.json"
        },
        {
            "name": "Generic PLA @BBL A1 0.2 nozzle",
            "sub_path": "filament/Generic PLA @BBL A1 0.2 nozzle.json"
        },
        {
            "name": "Generic PLA @BBL H2D",
            "sub_path": "filament/Generic PLA @BBL H2D.json"
        },
        {
            "name": "Generic PLA @BBL H2D 0.2 nozzle",
            "sub_path": "filament/Generic PLA @BBL H2D 0.2 nozzle.json"
        },
        {
            "name": "Generic PLA Silk",
            "sub_path": "filament/Generic PLA Silk.json"
        },
        {
            "name": "Generic PLA Silk @BBL P1P",
            "sub_path": "filament/P1P/Generic PLA Silk @BBL P1P.json"
        },
        {
            "name": "Generic PLA Silk @BBL A1M",
            "sub_path": "filament/Generic PLA Silk @BBL A1M.json"
        },
        {
            "name": "Generic PLA Silk @BBL A1",
            "sub_path": "filament/Generic PLA Silk @BBL A1.json"
        },
        {
            "name": "Generic PLA Silk @BBL H2D",
            "sub_path": "filament/Generic PLA Silk @BBL H2D.json"
        },
        {
            "name": "Generic PLA-CF",
            "sub_path": "filament/Generic PLA-CF.json"
        },
        {
            "name": "Generic PLA-CF @BBL P1P",
            "sub_path": "filament/P1P/Generic PLA-CF @BBL P1P.json"
        },
        {
            "name": "Generic PLA-CF @BBL A1M",
            "sub_path": "filament/Generic PLA-CF @BBL A1M.json"
        },
        {
            "name": "Generic PLA-CF @BBL A1",
            "sub_path": "filament/Generic PLA-CF @BBL A1.json"
        },
        {
            "name": "Generic PLA-CF @BBL H2D",
            "sub_path": "filament/Generic PLA-CF @BBL H2D.json"
        },
        {
            "name": "Bambu PLA-CF @BBL X1C 0.8 nozzle",
            "sub_path": "filament/Bambu PLA-CF @BBL X1C 0.8 nozzle.json"
        },
        {
            "name": "Bambu PLA-CF @BBL X1C",
            "sub_path": "filament/Bambu PLA-CF @BBL X1C.json"
        },
        {
            "name": "Bambu PLA-CF @BBL P1P",
            "sub_path": "filament/P1P/Bambu PLA-CF @BBL P1P.json"
        },
        {
            "name": "Bambu PLA-CF @BBL P1P 0.8 nozzle",
            "sub_path": "filament/P1P/Bambu PLA-CF @BBL P1P 0.8 nozzle.json"
        },
        {
            "name": "Bambu PLA-CF @BBL A1M",
            "sub_path": "filament/Bambu PLA-CF @BBL A1M.json"
        },
        {
            "name": "Bambu PLA-CF @BBL A1M 0.8 nozzle",
            "sub_path": "filament/Bambu PLA-CF @BBL A1M 0.8 nozzle.json"
        },
        {
            "name": "Bambu PLA-CF @BBL A1",
            "sub_path": "filament/Bambu PLA-CF @BBL A1.json"
        },
        {
            "name": "Bambu PLA-CF @BBL A1 0.8 nozzle",
            "sub_path": "filament/Bambu PLA-CF @BBL A1 0.8 nozzle.json"
        },
        {
            "name": "Bambu PLA-CF @BBL H2D 0.6 nozzle",
            "sub_path": "filament/Bambu PLA-CF @BBL H2D 0.6 nozzle.json"
        },
        {
            "name": "Bambu PLA-CF @BBL H2D 0.4 nozzle",
            "sub_path": "filament/Bambu PLA-CF @BBL H2D 0.4 nozzle.json"
        },
        {
            "name": "Bambu Support For PLA @BBL X1C 0.2 nozzle",
            "sub_path": "filament/Bambu Support For PLA @BBL X1C 0.2 nozzle.json"
        },
        {
            "name": "Bambu Support For PLA @BBL X1C",
            "sub_path": "filament/Bambu Support For PLA @BBL X1C.json"
        },
        {
            "name": "Bambu Support For PLA @BBL P1P 0.2 nozzle",
            "sub_path": "filament/P1P/Bambu Support For PLA @BBL P1P 0.2 nozzle.json"
        },
        {
            "name": "Bambu Support For PLA @BBL P1P",
            "sub_path": "filament/P1P/Bambu Support For PLA @BBL P1P.json"
        },
        {
            "name": "Bambu Support For PLA @BBL A1M",
            "sub_path": "filament/Bambu Support For PLA @BBL A1M.json"
        },
        {
            "name": "Bambu Support For PLA @BBL A1M 0.2 nozzle",
            "sub_path": "filament/Bambu Support For PLA @BBL A1M 0.2 nozzle.json"
        },
        {
            "name": "Bambu Support For PLA @BBL A1",
            "sub_path": "filament/Bambu Support For PLA @BBL A1.json"
        },
        {
            "name": "Bambu Support For PLA @BBL A1 0.2 nozzle",
            "sub_path": "filament/Bambu Support For PLA @BBL A1 0.2 nozzle.json"
        },
        {
            "name": "Bambu Support For PLA @BBL H2D 0.2 nozzle",
            "sub_path": "filament/Bambu Support For PLA @BBL H2D 0.2 nozzle.json"
        },
        {
            "name": "Bambu Support For PLA @BBL H2D",
            "sub_path": "filament/Bambu Support For PLA @BBL H2D.json"
        },
        {
            "name": "Bambu PLA Aero @BBL X1",
            "sub_path": "filament/Bambu PLA Aero @BBL X1.json"
        },
        {
            "name": "Bambu PLA Aero @BBL X1C",
            "sub_path": "filament/Bambu PLA Aero @BBL X1C.json"
        },
        {
            "name": "Bambu PLA Aero @BBL P1P",
            "sub_path": "filament/P1P/Bambu PLA Aero @BBL P1P.json"
        },
        {
            "name": "Bambu PLA Aero @BBL A1M",
            "sub_path": "filament/Bambu PLA Aero @BBL A1M.json"
        },
        {
            "name": "Bambu PLA Aero @BBL A1",
            "sub_path": "filament/Bambu PLA Aero @BBL A1.json"
        },
        {
            "name": "Bambu PLA Aero @BBL H2D",
            "sub_path": "filament/Bambu PLA Aero @BBL H2D.json"
        },
        {
            "name": "Overture PLA @BBL X1C",
            "sub_path": "filament/Overture PLA @BBL X1C.json"
        },
        {
            "name": "Overture PLA @BBL X1",
            "sub_path": "filament/Overture PLA @BBL X1.json"
        },
        {
            "name": "Overture PLA @BBL P1P",
            "sub_path": "filament/Overture PLA @BBL P1P.json"
        },
        {
            "name": "Overture PLA @BBL A1M",
            "sub_path": "filament/Overture PLA @BBL A1M.json"
        },
        {
            "name": "Overture PLA @BBL A1",
            "sub_path": "filament/Overture PLA @BBL A1.json"
        },
        {
            "name": "Overture PLA @BBL A1 0.2 nozzle",
            "sub_path": "filament/Overture PLA @BBL A1 0.2 nozzle.json"
        },
        {
            "name": "Overture PLA @BBL H2D",
            "sub_path": "filament/Overture PLA @BBL H2D.json"
        },
        {
            "name": "Overture Matte PLA @BBL X1C",
            "sub_path": "filament/Overture Matte PLA @BBL X1C.json"
        },
        {
            "name": "Overture Matte PLA @BBL X1",
            "sub_path": "filament/Overture Matte PLA @BBL X1.json"
        },
        {
            "name": "Overture Matte PLA @BBL P1P",
            "sub_path": "filament/Overture Matte PLA @BBL P1P.json"
        },
        {
            "name": "Overture Matte PLA @BBL A1M",
            "sub_path": "filament/Overture Matte PLA @BBL A1M.json"
        },
        {
            "name": "Overture Matte PLA @BBL A1",
            "sub_path": "filament/Overture Matte PLA @BBL A1.json"
        },
        {
            "name": "Overture Matte PLA @BBL A1 0.2 nozzle",
            "sub_path": "filament/Overture Matte PLA @BBL A1 0.2 nozzle.json"
        },
        {
            "name": "Overture Matte PLA @BBL H2D",
            "sub_path": "filament/Overture Matte PLA @BBL H2D.json"
        },
        {
            "name": "Generic PLA High Speed @BBL X1C",
            "sub_path": "filament/Generic PLA High Speed @BBL X1C.json"
        },
        {
            "name": "Generic PLA High Speed @BBL P1P",
            "sub_path": "filament/Generic PLA High Speed @BBL P1P.json"
        },
        {
            "name": "Generic PLA High Speed @BBL A1M",
            "sub_path": "filament/Generic PLA High Speed @BBL A1M.json"
        },
        {
            "name": "Generic PLA High Speed @BBL A1",
            "sub_path": "filament/Generic PLA High Speed @BBL A1.json"
        },
        {
            "name": "Generic PLA High Speed @BBL A1 0.2 nozzle",
            "sub_path": "filament/Generic PLA High Speed @BBL A1 0.2 nozzle.json"
        },
        {
            "name": "Generic PLA High Speed @BBL H2D",
            "sub_path": "filament/Generic PLA High Speed @BBL H2D.json"
        },
        {
            "name": "Bambu PLA Glow @BBL X1C",
            "sub_path": "filament/Bambu PLA Glow @BBL X1C.json"
        },
        {
            "name": "Bambu PLA Glow @BBL P1P",
            "sub_path": "filament/Bambu PLA Glow @BBL P1P.json"
        },
        {
            "name": "Bambu PLA Glow @BBL X1E",
            "sub_path": "filament/Bambu PLA Glow @BBL X1E.json"
        },
        {
            "name": "Bambu PLA Glow @BBL X1",
            "sub_path": "filament/Bambu PLA Glow @BBL X1.json"
        },
        {
            "name": "Bambu PLA Glow @BBL A1M",
            "sub_path": "filament/Bambu PLA Glow @BBL A1M.json"
        },
        {
            "name": "Bambu PLA Glow @BBL A1M 0.2 nozzle",
            "sub_path": "filament/Bambu PLA Glow @BBL A1M 0.2 nozzle.json"
        },
        {
            "name": "Bambu PLA Glow @BBL A1 0.2 nozzle",
            "sub_path": "filament/Bambu PLA Glow @BBL A1 0.2 nozzle.json"
        },
        {
            "name": "Bambu PLA Glow @BBL A1",
            "sub_path": "filament/Bambu PLA Glow @BBL A1.json"
        },
        {
            "name": "Bambu PLA Glow @BBL H2D",
            "sub_path": "filament/Bambu PLA Glow @BBL H2D.json"
        },
        {
            "name": "Bambu PLA Dynamic @BBL X1C",
            "sub_path": "filament/Bambu PLA Dynamic @BBL X1C.json"
        },
        {
            "name": "Bambu PLA Dynamic @BBL X1C 0.2 nozzle",
            "sub_path": "filament/Bambu PLA Dynamic @BBL X1C 0.2 nozzle.json"
        },
        {
            "name": "Bambu PLA Dynamic @BBL X1C 0.8 nozzle",
            "sub_path": "filament/Bambu PLA Dynamic @BBL X1C 0.8 nozzle.json"
        },
        {
            "name": "Bambu PLA Dynamic @BBL P1P",
            "sub_path": "filament/Bambu PLA Dynamic @BBL P1P.json"
        },
        {
            "name": "Bambu PLA Dynamic @BBL P1P 0.2 nozzle",
            "sub_path": "filament/Bambu PLA Dynamic @BBL P1P 0.2 nozzle.json"
        },
        {
            "name": "Bambu PLA Dynamic @BBL A1",
            "sub_path": "filament/Bambu PLA Dynamic @BBL A1.json"
        },
        {
            "name": "Bambu PLA Dynamic @BBL A1 0.2 nozzle",
            "sub_path": "filament/Bambu PLA Dynamic @BBL A1 0.2 nozzle.json"
        },
        {
            "name": "Bambu PLA Dynamic @BBL A1M 0.2 nozzle",
            "sub_path": "filament/Bambu PLA Dynamic @BBL A1M 0.2 nozzle.json"
        },
        {
            "name": "Bambu PLA Dynamic @BBL A1M",
            "sub_path": "filament/Bambu PLA Dynamic @BBL A1M.json"
        },
        {
            "name": "Bambu PLA Dynamic @BBL H2D",
            "sub_path": "filament/Bambu PLA Dynamic @BBL H2D.json"
        },
        {
            "name": "Bambu PLA Dynamic @BBL H2D 0.2 nozzle",
            "sub_path": "filament/Bambu PLA Dynamic @BBL H2D 0.2 nozzle.json"
        },
        {
            "name": "Bambu PLA Dynamic @BBL H2D 0.8 nozzle",
            "sub_path": "filament/Bambu PLA Dynamic @BBL H2D 0.8 nozzle.json"
        },
        {
            "name": "Bambu PLA Galaxy @BBL X1C",
            "sub_path": "filament/Bambu PLA Galaxy @BBL X1C.json"
        },
        {
            "name": "Bambu PLA Galaxy @BBL X1C 0.2 nozzle",
            "sub_path": "filament/Bambu PLA Galaxy @BBL X1C 0.2 nozzle.json"
        },
        {
            "name": "Bambu PLA Galaxy @BBL X1C 0.8 nozzle",
            "sub_path": "filament/Bambu PLA Galaxy @BBL X1C 0.8 nozzle.json"
        },
        {
            "name": "Bambu PLA Galaxy @BBL P1P",
            "sub_path": "filament/Bambu PLA Galaxy @BBL P1P.json"
        },
        {
            "name": "Bambu PLA Galaxy @BBL P1P 0.2 nozzle",
            "sub_path": "filament/Bambu PLA Galaxy @BBL P1P 0.2 nozzle.json"
        },
        {
            "name": "Bambu PLA Galaxy @BBL A1",
            "sub_path": "filament/Bambu PLA Galaxy @BBL A1.json"
        },
        {
            "name": "Bambu PLA Galaxy @BBL A1 0.2 nozzle",
            "sub_path": "filament/Bambu PLA Galaxy @BBL A1 0.2 nozzle.json"
        },
        {
            "name": "Bambu PLA Galaxy @BBL A1M",
            "sub_path": "filament/Bambu PLA Galaxy @BBL A1M.json"
        },
        {
            "name": "Bambu PLA Galaxy @BBL A1M 0.2 nozzle",
            "sub_path": "filament/Bambu PLA Galaxy @BBL A1M 0.2 nozzle.json"
        },
        {
            "name": "Bambu PLA Galaxy @BBL H2D",
            "sub_path": "filament/Bambu PLA Galaxy @BBL H2D.json"
        },
        {
            "name": "Bambu PLA Galaxy @BBL H2D 0.2 nozzle",
            "sub_path": "filament/Bambu PLA Galaxy @BBL H2D 0.2 nozzle.json"
        },
        {
            "name": "Bambu PLA Galaxy @BBL H2D 0.8 nozzle",
            "sub_path": "filament/Bambu PLA Galaxy @BBL H2D 0.8 nozzle.json"
        },
        {
            "name": "Bambu Support For PLA/PETG @BBL X1C",
            "sub_path": "filament/Bambu Support For PLA-PETG @BBL X1C.json"
        },
        {
            "name": "Bambu Support For PLA/PETG @BBL X1C 0.2 nozzle",
            "sub_path": "filament/Bambu Support For PLA-PETG @BBL X1C 0.2 nozzle.json"
        },
        {
            "name": "Bambu Support For PLA/PETG @BBL P1P",
            "sub_path": "filament/Bambu Support For PLA-PETG @BBL P1P.json"
        },
        {
            "name": "Bambu Support For PLA/PETG @BBL P1P 0.2 nozzle",
            "sub_path": "filament/Bambu Support For PLA-PETG @BBL P1P 0.2 nozzle.json"
        },
        {
            "name": "Bambu Support For PLA/PETG @BBL A1M",
            "sub_path": "filament/Bambu Support For PLA-PETG @BBL A1M.json"
        },
        {
            "name": "Bambu Support For PLA/PETG @BBL A1M 0.2 nozzle",
            "sub_path": "filament/Bambu Support For PLA-PETG @BBL A1M 0.2 nozzle.json"
        },
        {
            "name": "Bambu Support For PLA/PETG @BBL A1",
            "sub_path": "filament/Bambu Support For PLA-PETG @BBL A1.json"
        },
        {
            "name": "Bambu Support For PLA/PETG @BBL A1 0.2 nozzle",
            "sub_path": "filament/Bambu Support For PLA-PETG @BBL A1 0.2 nozzle.json"
        },
        {
            "name": "Bambu Support For PLA/PETG @BBL H2D",
            "sub_path": "filament/Bambu Support For PLA-PETG @BBL H2D.json"
        },
        {
            "name": "Bambu Support For PLA/PETG @BBL H2D 0.2 nozzle",
            "sub_path": "filament/Bambu Support For PLA-PETG @BBL H2D 0.2 nozzle.json"
        },
        {
            "name": "Bambu PLA Wood @BBL X1C",
            "sub_path": "filament/Bambu PLA Wood @BBL X1C.json"
        },
        {
            "name": "Bambu PLA Wood @BBL X1C 0.8 nozzle",
            "sub_path": "filament/Bambu PLA Wood @BBL X1C 0.8 nozzle.json"
        },
        {
            "name": "Bambu PLA Wood @BBL X1",
            "sub_path": "filament/Bambu PLA Wood @BBL X1.json"
        },
        {
            "name": "Bambu PLA Wood @BBL P1P",
            "sub_path": "filament/Bambu PLA Wood @BBL P1P.json"
        },
        {
            "name": "Bambu PLA Wood @BBL A1",
            "sub_path": "filament/Bambu PLA Wood @BBL A1.json"
        },
        {
            "name": "Bambu PLA Wood @BBL A1M",
            "sub_path": "filament/Bambu PLA Wood @BBL A1M.json"
        },
        {
            "name": "Bambu PLA Wood @BBL H2D",
            "sub_path": "filament/Bambu PLA Wood @BBL H2D.json"
        },
        {
            "name": "Bambu PLA Wood @BBL H2D 0.8 nozzle",
            "sub_path": "filament/Bambu PLA Wood @BBL H2D 0.8 nozzle.json"
        },
        {
            "name": "Bambu PLA Silk+ @BBL X1C",
            "sub_path": "filament/Bambu PLA Silk+ @BBL X1C.json"
        },
        {
            "name": "Bambu PLA Silk+ @BBL X1C 0.2 nozzle",
            "sub_path": "filament/Bambu PLA Silk+ @BBL X1C 0.2 nozzle.json"
        },
        {
            "name": "Bambu PLA Silk+ @BBL X1",
            "sub_path": "filament/Bambu PLA Silk+ @BBL X1.json"
        },
        {
            "name": "Bambu PLA Silk+ @BBL P1P",
            "sub_path": "filament/Bambu PLA Silk+ @BBL P1P.json"
        },
        {
            "name": "Bambu PLA Silk+ @BBL P1P 0.2 nozzle",
            "sub_path": "filament/Bambu PLA Silk+ @BBL P1P 0.2 nozzle.json"
        },
        {
            "name": "Bambu PLA Silk+ @BBL A1",
            "sub_path": "filament/Bambu PLA Silk+ @BBL A1.json"
        },
        {
            "name": "Bambu PLA Silk+ @BBL A1 0.2 nozzle",
            "sub_path": "filament/Bambu PLA Silk+ @BBL A1 0.2 nozzle.json"
        },
        {
            "name": "Bambu PLA Silk+ @BBL A1M",
            "sub_path": "filament/Bambu PLA Silk+ @BBL A1M.json"
        },
        {
            "name": "Bambu PLA Silk+ @BBL A1M 0.2 nozzle",
            "sub_path": "filament/Bambu PLA Silk+ @BBL A1M 0.2 nozzle.json"
        },
        {
            "name": "Bambu PLA Silk+ @BBL H2D",
            "sub_path": "filament/Bambu PLA Silk+ @BBL H2D.json"
        },
        {
            "name": "Bambu PLA Silk+ @BBL H2D 0.2 nozzle",
            "sub_path": "filament/Bambu PLA Silk+ @BBL H2D 0.2 nozzle.json"
        },
        {
            "name": "Bambu TPU 95A @BBL X1C",
            "sub_path": "filament/Bambu TPU 95A @BBL X1C.json"
        },
        {
            "name": "Bambu TPU 95A @BBL X1",
            "sub_path": "filament/Bambu TPU 95A @BBL X1.json"
        },
        {
            "name": "Bambu TPU 95A @BBL P1P",
            "sub_path": "filament/P1P/Bambu TPU 95A @BBL P1P.json"
        },
        {
            "name": "Bambu TPU 95A @BBL A1M",
            "sub_path": "filament/Bambu TPU 95A @BBL A1M.json"
        },
        {
            "name": "Bambu TPU 95A @BBL A1",
            "sub_path": "filament/Bambu TPU 95A @BBL A1.json"
        },
        {
            "name": "Bambu TPU 95A @BBL H2D",
            "sub_path": "filament/Bambu TPU 95A @BBL H2D.json"
        },
        {
            "name": "Generic TPU @BBL A1M",
            "sub_path": "filament/Generic TPU @BBL A1M.json"
        },
        {
            "name": "Generic TPU @BBL A1",
            "sub_path": "filament/Generic TPU @BBL A1.json"
        },
        {
            "name": "Bambu TPU 95A HF @BBL X1C",
            "sub_path": "filament/Bambu TPU 95A HF @BBL X1C.json"
        },
        {
            "name": "Bambu TPU 95A HF @BBL X1",
            "sub_path": "filament/Bambu TPU 95A HF @BBL X1.json"
        },
        {
            "name": "Bambu TPU 95A HF @BBL P1P",
            "sub_path": "filament/Bambu TPU 95A HF @BBL P1P.json"
        },
        {
            "name": "Bambu TPU 95A HF @BBL P1S",
            "sub_path": "filament/Bambu TPU 95A HF @BBL P1S.json"
        },
        {
            "name": "Bambu TPU 95A HF @BBL X1E",
            "sub_path": "filament/Bambu TPU 95A HF @BBL X1E.json"
        },
        {
            "name": "Bambu TPU 95A HF @BBL A1M",
            "sub_path": "filament/Bambu TPU 95A HF @BBL A1M.json"
        },
        {
            "name": "Bambu TPU 95A HF @BBL A1",
            "sub_path": "filament/Bambu TPU 95A HF @BBL A1.json"
        },
        {
            "name": "Bambu TPU 95A HF @BBL H2D",
            "sub_path": "filament/Bambu TPU 95A HF @BBL H2D.json"
        },
        {
            "name": "Generic TPU for AMS @BBL X1C",
            "sub_path": "filament/Generic TPU for AMS @BBL X1C.json"
        },
        {
            "name": "Generic TPU for AMS @BBL P1P",
            "sub_path": "filament/Generic TPU for AMS @BBL P1P.json"
        },
        {
            "name": "Generic TPU for AMS @BBL A1",
            "sub_path": "filament/Generic TPU for AMS @BBL A1.json"
        },
        {
            "name": "Generic TPU for AMS @BBL A1M",
            "sub_path": "filament/Generic TPU for AMS @BBL A1M.json"
        },
        {
            "name": "Generic TPU for AMS @BBL H2D",
            "sub_path": "filament/Generic TPU for AMS @BBL H2D.json"
        },
        {
            "name": "Bambu TPU for AMS @BBL X1C",
            "sub_path": "filament/Bambu TPU for AMS @BBL X1C.json"
        },
        {
            "name": "Bambu TPU for AMS @BBL P1P",
            "sub_path": "filament/Bambu TPU for AMS @BBL P1P.json"
        },
        {
            "name": "Bambu TPU for AMS @BBL A1",
            "sub_path": "filament/Bambu TPU for AMS @BBL A1.json"
        },
        {
            "name": "Bambu TPU for AMS @BBL A1M",
            "sub_path": "filament/Bambu TPU for AMS @BBL A1M.json"
        },
        {
            "name": "Bambu TPU for AMS @BBL H2D",
            "sub_path": "filament/Bambu TPU for AMS @BBL H2D.json"
        },
        {
            "name": "Bambu PETG Basic @BBL X1C",
            "sub_path": "filament/Bambu PETG Basic @BBL X1C.json"
        },
        {
            "name": "Bambu PETG Basic @BBL X1C 0.2 nozzle",
            "sub_path": "filament/Bambu PETG Basic @BBL X1C 0.2 nozzle.json"
        },
        {
            "name": "Bambu PETG Basic @BBL X1C 0.8 nozzle",
            "sub_path": "filament/Bambu PETG Basic @BBL X1C 0.8 nozzle.json"
        },
        {
            "name": "Bambu PETG Basic @BBL A1",
            "sub_path": "filament/Bambu PETG Basic @BBL A1.json"
        },
        {
            "name": "Bambu PETG Basic @BBL A1 0.2 nozzle",
            "sub_path": "filament/Bambu PETG Basic @BBL A1 0.2 nozzle.json"
        },
        {
            "name": "Bambu PETG Basic @BBL A1 0.8 nozzle",
            "sub_path": "filament/Bambu PETG Basic @BBL A1 0.8 nozzle.json"
        },
        {
            "name": "Bambu PETG Basic @BBL H2D 0.4 nozzle",
            "sub_path": "filament/Bambu PETG Basic @BBL H2D 0.4 nozzle.json"
        },
        {
            "name": "Bambu PETG Basic @BBL H2D 0.2 nozzle",
            "sub_path": "filament/Bambu PETG Basic @BBL H2D 0.2 nozzle.json"
        },
        {
            "name": "Bambu PETG Basic @BBL H2D 0.6 nozzle",
            "sub_path": "filament/Bambu PETG Basic @BBL H2D 0.6 nozzle.json"
        },
        {
            "name": "Bambu PET-CF @BBL X1C",
            "sub_path": "filament/Bambu PET-CF @BBL X1C.json"
        },
        {
            "name": "Bambu PET-CF @BBL P1P",
            "sub_path": "filament/P1P/Bambu PET-CF @BBL P1P.json"
        },
        {
            "name": "Bambu PET-CF @BBL A1",
            "sub_path": "filament/Bambu PET-CF @BBL A1.json"
        },
        {
            "name": "Generic PETG",
            "sub_path": "filament/Generic PETG.json"
        },
        {
            "name": "Generic PETG @0.2 nozzle",
            "sub_path": "filament/Generic PETG @0.2 nozzle.json"
        },
        {
            "name": "Generic PETG @BBL P1P",
            "sub_path": "filament/P1P/Generic PETG @BBL P1P.json"
        },
        {
            "name": "Generic PETG @BBL P1P 0.2 nozzle",
            "sub_path": "filament/P1P/Generic PETG @BBL P1P 0.2 nozzle.json"
        },
        {
            "name": "Generic PETG @BBL A1M",
            "sub_path": "filament/Generic PETG @BBL A1M.json"
        },
        {
            "name": "Generic PETG @BBL A1M 0.2 nozzle",
            "sub_path": "filament/Generic PETG @BBL A1M 0.2 nozzle.json"
        },
        {
            "name": "Generic PETG @BBL A1",
            "sub_path": "filament/Generic PETG @BBL A1.json"
        },
        {
            "name": "Generic PETG @BBL A1 0.2 nozzle",
            "sub_path": "filament/Generic PETG @BBL A1 0.2 nozzle.json"
        },
        {
            "name": "Generic PETG @BBL H2D",
            "sub_path": "filament/Generic PETG @BBL H2D.json"
        },
        {
            "name": "Generic PETG @BBL H2D 0.2 nozzle",
            "sub_path": "filament/Generic PETG @BBL H2D 0.2 nozzle.json"
        },
        {
            "name": "Generic PETG-CF @BBL X1C",
            "sub_path": "filament/Generic PETG-CF @BBL X1C.json"
        },
        {
            "name": "Generic PETG-CF @BBL P1P",
            "sub_path": "filament/P1P/Generic PETG-CF @BBL P1P.json"
        },
        {
            "name": "Generic PETG-CF @BBL A1",
            "sub_path": "filament/Generic PETG-CF @BBL A1.json"
        },
        {
            "name": "Generic PETG-CF @BBL H2D",
            "sub_path": "filament/Generic PETG-CF @BBL H2D.json"
        },
        {
            "name": "Bambu PETG-CF @BBL X1C",
            "sub_path": "filament/Bambu PETG-CF @BBL X1C.json"
        },
        {
            "name": "Bambu PETG-CF @BBL X1C 0.4 nozzle",
            "sub_path": "filament/Bambu PETG-CF @BBL X1C 0.4 nozzle.json"
        },
        {
            "name": "Bambu PETG-CF @BBL P1P",
            "sub_path": "filament/P1P/Bambu PETG-CF @BBL P1P.json"
        },
        {
            "name": "Bambu PETG-CF @BBL P1P 0.4 nozzle",
            "sub_path": "filament/P1P/Bambu PETG-CF @BBL P1P 0.4 nozzle.json"
        },
        {
            "name": "Bambu PETG-CF @BBL A1M",
            "sub_path": "filament/Bambu PETG-CF @BBL A1M.json"
        },
        {
            "name": "Bambu PETG-CF @BBL A1 0.4 nozzle",
            "sub_path": "filament/Bambu PETG-CF @BBL A1 0.4 nozzle.json"
        },
        {
            "name": "Bambu PETG-CF @BBL A1 0.8 nozzle",
            "sub_path": "filament/Bambu PETG-CF @BBL A1 0.8 nozzle.json"
        },
        {
            "name": "Bambu PETG-CF @BBL H2D 0.6 nozzle",
            "sub_path": "filament/Bambu PETG-CF @BBL H2D 0.6 nozzle.json"
        },
        {
            "name": "Bambu PETG-CF @BBL H2D 0.4 nozzle",
            "sub_path": "filament/Bambu PETG-CF @BBL H2D 0.4 nozzle.json"
        },
        {
            "name": "PolyLite PETG @BBL X1C",
            "sub_path": "filament/Polymaker/PolyLite PETG @BBL X1C.json"
        },
        {
            "name": "PolyLite PETG @BBL P1P",
            "sub_path": "filament/Polymaker/PolyLite PETG @BBL P1P.json"
        },
        {
            "name": "PolyLite PETG @BBL A1M",
            "sub_path": "filament/Polymaker/PolyLite PETG @BBL A1M.json"
        },
        {
            "name": "PolyLite PETG @BBL A1",
            "sub_path": "filament/Polymaker/PolyLite PETG @BBL A1.json"
        },
        {
            "name": "PolyLite PETG @BBL A1 0.2 nozzle",
            "sub_path": "filament/Polymaker/PolyLite PETG @BBL A1 0.2 nozzle.json"
        },
        {
            "name": "PolyLite PETG @BBL H2D",
            "sub_path": "filament/Polymaker/PolyLite PETG @BBL H2D.json"
        },
        {
            "name": "Bambu PETG Translucent @BBL X1C",
            "sub_path": "filament/Bambu PETG Translucent @BBL X1C.json"
        },
        {
            "name": "Bambu PETG Translucent @BBL X1C 0.8 nozzle",
            "sub_path": "filament/Bambu PETG Translucent @BBL X1C 0.8 nozzle.json"
        },
        {
            "name": "Bambu PETG Translucent @BBL A1M",
            "sub_path": "filament/Bambu PETG Translucent @BBL A1M.json"
        },
        {
            "name": "Bambu PETG Translucent @BBL A1M 0.8 nozzle",
            "sub_path": "filament/Bambu PETG Translucent @BBL A1M 0.8 nozzle.json"
        },
        {
            "name": "Bambu PETG Translucent @BBL A1 0.8 nozzle",
            "sub_path": "filament/Bambu PETG Translucent @BBL A1 0.8 nozzle.json"
        },
        {
            "name": "Bambu PETG Translucent @BBL A1",
            "sub_path": "filament/Bambu PETG Translucent @BBL A1.json"
        },
        {
            "name": "Bambu PETG Translucent @BBL X1C 0.2 nozzle",
            "sub_path": "filament/Bambu PETG Translucent @BBL X1C 0.2 nozzle.json"
        },
        {
            "name": "Bambu PETG Translucent @BBL A1M 0.2 nozzle",
            "sub_path": "filament/Bambu PETG Translucent @BBL A1M 0.2 nozzle.json"
        },
        {
            "name": "Bambu PETG Translucent @BBL A1 0.2 nozzle",
            "sub_path": "filament/Bambu PETG Translucent @BBL A1 0.2 nozzle.json"
        },
        {
            "name": "Bambu PETG Translucent @BBL H2D 0.4 nozzle",
            "sub_path": "filament/Bambu PETG Translucent @BBL H2D 0.4 nozzle.json"
        },
        {
            "name": "Bambu PETG Translucent @BBL H2D 0.6 nozzle",
            "sub_path": "filament/Bambu PETG Translucent @BBL H2D 0.6 nozzle.json"
        },
        {
            "name": "Bambu PETG Translucent @BBL H2D 0.2 nozzle",
            "sub_path": "filament/Bambu PETG Translucent @BBL H2D 0.2 nozzle.json"
        },
        {
            "name": "Bambu PETG HF @BBL X1C",
            "sub_path": "filament/Bambu PETG HF @BBL X1C.json"
        },
        {
            "name": "Bambu PETG HF @BBL X1C 0.2 nozzle",
            "sub_path": "filament/Bambu PETG HF @BBL X1C 0.2 nozzle.json"
        },
        {
            "name": "Bambu PETG HF @BBL X1C 0.8 nozzle",
            "sub_path": "filament/Bambu PETG HF @BBL X1C 0.8 nozzle.json"
        },
        {
            "name": "Bambu PETG HF @BBL A1",
            "sub_path": "filament/Bambu PETG HF @BBL A1.json"
        },
        {
            "name": "Bambu PETG HF @BBL A1 0.2 nozzle",
            "sub_path": "filament/Bambu PETG HF @BBL A1 0.2 nozzle.json"
        },
        {
            "name": "Bambu PETG HF @BBL A1 0.8 nozzle",
            "sub_path": "filament/Bambu PETG HF @BBL A1 0.8 nozzle.json"
        },
        {
            "name": "Bambu PETG HF @BBL A1M",
            "sub_path": "filament/Bambu PETG HF @BBL A1M.json"
        },
        {
            "name": "Bambu PETG HF @BBL A1M 0.2 nozzle",
            "sub_path": "filament/Bambu PETG HF @BBL A1M 0.2 nozzle.json"
        },
        {
            "name": "Bambu PETG HF @BBL A1M 0.8 nozzle",
            "sub_path": "filament/Bambu PETG HF @BBL A1M 0.8 nozzle.json"
        },
        {
            "name": "Bambu PETG HF @BBL H2D 0.4 nozzle",
            "sub_path": "filament/Bambu PETG HF @BBL H2D 0.4 nozzle.json"
        },
        {
            "name": "Bambu PETG HF @BBL H2D 0.2 nozzle",
            "sub_path": "filament/Bambu PETG HF @BBL H2D 0.2 nozzle.json"
        },
        {
            "name": "Bambu PETG HF @BBL H2D 0.6 nozzle",
            "sub_path": "filament/Bambu PETG HF @BBL H2D 0.6 nozzle.json"
        },
        {
            "name": "Fiberon PETG-ESD @BBL X1C",
            "sub_path": "filament/Polymaker/Fiberon PETG-ESD @BBL X1C.json"
        },
        {
            "name": "Fiberon PETG-rCF @BBL X1C",
            "sub_path": "filament/Polymaker/Fiberon PETG-rCF @BBL X1C.json"
        },
        {
            "name": "Fiberon PET-CF @BBL X1C",
            "sub_path": "filament/Polymaker/Fiberon PET-CF @BBL X1C.json"
        },
        {
            "name": "Generic PETG HF @BBL X1C",
            "sub_path": "filament/Generic PETG HF @BBL X1C.json"
        },
        {
            "name": "Generic PETG HF @BBL X1C 0.2 nozzle",
            "sub_path": "filament/Generic PETG HF @BBL X1C 0.2 nozzle.json"
        },
        {
            "name": "Generic PETG HF @BBL P1P",
            "sub_path": "filament/Generic PETG HF @BBL P1P.json"
        },
        {
            "name": "Generic PETG HF @BBL P1P 0.2 nozzle",
            "sub_path": "filament/Generic PETG HF @BBL P1P 0.2 nozzle.json"
        },
        {
            "name": "Generic PETG HF @BBL A1",
            "sub_path": "filament/Generic PETG HF @BBL A1.json"
        },
        {
            "name": "Generic PETG HF @BBL A1 0.2 nozzle",
            "sub_path": "filament/Generic PETG HF @BBL A1 0.2 nozzle.json"
        },
        {
            "name": "Generic PETG HF @BBL A1M",
            "sub_path": "filament/Generic PETG HF @BBL A1M.json"
        },
        {
            "name": "Generic PETG HF @BBL A1M 0.2 nozzle",
            "sub_path": "filament/Generic PETG HF @BBL A1M 0.2 nozzle.json"
        },
        {
            "name": "Generic PETG HF @BBL H2D",
            "sub_path": "filament/Generic PETG HF @BBL H2D.json"
        },
        {
            "name": "Generic PETG HF @BBL H2D 0.2 nozzle",
            "sub_path": "filament/Generic PETG HF @BBL H2D 0.2 nozzle.json"
        },
        {
            "name": "Bambu ABS @BBL X1C",
            "sub_path": "filament/Bambu ABS @BBL X1C.json"
        },
        {
            "name": "Bambu ABS @BBL X1C 0.2 nozzle",
            "sub_path": "filament/Bambu ABS @BBL X1C 0.2 nozzle.json"
        },
        {
            "name": "Bambu ABS @BBL X1C 0.8 nozzle",
            "sub_path": "filament/Bambu ABS @BBL X1C 0.8 nozzle.json"
        },
        {
            "name": "Bambu ABS @BBL P1P 0.2 nozzle",
            "sub_path": "filament/P1P/Bambu ABS @BBL P1P 0.2 nozzle.json"
        },
        {
            "name": "Bambu ABS @BBL P1P",
            "sub_path": "filament/P1P/Bambu ABS @BBL P1P.json"
        },
        {
            "name": "Bambu ABS @BBL A1",
            "sub_path": "filament/Bambu ABS @BBL A1.json"
        },
        {
            "name": "Bambu ABS @BBL A1 0.2 nozzle",
            "sub_path": "filament/Bambu ABS @BBL A1 0.2 nozzle.json"
        },
        {
            "name": "Generic ABS",
            "sub_path": "filament/Generic ABS.json"
        },
        {
            "name": "Generic ABS @0.2 nozzle",
            "sub_path": "filament/Generic ABS @0.2 nozzle.json"
        },
        {
            "name": "Generic ABS @BBL P1P 0.2 nozzle",
            "sub_path": "filament/P1P/Generic ABS @BBL P1P 0.2 nozzle.json"
        },
        {
            "name": "Generic ABS @BBL P1P",
            "sub_path": "filament/P1P/Generic ABS @BBL P1P.json"
        },
        {
            "name": "Generic ABS @BBL A1",
            "sub_path": "filament/Generic ABS @BBL A1.json"
        },
        {
            "name": "Generic ABS @BBL A1 0.2 nozzle",
            "sub_path": "filament/Generic ABS @BBL A1 0.2 nozzle.json"
        },
        {
            "name": "PolyLite ABS @BBL X1C",
            "sub_path": "filament/Polymaker/PolyLite ABS @BBL X1C.json"
        },
        {
            "name": "PolyLite ABS @BBL P1P",
            "sub_path": "filament/Polymaker/PolyLite ABS @BBL P1P.json"
        },
        {
            "name": "PolyLite ABS @BBL A1",
            "sub_path": "filament/Polymaker/PolyLite ABS @BBL A1.json"
        },
        {
            "name": "PolyLite ABS @BBL A1 0.2 nozzle",
            "sub_path": "filament/Polymaker/PolyLite ABS @BBL A1 0.2 nozzle.json"
        },
        {
            "name": "Bambu ABS-GF @BBL X1C",
            "sub_path": "filament/Bambu ABS-GF @BBL X1C.json"
        },
        {
            "name": "Bambu ABS-GF @BBL P1P",
            "sub_path": "filament/Bambu ABS-GF @BBL P1P.json"
        },
        {
            "name": "Bambu ABS-GF @BBL A1",
            "sub_path": "filament/Bambu ABS-GF @BBL A1.json"
        },
        {
            "name": "Bambu ABS-GF @BBL H2D",
            "sub_path": "filament/Bambu ABS-GF @BBL H2D.json"
        },
        {
            "name": "Bambu Support for ABS @BBL X1C",
            "sub_path": "filament/Bambu Support for ABS @BBL X1C.json"
        },
        {
            "name": "Bambu Support for ABS @BBL A1",
            "sub_path": "filament/Bambu Support for ABS @BBL A1.json"
        },
        {
            "name": "Bambu Support for ABS @BBL H2D",
            "sub_path": "filament/Bambu Support for ABS @BBL H2D.json"
        },
        {
            "name": "Bambu PC @BBL X1C",
            "sub_path": "filament/Bambu PC @BBL X1C.json"
        },
        {
            "name": "Bambu PC @BBL X1C 0.2 nozzle",
            "sub_path": "filament/Bambu PC @BBL X1C 0.2 nozzle.json"
        },
        {
            "name": "Bambu PC @BBL X1C 0.8 nozzle",
            "sub_path": "filament/Bambu PC @BBL X1C 0.8 nozzle.json"
        },
        {
            "name": "Bambu PC @BBL X1C 0.6 nozzle",
            "sub_path": "filament/Bambu PC @BBL X1C 0.6 nozzle.json"
        },
        {
            "name": "Bambu PC @BBL P1P",
            "sub_path": "filament/P1P/Bambu PC @BBL P1P.json"
        },
        {
            "name": "Bambu PC @BBL P1P 0.2 nozzle",
            "sub_path": "filament/P1P/Bambu PC @BBL P1P 0.2 nozzle.json"
        },
        {
            "name": "Bambu PC @BBL A1 0.2 nozzle",
            "sub_path": "filament/Bambu PC @BBL A1 0.2 nozzle.json"
        },
        {
            "name": "Bambu PC @BBL A1",
            "sub_path": "filament/Bambu PC @BBL A1.json"
        },
        {
            "name": "Generic PC @0.2 nozzle",
            "sub_path": "filament/Generic PC @0.2 nozzle.json"
        },
        {
            "name": "Generic PC",
            "sub_path": "filament/Generic PC.json"
        },
        {
            "name": "Generic PC @BBL P1P 0.2 nozzle",
            "sub_path": "filament/P1P/Generic PC @BBL P1P 0.2 nozzle.json"
        },
        {
            "name": "Generic PC @BBL P1P",
            "sub_path": "filament/P1P/Generic PC @BBL P1P.json"
        },
        {
            "name": "Generic PC @BBL A1",
            "sub_path": "filament/Generic PC @BBL A1.json"
        },
        {
            "name": "Generic PC @BBL A1 0.2 nozzle",
            "sub_path": "filament/Generic PC @BBL A1 0.2 nozzle.json"
        },
        {
            "name": "Bambu PC FR @BBL X1C",
            "sub_path": "filament/Bambu PC FR @BBL X1C.json"
        },
        {
            "name": "Bambu PC FR @BBL X1C 0.6 nozzle",
            "sub_path": "filament/Bambu PC FR @BBL X1C 0.6 nozzle.json"
        },
        {
            "name": "Bambu PC FR @BBL X1C 0.8 nozzle",
            "sub_path": "filament/Bambu PC FR @BBL X1C 0.8 nozzle.json"
        },
        {
            "name": "Bambu PC FR @BBL X1C 0.2 nozzle",
            "sub_path": "filament/Bambu PC FR @BBL X1C 0.2 nozzle.json"
        },
        {
            "name": "Bambu PC FR @BBL P1S",
            "sub_path": "filament/Bambu PC FR @BBL P1S.json"
        },
        {
            "name": "Bambu PC FR @BBL P1S 0.2 nozzle",
            "sub_path": "filament/Bambu PC FR @BBL P1S 0.2 nozzle.json"
        },
        {
            "name": "Bambu PC FR @BBL P1S 0.6 nozzle",
            "sub_path": "filament/Bambu PC FR @BBL P1S 0.6 nozzle.json"
        },
        {
            "name": "Bambu PC FR @BBL P1S 0.8 nozzle",
            "sub_path": "filament/Bambu PC FR @BBL P1S 0.8 nozzle.json"
        },
        {
            "name": "Bambu PC FR @BBL P1P",
            "sub_path": "filament/Bambu PC FR @BBL P1P.json"
        },
        {
            "name": "Bambu PC FR @BBL P1P 0.2 nozzle",
            "sub_path": "filament/Bambu PC FR @BBL P1P 0.2 nozzle.json"
        },
        {
            "name": "Bambu PC FR @BBL X1E",
            "sub_path": "filament/Bambu PC FR @BBL X1E.json"
        },
        {
            "name": "Bambu PC FR @BBL X1E 0.2 nozzle",
            "sub_path": "filament/Bambu PC FR @BBL X1E 0.2 nozzle.json"
        },
        {
            "name": "Bambu PC FR @BBL X1E 0.6 nozzle",
            "sub_path": "filament/Bambu PC FR @BBL X1E 0.6 nozzle.json"
        },
        {
            "name": "Bambu PC FR @BBL X1E 0.8 nozzle",
            "sub_path": "filament/Bambu PC FR @BBL X1E 0.8 nozzle.json"
        },
        {
            "name": "Bambu PC FR @BBL A1",
            "sub_path": "filament/Bambu PC FR @BBL A1.json"
        },
        {
            "name": "Bambu PC FR @BBL A1 0.2 nozzle",
            "sub_path": "filament/Bambu PC FR @BBL A1 0.2 nozzle.json"
        },
        {
            "name": "Bambu PC FR @BBL H2D 0.4 nozzle",
            "sub_path": "filament/Bambu PC FR @BBL H2D 0.4 nozzle.json"
        },
        {
            "name": "Bambu PC FR @BBL H2D 0.2 nozzle",
            "sub_path": "filament/Bambu PC FR @BBL H2D 0.2 nozzle.json"
        },
        {
            "name": "Bambu PC FR @BBL H2D 0.6 nozzle",
            "sub_path": "filament/Bambu PC FR @BBL H2D 0.6 nozzle.json"
        },
        {
            "name": "Bambu PC FR @BBL H2D 0.8 nozzle",
            "sub_path": "filament/Bambu PC FR @BBL H2D 0.8 nozzle.json"
        },
        {
            "name": "Generic PCTG @BBL X1C",
            "sub_path": "filament/Generic PCTG @BBL X1C.json"
        },
        {
            "name": "Generic PCTG @BBL A1",
            "sub_path": "filament/Generic PCTG @BBL A1.json"
        },
        {
            "name": "Generic PCTG @BBL A1M",
            "sub_path": "filament/Generic PCTG @BBL A1M.json"
        },
        {
            "name": "Generic PCTG @BBL H2D",
            "sub_path": "filament/Generic PCTG @BBL H2D.json"
        },
        {
            "name": "Generic ASA @0.2 nozzle",
            "sub_path": "filament/Generic ASA @0.2 nozzle.json"
        },
        {
            "name": "Generic ASA",
            "sub_path": "filament/Generic ASA.json"
        },
        {
            "name": "Generic ASA @BBL P1P 0.2 nozzle",
            "sub_path": "filament/P1P/Generic ASA @BBL P1P 0.2 nozzle.json"
        },
        {
            "name": "Generic ASA @BBL P1P",
            "sub_path": "filament/P1P/Generic ASA @BBL P1P.json"
        },
        {
            "name": "Generic ASA @BBL A1 0.2 nozzle",
            "sub_path": "filament/Generic ASA @BBL A1 0.2 nozzle.json"
        },
        {
            "name": "Generic ASA @BBL A1",
            "sub_path": "filament/Generic ASA @BBL A1.json"
        },
        {
            "name": "Bambu ASA @BBL X1 0.2 nozzle",
            "sub_path": "filament/Bambu ASA @BBL X1 0.2 nozzle.json"
        },
        {
            "name": "Bambu ASA @BBL X1 0.6 nozzle",
            "sub_path": "filament/Bambu ASA @BBL X1 0.6 nozzle.json"
        },
        {
            "name": "Bambu ASA @BBL X1C",
            "sub_path": "filament/Bambu ASA @BBL X1C.json"
        },
        {
            "name": "Bambu ASA @BBL X1C 0.2 nozzle",
            "sub_path": "filament/Bambu ASA @BBL X1C 0.2 nozzle.json"
        },
        {
            "name": "Bambu ASA @BBL X1C 0.4 nozzle",
            "sub_path": "filament/Bambu ASA @BBL X1C 0.4 nozzle.json"
        },
        {
            "name": "Bambu ASA @BBL A1 0.6 nozzle",
            "sub_path": "filament/Bambu ASA @BBL A1 0.6 nozzle.json"
        },
        {
            "name": "Bambu ASA @BBL A1 0.4 nozzle",
            "sub_path": "filament/Bambu ASA @BBL A1 0.4 nozzle.json"
        },
        {
            "name": "Bambu ASA @BBL A1 0.2 nozzle",
            "sub_path": "filament/Bambu ASA @BBL A1 0.2 nozzle.json"
        },
        {
            "name": "PolyLite ASA @BBL X1C",
            "sub_path": "filament/Polymaker/PolyLite ASA @BBL X1C.json"
        },
        {
            "name": "PolyLite ASA @BBL P1P",
            "sub_path": "filament/Polymaker/PolyLite ASA @BBL P1P.json"
        },
        {
            "name": "PolyLite ASA @BBL A1 0.2 nozzle",
            "sub_path": "filament/Polymaker/PolyLite ASA @BBL A1 0.2 nozzle.json"
        },
        {
            "name": "PolyLite ASA @BBL A1",
            "sub_path": "filament/Polymaker/PolyLite ASA @BBL A1.json"
        },
        {
            "name": "Bambu ASA-Aero @BBL X1C",
            "sub_path": "filament/Bambu ASA-Aero @BBL X1C.json"
        },
        {
            "name": "Bambu ASA-Aero @BBL P1P",
            "sub_path": "filament/Bambu ASA-Aero @BBL P1P.json"
        },
        {
            "name": "Bambu ASA-Aero @BBL A1",
            "sub_path": "filament/Bambu ASA-Aero @BBL A1.json"
        },
        {
            "name": "Bambu ASA-Aero @BBL H2D",
            "sub_path": "filament/Bambu ASA-Aero @BBL H2D.json"
        },
        {
            "name": "Bambu ASA-CF @BBL X1C",
            "sub_path": "filament/Bambu ASA-CF @BBL X1C.json"
        },
        {
            "name": "Bambu ASA-CF @BBL X1C 0.6 nozzle",
            "sub_path": "filament/Bambu ASA-CF @BBL X1C 0.6 nozzle.json"
        },
        {
            "name": "Bambu ASA-CF @BBL P1P",
            "sub_path": "filament/Bambu ASA-CF @BBL P1P.json"
        },
        {
            "name": "Bambu ASA-CF @BBL P1P 0.6 nozzle",
            "sub_path": "filament/Bambu ASA-CF @BBL P1P 0.6 nozzle.json"
        },
        {
            "name": "Bambu ASA-CF @BBL A1",
            "sub_path": "filament/Bambu ASA-CF @BBL A1.json"
        },
        {
            "name": "Bambu ASA-CF @BBL A1 0.6 nozzle",
            "sub_path": "filament/Bambu ASA-CF @BBL A1 0.6 nozzle.json"
        },
        {
            "name": "Bambu ASA-CF @BBL H2D 0.4 nozzle",
            "sub_path": "filament/Bambu ASA-CF @BBL H2D 0.4 nozzle.json"
        },
        {
            "name": "Bambu ASA-CF @BBL H2D 0.6 nozzle",
            "sub_path": "filament/Bambu ASA-CF @BBL H2D 0.6 nozzle.json"
        },
        {
            "name": "Generic PVA @0.2 nozzle",
            "sub_path": "filament/Generic PVA @0.2 nozzle.json"
        },
        {
            "name": "Generic PVA",
            "sub_path": "filament/Generic PVA.json"
        },
        {
            "name": "Generic PVA @BBL P1P 0.2 nozzle",
            "sub_path": "filament/P1P/Generic PVA @BBL P1P 0.2 nozzle.json"
        },
        {
            "name": "Generic PVA @BBL P1P",
            "sub_path": "filament/P1P/Generic PVA @BBL P1P.json"
        },
        {
<<<<<<< HEAD
            "name": "Generic PVA @BBL A1M",
            "sub_path": "filament/Generic PVA @BBL A1M.json"
        },
        {
            "name": "Generic PVA @BBL A1M 0.2 nozzle",
            "sub_path": "filament/Generic PVA @BBL A1M 0.2 nozzle.json"
        },
        {
            "name": "Generic PVA @BBL A1",
            "sub_path": "filament/Generic PVA @BBL A1.json"
        },
        {
            "name": "Generic PVA @BBL A1 0.2 nozzle",
            "sub_path": "filament/Generic PVA @BBL A1 0.2 nozzle.json"
        },
        {
            "name": "Generic PVA @BBL H2D 0.2 nozzle",
            "sub_path": "filament/Generic PVA @BBL H2D 0.2 nozzle.json"
        },
        {
            "name": "Generic PVA @BBL H2D",
            "sub_path": "filament/Generic PVA @BBL H2D.json"
        },
        {
            "name": "Bambu PVA @BBL X1C",
            "sub_path": "filament/Bambu PVA @BBL X1C.json"
        },
        {
            "name": "Bambu PVA @BBL X1C 0.2 nozzle",
            "sub_path": "filament/Bambu PVA @BBL X1C 0.2 nozzle.json"
        },
        {
            "name": "Bambu PVA @BBL P1P",
            "sub_path": "filament/Bambu PVA @BBL P1P.json"
        },
        {
            "name": "Bambu PVA @BBL P1P 0.2 nozzle",
            "sub_path": "filament/Bambu PVA @BBL P1P 0.2 nozzle.json"
        },
        {
            "name": "Bambu PVA @BBL A1",
            "sub_path": "filament/Bambu PVA @BBL A1.json"
        },
        {
            "name": "Bambu PVA @BBL A1 0.2 nozzle",
            "sub_path": "filament/Bambu PVA @BBL A1 0.2 nozzle.json"
        },
        {
            "name": "Bambu PVA @BBL A1M",
            "sub_path": "filament/Bambu PVA @BBL A1M.json"
        },
        {
            "name": "Bambu PVA @BBL A1M 0.2 nozzle",
            "sub_path": "filament/Bambu PVA @BBL A1M 0.2 nozzle.json"
        },
        {
            "name": "Bambu PVA @BBL H2D",
            "sub_path": "filament/Bambu PVA @BBL H2D.json"
        },
        {
            "name": "Bambu PVA @BBL H2D 0.2 nozzle",
            "sub_path": "filament/Bambu PVA @BBL H2D 0.2 nozzle.json"
        },
        {
            "name": "Bambu Support G @BBL X1C",
            "sub_path": "filament/Bambu Support G @BBL X1C.json"
        },
        {
            "name": "Bambu Support G @BBL P1P",
            "sub_path": "filament/P1P/Bambu Support G @BBL P1P.json"
        },
        {
            "name": "Bambu Support G @BBL A1",
            "sub_path": "filament/Bambu Support G @BBL A1.json"
        },
        {
            "name": "Bambu PA-CF @BBL X1C",
            "sub_path": "filament/Bambu PA-CF @BBL X1C.json"
        },
        {
            "name": "Bambu PA-CF @BBL P1P",
            "sub_path": "filament/P1P/Bambu PA-CF @BBL P1P.json"
        },
        {
            "name": "Bambu PA-CF @BBL A1",
            "sub_path": "filament/Bambu PA-CF @BBL A1.json"
        },
        {
            "name": "Generic PA @BBL A1",
            "sub_path": "filament/Generic PA @BBL A1.json"
        },
        {
            "name": "Generic PA-CF @BBL X1E",
            "sub_path": "filament/Generic PA-CF @BBL X1E.json"
        },
        {
            "name": "Generic PA-CF @BBL A1",
            "sub_path": "filament/Generic PA-CF @BBL A1.json"
        },
        {
            "name": "Generic PA-CF @BBL H2D",
            "sub_path": "filament/Generic PA-CF @BBL H2D.json"
        },
        {
            "name": "Bambu PAHT-CF @BBL X1C",
            "sub_path": "filament/Bambu PAHT-CF @BBL X1C.json"
        },
        {
            "name": "Bambu PAHT-CF @BBL P1P",
            "sub_path": "filament/P1P/Bambu PAHT-CF @BBL P1P.json"
        },
        {
            "name": "Bambu PAHT-CF @BBL A1",
            "sub_path": "filament/Bambu PAHT-CF @BBL A1.json"
        },
        {
            "name": "Bambu PAHT-CF @BBL H2D",
            "sub_path": "filament/Bambu PAHT-CF @BBL H2D.json"
        },
        {
            "name": "Bambu Support For PA/PET @BBL P1P",
            "sub_path": "filament/P1P/Bambu Support For PA PET @BBL P1P.json"
        },
        {
            "name": "Bambu Support For PA/PET @BBL X1C",
            "sub_path": "filament/Bambu Support For PA PET @BBL X1C.json"
        },
        {
            "name": "Bambu Support For PA/PET @BBL A1",
            "sub_path": "filament/Bambu Support For PA PET @BBL A1.json"
        },
        {
            "name": "Bambu Support For PA/PET @BBL H2D",
            "sub_path": "filament/Bambu Support For PA PET @BBL H2D.json"
        },
        {
            "name": "Bambu PA6-CF @BBL X1C",
            "sub_path": "filament/Bambu PA6-CF @BBL X1C.json"
        },
        {
            "name": "Bambu PA6-CF @BBL X1E",
            "sub_path": "filament/Bambu PA6-CF @BBL X1E.json"
        },
        {
            "name": "Bambu PA6-CF @BBL A1",
            "sub_path": "filament/Bambu PA6-CF @BBL A1.json"
        },
        {
            "name": "Bambu PA6-CF @BBL H2D",
            "sub_path": "filament/Bambu PA6-CF @BBL H2D.json"
        },
        {
            "name": "Bambu PA6-GF @BBL X1C",
            "sub_path": "filament/Bambu PA6-GF @BBL X1C.json"
        },
        {
            "name": "Bambu PA6-GF @BBL P1P",
            "sub_path": "filament/Bambu PA6-GF @BBL P1P.json"
        },
        {
            "name": "Bambu PA6-GF @BBL A1",
            "sub_path": "filament/Bambu PA6-GF @BBL A1.json"
        },
        {
            "name": "Bambu PA6-GF @BBL H2D",
            "sub_path": "filament/Bambu PA6-GF @BBL H2D.json"
        },
        {
            "name": "Fiberon PA6-CF @BBL X1C",
            "sub_path": "filament/Polymaker/Fiberon PA6-CF @BBL X1C.json"
        },
        {
            "name": "Fiberon PA6-GF @BBL X1C",
            "sub_path": "filament/Polymaker/Fiberon PA6-GF @BBL X1C.json"
        },
        {
            "name": "Fiberon PA12-CF @BBL X1C",
            "sub_path": "filament/Polymaker/Fiberon PA12-CF @BBL X1C.json"
        },
        {
            "name": "Fiberon PA612-CF @BBL X1C",
            "sub_path": "filament/Polymaker/Fiberon PA612-CF @BBL X1C.json"
        },
        {
            "name": "Generic HIPS @BBL X1C",
            "sub_path": "filament/Generic HIPS @BBL X1C.json"
        },
        {
            "name": "Generic HIPS @BBL X1C 0.2 nozzle",
            "sub_path": "filament/Generic HIPS @BBL X1C 0.2 nozzle.json"
        },
        {
            "name": "Generic HIPS @BBL A1M",
            "sub_path": "filament/Generic HIPS @BBL A1M.json"
        },
        {
            "name": "Generic HIPS @BBL A1M 0.2 nozzle",
            "sub_path": "filament/Generic HIPS @BBL A1M 0.2 nozzle.json"
        },
        {
            "name": "Generic HIPS @BBL A1",
            "sub_path": "filament/Generic HIPS @BBL A1.json"
        },
        {
            "name": "Generic HIPS @BBL A1 0.2 nozzle",
            "sub_path": "filament/Generic HIPS @BBL A1 0.2 nozzle.json"
        },
        {
            "name": "Generic HIPS @BBL H2D",
            "sub_path": "filament/Generic HIPS @BBL H2D.json"
        },
        {
            "name": "Generic HIPS @BBL H2D 0.2 nozzle",
            "sub_path": "filament/Generic HIPS @BBL H2D 0.2 nozzle.json"
        },
        {
            "name": "Generic PPS-CF @BBL X1E",
            "sub_path": "filament/Generic PPS-CF @BBL X1E.json"
        },
        {
            "name": "Generic PPS-CF @BBL H2D",
            "sub_path": "filament/Generic PPS-CF @BBL H2D.json"
        },
        {
            "name": "Generic PPS @BBL X1E",
            "sub_path": "filament/Generic PPS @BBL X1E.json"
        },
        {
            "name": "Generic PPS @BBL H2D",
            "sub_path": "filament/Generic PPS @BBL H2D.json"
        },
        {
            "name": "Bambu PPS-CF @BBL X1E",
            "sub_path": "filament/Bambu PPS-CF @BBL X1E.json"
        },
        {
            "name": "Bambu PPS-CF @BBL H2D",
            "sub_path": "filament/Bambu PPS-CF @BBL H2D.json"
        },
        {
            "name": "Bambu PPA-CF @BBL X1C",
            "sub_path": "filament/Bambu PPA-CF @BBL X1C.json"
        },
        {
            "name": "Bambu PPA-CF @BBL X1E",
            "sub_path": "filament/Bambu PPA-CF @BBL X1E.json"
        },
        {
            "name": "Bambu PPA-CF @BBL H2D",
            "sub_path": "filament/Bambu PPA-CF @BBL H2D.json"
        },
        {
            "name": "Generic PPA-CF @BBL X1E",
            "sub_path": "filament/Generic PPA-CF @BBL X1E.json"
        },
        {
            "name": "Generic PPA-CF @BBL X1C",
            "sub_path": "filament/Generic PPA-CF @BBL X1C.json"
        },
        {
            "name": "Generic PPA-CF @BBL H2D",
            "sub_path": "filament/Generic PPA-CF @BBL H2D.json"
        },
        {
            "name": "Bambu PPA-GF @BBL X1C",
            "sub_path": "filament/Bambu PPA-GF @BBL X1C.json"
        },
        {
            "name": "Bambu PPA-GF @BBL X1E",
            "sub_path": "filament/Bambu PPA-GF @BBL X1E.json"
        },
        {
            "name": "Bambu PPA-GF @BBL H2D",
            "sub_path": "filament/Bambu PPA-GF @BBL H2D.json"
        },
        {
            "name": "Generic PPA-GF @BBL X1C",
            "sub_path": "filament/Generic PPA-GF @BBL X1C.json"
        },
        {
            "name": "Generic PPA-GF @BBL X1E",
            "sub_path": "filament/Generic PPA-GF @BBL X1E.json"
        },
        {
            "name": "Generic PPA-GF @BBL H2D",
            "sub_path": "filament/Generic PPA-GF @BBL H2D.json"
        },
        {
            "name": "Generic PE @BBL X1C",
            "sub_path": "filament/Generic PE @BBL X1C.json"
        },
        {
            "name": "Generic PE @BBL A1",
            "sub_path": "filament/Generic PE @BBL A1.json"
        },
        {
            "name": "Generic PE @BBL A1M",
            "sub_path": "filament/Generic PE @BBL A1M.json"
        },
        {
            "name": "Generic PE @BBL H2D",
            "sub_path": "filament/Generic PE @BBL H2D.json"
        },
        {
            "name": "Generic PE-CF @BBL X1C",
            "sub_path": "filament/Generic PE-CF @BBL X1C.json"
        },
        {
            "name": "Generic PE-CF @BBL A1",
            "sub_path": "filament/Generic PE-CF @BBL A1.json"
        },
        {
            "name": "Generic PE-CF @BBL A1M",
            "sub_path": "filament/Generic PE-CF @BBL A1M.json"
        },
        {
            "name": "Generic PE-CF @BBL H2D",
            "sub_path": "filament/Generic PE-CF @BBL H2D.json"
        },
        {
            "name": "Generic PP @BBL X1C",
            "sub_path": "filament/Generic PP @BBL X1C.json"
=======
            "name": "Overture Matte PLA @BBL A1",
            "sub_path": "filament/Overture/Overture Matte PLA @BBL A1.json"
        },
        {
            "name": "Overture Matte PLA @BBL A1 0.2 nozzle",
            "sub_path": "filament/Overture/Overture Matte PLA @BBL A1 0.2 nozzle.json"
        },
        {
            "name": "Overture Matte PLA @BBL A1M",
            "sub_path": "filament/Overture/Overture Matte PLA @BBL A1M.json"
        },
        {
            "name": "Overture Matte PLA @BBL P1P",
            "sub_path": "filament/Overture/Overture Matte PLA @BBL P1P.json"
        },
        {
            "name": "Overture Matte PLA @BBL X1",
            "sub_path": "filament/Overture/Overture Matte PLA @BBL X1.json"
        },
        {
            "name": "Overture Matte PLA @BBL X1C",
            "sub_path": "filament/Overture/Overture Matte PLA @BBL X1C.json"
        },
        {
            "name": "Overture PLA @BBL A1",
            "sub_path": "filament/Overture/Overture PLA @BBL A1.json"
        },
        {
            "name": "Overture PLA @BBL A1 0.2 nozzle",
            "sub_path": "filament/Overture/Overture PLA @BBL A1 0.2 nozzle.json"
        },
        {
            "name": "Overture PLA @BBL A1M",
            "sub_path": "filament/Overture/Overture PLA @BBL A1M.json"
        },
        {
            "name": "Overture PLA @BBL P1P",
            "sub_path": "filament/Overture/Overture PLA @BBL P1P.json"
        },
        {
            "name": "Overture PLA @BBL X1",
            "sub_path": "filament/Overture/Overture PLA @BBL X1.json"
        },
        {
            "name": "Overture PLA @BBL X1C",
            "sub_path": "filament/Overture/Overture PLA @BBL X1C.json"
        },
        {
            "name": "Overture PLA Pro @BBL A1",
            "sub_path": "filament/Overture/Overture PLA Pro @BBL A1.json"
        },
        {
            "name": "Overture PLA Pro @BBL A1 0.2 nozzle",
            "sub_path": "filament/Overture/Overture PLA Pro @BBL A1 0.2 nozzle.json"
        },
        {
            "name": "Overture PLA Pro @BBL A1M",
            "sub_path": "filament/Overture/Overture PLA Pro @BBL A1M.json"
        },
        {
            "name": "Overture PLA Pro @BBL A1M 0.2 nozzle",
            "sub_path": "filament/Overture/Overture PLA Pro @BBL A1M 0.2 nozzle.json"
        },
        {
            "name": "Overture PLA Pro @BBL P1P",
            "sub_path": "filament/Overture/Overture PLA Pro @BBL P1P.json"
        },
        {
            "name": "Overture PLA Pro @BBL P1P 0.2 nozzle",
            "sub_path": "filament/Overture/Overture PLA Pro @BBL P1P 0.2 nozzle.json"
        },
        {
            "name": "Overture PLA Pro @BBL X1",
            "sub_path": "filament/Overture/Overture PLA Pro @BBL X1.json"
        },
        {
            "name": "Overture PLA Pro @BBL X1 0.2 nozzle",
            "sub_path": "filament/Overture/Overture PLA Pro @BBL X1 0.2 nozzle.json"
        },
        {
            "name": "Overture PLA Pro @BBL X1C",
            "sub_path": "filament/Overture/Overture PLA Pro @BBL X1C.json"
        },
        {
            "name": "Overture PLA Pro @BBL X1C 0.2 nozzle",
            "sub_path": "filament/Overture/Overture PLA Pro @BBL X1C 0.2 nozzle.json"
        },
        {
            "name": "Panchroma CoPE @BBL A1",
            "sub_path": "filament/Polymaker/Panchroma CoPE @BBL A1.json"
        },
        {
            "name": "Panchroma CoPE @BBL A1 0.2 nozzle",
            "sub_path": "filament/Polymaker/Panchroma CoPE @BBL A1 0.2 nozzle.json"
        },
        {
            "name": "Panchroma CoPE @BBL A1M",
            "sub_path": "filament/Polymaker/Panchroma CoPE @BBL A1M.json"
        },
        {
            "name": "Panchroma CoPE @BBL A1M 0.2 nozzle",
            "sub_path": "filament/Polymaker/Panchroma CoPE @BBL A1M 0.2 nozzle.json"
        },
        {
            "name": "Panchroma CoPE @BBL P1P",
            "sub_path": "filament/Polymaker/Panchroma CoPE @BBL P1P.json"
        },
        {
            "name": "Panchroma CoPE @BBL P1P 0.2 nozzle",
            "sub_path": "filament/Polymaker/Panchroma CoPE @BBL P1P 0.2 nozzle.json"
        },
        {
            "name": "Panchroma CoPE @BBL X1",
            "sub_path": "filament/Polymaker/Panchroma CoPE @BBL X1.json"
        },
        {
            "name": "Panchroma CoPE @BBL X1 0.2 nozzle",
            "sub_path": "filament/Polymaker/Panchroma CoPE @BBL X1 0.2 nozzle.json"
        },
        {
            "name": "Panchroma CoPE @BBL X1C",
            "sub_path": "filament/Polymaker/Panchroma CoPE @BBL X1C.json"
        },
        {
            "name": "Panchroma CoPE @BBL X1C 0.2 nozzle",
            "sub_path": "filament/Polymaker/Panchroma CoPE @BBL X1C 0.2 nozzle.json"
        },
        {
            "name": "Panchroma PLA @BBL A1",
            "sub_path": "filament/Polymaker/Panchroma PLA @BBL A1.json"
        },
        {
            "name": "Panchroma PLA @BBL A1 0.2 nozzle",
            "sub_path": "filament/Polymaker/Panchroma PLA @BBL A1 0.2 nozzle.json"
        },
        {
            "name": "Panchroma PLA @BBL A1M",
            "sub_path": "filament/Polymaker/Panchroma PLA @BBL A1M.json"
        },
        {
            "name": "Panchroma PLA @BBL A1M 0.2 nozzle",
            "sub_path": "filament/Polymaker/Panchroma PLA @BBL A1M 0.2 nozzle.json"
        },
        {
            "name": "Panchroma PLA @BBL P1P",
            "sub_path": "filament/Polymaker/Panchroma PLA @BBL P1P.json"
        },
        {
            "name": "Panchroma PLA @BBL P1P 0.2 nozzle",
            "sub_path": "filament/Polymaker/Panchroma PLA @BBL P1P 0.2 nozzle.json"
        },
        {
            "name": "Panchroma PLA @BBL X1",
            "sub_path": "filament/Polymaker/Panchroma PLA @BBL X1.json"
        },
        {
            "name": "Panchroma PLA @BBL X1 0.2 nozzle",
            "sub_path": "filament/Polymaker/Panchroma PLA @BBL X1 0.2 nozzle.json"
        },
        {
            "name": "Panchroma PLA @BBL X1C",
            "sub_path": "filament/Polymaker/Panchroma PLA @BBL X1C.json"
        },
        {
            "name": "Panchroma PLA @BBL X1C 0.2 nozzle",
            "sub_path": "filament/Polymaker/Panchroma PLA @BBL X1C 0.2 nozzle.json"
        },
        {
            "name": "Panchroma PLA Silk @BBL X1C 0.2 nozzle",
            "sub_path": "filament/Polymaker/Panchroma PLA Silk @BBL X1C 0.2 nozzle.json"
        },
        {
            "name": "Panchroma PLA Celestial @BBL A1",
            "sub_path": "filament/Polymaker/Panchroma PLA Celestial @BBL A1.json"
        },
        {
            "name": "Panchroma PLA Celestial @BBL A1 0.2 nozzle",
            "sub_path": "filament/Polymaker/Panchroma PLA Celestial @BBL A1 0.2 nozzle.json"
        },
        {
            "name": "Panchroma PLA Celestial @BBL A1M",
            "sub_path": "filament/Polymaker/Panchroma PLA Celestial @BBL A1M.json"
        },
        {
            "name": "Panchroma PLA Celestial @BBL A1M 0.2 nozzle",
            "sub_path": "filament/Polymaker/Panchroma PLA Celestial @BBL A1M 0.2 nozzle.json"
        },
        {
            "name": "Panchroma PLA Celestial @BBL P1P",
            "sub_path": "filament/Polymaker/Panchroma PLA Celestial @BBL P1P.json"
        },
        {
            "name": "Panchroma PLA Celestial @BBL P1P 0.2 nozzle",
            "sub_path": "filament/Polymaker/Panchroma PLA Celestial @BBL P1P 0.2 nozzle.json"
        },
        {
            "name": "Panchroma PLA Celestial @BBL X1",
            "sub_path": "filament/Polymaker/Panchroma PLA Celestial @BBL X1.json"
        },
        {
            "name": "Panchroma PLA Celestial @BBL X1 0.2 nozzle",
            "sub_path": "filament/Polymaker/Panchroma PLA Celestial @BBL X1 0.2 nozzle.json"
        },
        {
            "name": "Panchroma PLA Celestial @BBL X1C",
            "sub_path": "filament/Polymaker/Panchroma PLA Celestial @BBL X1C.json"
        },
        {
            "name": "Panchroma PLA Celestial @BBL X1C 0.2 nozzle",
            "sub_path": "filament/Polymaker/Panchroma PLA Celestial @BBL X1C 0.2 nozzle.json"
        },
        {
            "name": "Panchroma PLA Galaxy @BBL A1",
            "sub_path": "filament/Polymaker/Panchroma PLA Galaxy @BBL A1.json"
        },
        {
            "name": "Panchroma PLA Galaxy @BBL A1 0.2 nozzle",
            "sub_path": "filament/Polymaker/Panchroma PLA Galaxy @BBL A1 0.2 nozzle.json"
        },
        {
            "name": "Panchroma PLA Galaxy @BBL A1M",
            "sub_path": "filament/Polymaker/Panchroma PLA Galaxy @BBL A1M.json"
        },
        {
            "name": "Panchroma PLA Galaxy @BBL A1M 0.2 nozzle",
            "sub_path": "filament/Polymaker/Panchroma PLA Galaxy @BBL A1M 0.2 nozzle.json"
        },
        {
            "name": "Panchroma PLA Galaxy @BBL P1P",
            "sub_path": "filament/Polymaker/Panchroma PLA Galaxy @BBL P1P.json"
        },
        {
            "name": "Panchroma PLA Galaxy @BBL P1P 0.2 nozzle",
            "sub_path": "filament/Polymaker/Panchroma PLA Galaxy @BBL P1P 0.2 nozzle.json"
        },
        {
            "name": "Panchroma PLA Galaxy @BBL X1",
            "sub_path": "filament/Polymaker/Panchroma PLA Galaxy @BBL X1.json"
        },
        {
            "name": "Panchroma PLA Galaxy @BBL X1 0.2 nozzle",
            "sub_path": "filament/Polymaker/Panchroma PLA Galaxy @BBL X1 0.2 nozzle.json"
        },
        {
            "name": "Panchroma PLA Galaxy @BBL X1C",
            "sub_path": "filament/Polymaker/Panchroma PLA Galaxy @BBL X1C.json"
        },
        {
            "name": "Panchroma PLA Galaxy @BBL X1C 0.2 nozzle",
            "sub_path": "filament/Polymaker/Panchroma PLA Galaxy @BBL X1C 0.2 nozzle.json"
        },
        {
            "name": "Panchroma PLA Glow @BBL A1",
            "sub_path": "filament/Polymaker/Panchroma PLA Glow @BBL A1.json"
        },
        {
            "name": "Panchroma PLA Glow @BBL A1 0.2 nozzle",
            "sub_path": "filament/Polymaker/Panchroma PLA Glow @BBL A1 0.2 nozzle.json"
        },
        {
            "name": "Panchroma PLA Glow @BBL A1M",
            "sub_path": "filament/Polymaker/Panchroma PLA Glow @BBL A1M.json"
        },
        {
            "name": "Panchroma PLA Glow @BBL A1M 0.2 nozzle",
            "sub_path": "filament/Polymaker/Panchroma PLA Glow @BBL A1M 0.2 nozzle.json"
        },
        {
            "name": "Panchroma PLA Glow @BBL P1P",
            "sub_path": "filament/Polymaker/Panchroma PLA Glow @BBL P1P.json"
        },
        {
            "name": "Panchroma PLA Glow @BBL P1P 0.2 nozzle",
            "sub_path": "filament/Polymaker/Panchroma PLA Glow @BBL P1P 0.2 nozzle.json"
        },
        {
            "name": "Panchroma PLA Glow @BBL X1",
            "sub_path": "filament/Polymaker/Panchroma PLA Glow @BBL X1.json"
        },
        {
            "name": "Panchroma PLA Glow @BBL X1 0.2 nozzle",
            "sub_path": "filament/Polymaker/Panchroma PLA Glow @BBL X1 0.2 nozzle.json"
        },
        {
            "name": "Panchroma PLA Glow @BBL X1C",
            "sub_path": "filament/Polymaker/Panchroma PLA Glow @BBL X1C.json"
        },
        {
            "name": "Panchroma PLA Glow @BBL X1C 0.2 nozzle",
            "sub_path": "filament/Polymaker/Panchroma PLA Glow @BBL X1C 0.2 nozzle.json"
        },
        {
            "name": "Panchroma PLA Luminous @BBL A1",
            "sub_path": "filament/Polymaker/Panchroma PLA Luminous @BBL A1.json"
        },
        {
            "name": "Panchroma PLA Luminous @BBL A1 0.2 nozzle",
            "sub_path": "filament/Polymaker/Panchroma PLA Luminous @BBL A1 0.2 nozzle.json"
        },
        {
            "name": "Panchroma PLA Luminous @BBL A1M",
            "sub_path": "filament/Polymaker/Panchroma PLA Luminous @BBL A1M.json"
        },
        {
            "name": "Panchroma PLA Luminous @BBL A1M 0.2 nozzle",
            "sub_path": "filament/Polymaker/Panchroma PLA Luminous @BBL A1M 0.2 nozzle.json"
        },
        {
            "name": "Panchroma PLA Luminous @BBL P1P",
            "sub_path": "filament/Polymaker/Panchroma PLA Luminous @BBL P1P.json"
        },
        {
            "name": "Panchroma PLA Luminous @BBL P1P 0.2 nozzle",
            "sub_path": "filament/Polymaker/Panchroma PLA Luminous @BBL P1P 0.2 nozzle.json"
        },
        {
            "name": "Panchroma PLA Luminous @BBL X1",
            "sub_path": "filament/Polymaker/Panchroma PLA Luminous @BBL X1.json"
        },
        {
            "name": "Panchroma PLA Luminous @BBL X1 0.2 nozzle",
            "sub_path": "filament/Polymaker/Panchroma PLA Luminous @BBL X1 0.2 nozzle.json"
>>>>>>> 1e876664
        },
        {
            "name": "Panchroma PLA Luminous @BBL X1C",
            "sub_path": "filament/Polymaker/Panchroma PLA Luminous @BBL X1C.json"
        },
        {
            "name": "Panchroma PLA Luminous @BBL X1C 0.2 nozzle",
            "sub_path": "filament/Polymaker/Panchroma PLA Luminous @BBL X1C 0.2 nozzle.json"
        },
        {
<<<<<<< HEAD
            "name": "Generic PP @BBL H2D",
            "sub_path": "filament/Generic PP @BBL H2D.json"
=======
            "name": "Panchroma PLA Marble @BBL A1",
            "sub_path": "filament/Polymaker/Panchroma PLA Marble @BBL A1.json"
        },
        {
            "name": "Panchroma PLA Marble @BBL A1 0.2 nozzle",
            "sub_path": "filament/Polymaker/Panchroma PLA Marble @BBL A1 0.2 nozzle.json"
>>>>>>> 1e876664
        },
        {
            "name": "Panchroma PLA Marble @BBL A1M",
            "sub_path": "filament/Polymaker/Panchroma PLA Marble @BBL A1M.json"
        },
        {
<<<<<<< HEAD
            "name": "Generic PP-CF @BBL A1",
            "sub_path": "filament/Generic PP-CF @BBL A1.json"
        },
        {
            "name": "Generic PP-CF @BBL H2D",
            "sub_path": "filament/Generic PP-CF @BBL H2D.json"
        },
        {
            "name": "Generic PP-GF @BBL X1C",
            "sub_path": "filament/Generic PP-GF @BBL X1C.json"
        },
        {
            "name": "Generic PP-GF @BBL A1",
            "sub_path": "filament/Generic PP-GF @BBL A1.json"
        },
        {
            "name": "Generic PP-GF @BBL H2D",
            "sub_path": "filament/Generic PP-GF @BBL H2D.json"
        },
        {
            "name": "Generic EVA @BBL X1C",
            "sub_path": "filament/Generic EVA @BBL X1C.json"
        },
        {
            "name": "Generic EVA @BBL A1",
            "sub_path": "filament/Generic EVA @BBL A1.json"
        },
        {
            "name": "Generic EVA @BBL A1M",
            "sub_path": "filament/Generic EVA @BBL A1M.json"
        },
        {
            "name": "Generic EVA @BBL H2D",
            "sub_path": "filament/Generic EVA @BBL H2D.json"
        },
        {
            "name": "Generic PHA @BBL X1C",
            "sub_path": "filament/Generic PHA @BBL X1C.json"
        },
        {
            "name": "Generic PHA @BBL A1M",
            "sub_path": "filament/Generic PHA @BBL A1M.json"
        },
        {
            "name": "Generic PHA @BBL A1",
            "sub_path": "filament/Generic PHA @BBL A1.json"
        },
        {
            "name": "Generic PHA @BBL H2D",
            "sub_path": "filament/Generic PHA @BBL H2D.json"
        },
        {
            "name": "Generic BVOH @BBL X1C",
            "sub_path": "filament/Generic BVOH @BBL X1C.json"
        },
        {
            "name": "Generic BVOH @BBL A1M",
            "sub_path": "filament/Generic BVOH @BBL A1M.json"
        },
        {
            "name": "Generic BVOH @BBL A1",
            "sub_path": "filament/Generic BVOH @BBL A1.json"
        },
        {
            "name": "Generic BVOH @BBL H2D",
            "sub_path": "filament/Generic BVOH @BBL H2D.json"
        },
        {
            "name": "PolyTerra PLA @BBL X1C 0.2 nozzle",
            "sub_path": "filament/Polymaker/PolyTerra PLA @BBL X1C 0.2 nozzle.json"
        },
        {
            "name": "PolyTerra PLA @BBL P1P 0.2 nozzle",
            "sub_path": "filament/P1P/PolyTerra PLA @BBL P1P 0.2 nozzle.json"
        },
        {
            "name": "PolyTerra PLA @BBL H2D 0.2 nozzle",
            "sub_path": "filament/Polymaker/PolyTerra PLA @BBL H2D 0.2 nozzle.json"
        },
        {
            "name": "PolyLite PLA @BBL X1C 0.2 nozzle",
            "sub_path": "filament/Polymaker/PolyLite PLA @BBL X1C 0.2 nozzle.json"
        },
        {
            "name": "PolyLite PLA @BBL P1P 0.2 nozzle",
            "sub_path": "filament/P1P/PolyLite PLA @BBL P1P 0.2 nozzle.json"
        },
        {
            "name": "PolyLite PLA @BBL H2D 0.2 nozzle",
            "sub_path": "filament/Polymaker/PolyLite PLA @BBL H2D 0.2 nozzle.json"
        },
        {
            "name": "Overture PLA @BBL X1C 0.2 nozzle",
            "sub_path": "filament/Overture PLA @BBL X1C 0.2 nozzle.json"
        },
        {
            "name": "Overture PLA @BBL H2D 0.2 nozzle",
            "sub_path": "filament/Overture PLA @BBL H2D 0.2 nozzle.json"
        },
        {
            "name": "Overture PLA @BBL P1P 0.2 nozzle",
            "sub_path": "filament/Overture PLA @BBL P1P 0.2 nozzle.json"
        },
        {
            "name": "Overture PLA @BBL A1M 0.2 nozzle",
            "sub_path": "filament/Overture PLA @BBL A1M 0.2 nozzle.json"
        },
        {
            "name": "Overture Matte PLA @BBL X1C 0.2 nozzle",
            "sub_path": "filament/Overture Matte PLA @BBL X1C 0.2 nozzle.json"
        },
        {
            "name": "Overture Matte PLA @BBL H2D 0.2 nozzle",
            "sub_path": "filament/Overture Matte PLA @BBL H2D 0.2 nozzle.json"
        },
        {
            "name": "Overture Matte PLA @BBL P1P 0.2 nozzle",
            "sub_path": "filament/Overture Matte PLA @BBL P1P 0.2 nozzle.json"
        },
        {
            "name": "Overture Matte PLA @BBL A1M 0.2 nozzle",
            "sub_path": "filament/Overture Matte PLA @BBL A1M 0.2 nozzle.json"
        },
        {
            "name": "Generic PLA High Speed @BBL X1C 0.2 nozzle",
            "sub_path": "filament/Generic PLA High Speed @BBL X1C 0.2 nozzle.json"
        },
        {
            "name": "Generic PLA High Speed @BBL H2D 0.2 nozzle",
            "sub_path": "filament/Generic PLA High Speed @BBL H2D 0.2 nozzle.json"
        },
        {
            "name": "Generic PLA High Speed @BBL P1P 0.2 nozzle",
            "sub_path": "filament/Generic PLA High Speed @BBL P1P 0.2 nozzle.json"
        },
        {
            "name": "Generic PLA High Speed @BBL A1M 0.2 nozzle",
            "sub_path": "filament/Generic PLA High Speed @BBL A1M 0.2 nozzle.json"
        },
        {
            "name": "Bambu PLA Glow @BBL X1C 0.2 nozzle",
            "sub_path": "filament/Bambu PLA Glow @BBL X1C 0.2 nozzle.json"
        },
        {
            "name": "Bambu PLA Glow @BBL P1P 0.2 nozzle",
            "sub_path": "filament/Bambu PLA Glow @BBL P1P 0.2 nozzle.json"
        },
        {
            "name": "Bambu PLA Glow @BBL X1E 0.2 nozzle",
            "sub_path": "filament/Bambu PLA Glow @BBL X1E 0.2 nozzle.json"
        },
        {
            "name": "Bambu PLA Glow @BBL H2D 0.2 nozzle",
            "sub_path": "filament/Bambu PLA Glow @BBL H2D 0.2 nozzle.json"
        },
        {
            "name": "Bambu PLA Glow @BBL X1 0.2 nozzle",
            "sub_path": "filament/Bambu PLA Glow @BBL X1 0.2 nozzle.json"
        },
        {
            "name": "Bambu PETG Basic @BBL A1M 0.4 nozzle",
            "sub_path": "filament/Bambu PETG Basic @BBL A1M 0.4 nozzle.json"
        },
        {
            "name": "Bambu PETG Basic @BBL A1M 0.2 nozzle",
            "sub_path": "filament/Bambu PETG Basic @BBL A1M 0.2 nozzle.json"
        },
        {
            "name": "Bambu PETG Basic @BBL A1M 0.8 nozzle",
            "sub_path": "filament/Bambu PETG Basic @BBL A1M 0.8 nozzle.json"
        },
        {
            "name": "Bambu PET-CF @BBL X1E",
            "sub_path": "filament/Bambu PET-CF @BBL X1E.json"
        },
        {
            "name": "Bambu PET-CF @BBL H2D",
            "sub_path": "filament/Bambu PET-CF @BBL H2D.json"
        },
        {
            "name": "Generic PETG-CF @BBL A1M",
            "sub_path": "filament/P1P/Generic PETG-CF @BBL A1M.json"
        },
        {
            "name": "Bambu PETG-CF @BBL A1M 0.4 nozzle",
            "sub_path": "filament/Bambu PETG-CF @BBL A1M 0.4 nozzle.json"
        },
        {
            "name": "PolyLite PETG @BBL X1C 0.2 nozzle",
            "sub_path": "filament/Polymaker/PolyLite PETG @BBL X1C 0.2 nozzle.json"
        },
        {
            "name": "PolyLite PETG @BBL H2D 0.2 nozzle",
            "sub_path": "filament/Polymaker/PolyLite PETG @BBL H2D 0.2 nozzle.json"
        },
        {
            "name": "PolyLite PETG @BBL P1P 0.2 nozzle",
            "sub_path": "filament/Polymaker/PolyLite PETG @BBL P1P 0.2 nozzle.json"
        },
        {
            "name": "PolyLite PETG @BBL A1M 0.2 nozzle",
            "sub_path": "filament/Polymaker/PolyLite PETG @BBL A1M 0.2 nozzle.json"
        },
        {
            "name": "Bambu ABS @BBL X1E",
            "sub_path": "filament/Bambu ABS @BBL X1E.json"
        },
        {
            "name": "Bambu ABS @BBL H2D",
            "sub_path": "filament/Bambu ABS @BBL H2D.json"
        },
        {
            "name": "Bambu ABS @BBL X1E 0.2 nozzle",
            "sub_path": "filament/Bambu ABS @BBL X1E 0.2 nozzle.json"
        },
        {
            "name": "Bambu ABS @BBL H2D 0.2 nozzle",
            "sub_path": "filament/Bambu ABS @BBL H2D 0.2 nozzle.json"
        },
        {
            "name": "Bambu ABS @BBL X1E 0.8 nozzle",
            "sub_path": "filament/Bambu ABS @BBL X1E 0.8 nozzle.json"
        },
        {
            "name": "Bambu ABS @BBL H2D 0.8 nozzle",
            "sub_path": "filament/Bambu ABS @BBL H2D 0.8 nozzle.json"
        },
        {
            "name": "Generic ABS @BBL X1E",
            "sub_path": "filament/Generic ABS @BBL X1E.json"
        },
        {
            "name": "Generic ABS @BBL H2D",
            "sub_path": "filament/Generic ABS @BBL H2D.json"
        },
        {
            "name": "Generic ABS @BBL X1E 0.2 nozzle",
            "sub_path": "filament/Generic ABS @BBL X1E 0.2 nozzle.json"
        },
        {
            "name": "Generic ABS @BBL H2D 0.2 nozzle",
            "sub_path": "filament/Generic ABS @BBL H2D 0.2 nozzle.json"
        },
        {
            "name": "PolyLite ABS @BBL X1E",
            "sub_path": "filament/Polymaker/PolyLite ABS @BBL X1E.json"
        },
        {
            "name": "PolyLite ABS @BBL X1C 0.2 nozzle",
            "sub_path": "filament/Polymaker/PolyLite ABS @BBL X1C 0.2 nozzle.json"
        },
        {
            "name": "PolyLite ABS @BBL H2D",
            "sub_path": "filament/Polymaker/PolyLite ABS @BBL H2D.json"
        },
        {
            "name": "PolyLite ABS @BBL P1P 0.2 nozzle",
            "sub_path": "filament/Polymaker/PolyLite ABS @BBL P1P 0.2 nozzle.json"
=======
            "name": "Panchroma PLA Marble @BBL A1M 0.2 nozzle",
            "sub_path": "filament/Polymaker/Panchroma PLA Marble @BBL A1M 0.2 nozzle.json"
        },
        {
            "name": "Panchroma PLA Marble @BBL P1P",
            "sub_path": "filament/Polymaker/Panchroma PLA Marble @BBL P1P.json"
        },
        {
            "name": "Panchroma PLA Marble @BBL P1P 0.2 nozzle",
            "sub_path": "filament/Polymaker/Panchroma PLA Marble @BBL P1P 0.2 nozzle.json"
        },
        {
            "name": "Panchroma PLA Marble @BBL X1",
            "sub_path": "filament/Polymaker/Panchroma PLA Marble @BBL X1.json"
        },
        {
            "name": "Panchroma PLA Marble @BBL X1 0.2 nozzle",
            "sub_path": "filament/Polymaker/Panchroma PLA Marble @BBL X1 0.2 nozzle.json"
        },
        {
            "name": "Panchroma PLA Marble @BBL X1C",
            "sub_path": "filament/Polymaker/Panchroma PLA Marble @BBL X1C.json"
        },
        {
            "name": "Panchroma PLA Marble @BBL X1C 0.2 nozzle",
            "sub_path": "filament/Polymaker/Panchroma PLA Marble @BBL X1C 0.2 nozzle.json"
        },
        {
            "name": "Panchroma PLA Matte @BBL A1",
            "sub_path": "filament/Polymaker/Panchroma PLA Matte @BBL A1.json"
        },
        {
            "name": "Panchroma PLA Matte @BBL A1 0.2 nozzle",
            "sub_path": "filament/Polymaker/Panchroma PLA Matte @BBL A1 0.2 nozzle.json"
        },
        {
            "name": "Panchroma PLA Matte @BBL A1M",
            "sub_path": "filament/Polymaker/Panchroma PLA Matte @BBL A1M.json"
        },
        {
            "name": "Panchroma PLA Matte @BBL A1M 0.2 nozzle",
            "sub_path": "filament/Polymaker/Panchroma PLA Matte @BBL A1M 0.2 nozzle.json"
        },
        {
            "name": "Panchroma PLA Matte @BBL P1P",
            "sub_path": "filament/Polymaker/Panchroma PLA Matte @BBL P1P.json"
        },
        {
            "name": "Panchroma PLA Matte @BBL P1P 0.2 nozzle",
            "sub_path": "filament/Polymaker/Panchroma PLA Matte @BBL P1P 0.2 nozzle.json"
        },
        {
            "name": "Panchroma PLA Matte @BBL X1",
            "sub_path": "filament/Polymaker/Panchroma PLA Matte @BBL X1.json"
        },
        {
            "name": "Panchroma PLA Matte @BBL X1 0.2 nozzle",
            "sub_path": "filament/Polymaker/Panchroma PLA Matte @BBL X1 0.2 nozzle.json"
        },
        {
            "name": "Panchroma PLA Matte @BBL X1C",
            "sub_path": "filament/Polymaker/Panchroma PLA Matte @BBL X1C.json"
        },
        {
            "name": "Panchroma PLA Matte @BBL X1C 0.2 nozzle",
            "sub_path": "filament/Polymaker/Panchroma PLA Matte @BBL X1C 0.2 nozzle.json"
        },
        {
            "name": "Panchroma PLA Metallic @BBL A1",
            "sub_path": "filament/Polymaker/Panchroma PLA Metallic @BBL A1.json"
        },
        {
            "name": "Panchroma PLA Metallic @BBL A1 0.2 nozzle",
            "sub_path": "filament/Polymaker/Panchroma PLA Metallic @BBL A1 0.2 nozzle.json"
        },
        {
            "name": "Panchroma PLA Metallic @BBL A1M",
            "sub_path": "filament/Polymaker/Panchroma PLA Metallic @BBL A1M.json"
        },
        {
            "name": "Panchroma PLA Metallic @BBL A1M 0.2 nozzle",
            "sub_path": "filament/Polymaker/Panchroma PLA Metallic @BBL A1M 0.2 nozzle.json"
        },
        {
            "name": "Panchroma PLA Metallic @BBL P1P",
            "sub_path": "filament/Polymaker/Panchroma PLA Metallic @BBL P1P.json"
        },
        {
            "name": "Panchroma PLA Metallic @BBL P1P 0.2 nozzle",
            "sub_path": "filament/Polymaker/Panchroma PLA Metallic @BBL P1P 0.2 nozzle.json"
        },
        {
            "name": "Panchroma PLA Metallic @BBL X1",
            "sub_path": "filament/Polymaker/Panchroma PLA Metallic @BBL X1.json"
        },
        {
            "name": "Panchroma PLA Metallic @BBL X1 0.2 nozzle",
            "sub_path": "filament/Polymaker/Panchroma PLA Metallic @BBL X1 0.2 nozzle.json"
        },
        {
            "name": "Panchroma PLA Metallic @BBL X1C",
            "sub_path": "filament/Polymaker/Panchroma PLA Metallic @BBL X1C.json"
        },
        {
            "name": "Panchroma PLA Metallic @BBL X1C 0.2 nozzle",
            "sub_path": "filament/Polymaker/Panchroma PLA Metallic @BBL X1C 0.2 nozzle.json"
        },
        {
            "name": "Panchroma PLA Neon @BBL A1",
            "sub_path": "filament/Polymaker/Panchroma PLA Neon @BBL A1.json"
        },
        {
            "name": "Panchroma PLA Neon @BBL A1 0.2 nozzle",
            "sub_path": "filament/Polymaker/Panchroma PLA Neon @BBL A1 0.2 nozzle.json"
        },
        {
            "name": "Panchroma PLA Neon @BBL A1M",
            "sub_path": "filament/Polymaker/Panchroma PLA Neon @BBL A1M.json"
        },
        {
            "name": "Panchroma PLA Neon @BBL A1M 0.2 nozzle",
            "sub_path": "filament/Polymaker/Panchroma PLA Neon @BBL A1M 0.2 nozzle.json"
        },
        {
            "name": "Panchroma PLA Neon @BBL P1P",
            "sub_path": "filament/Polymaker/Panchroma PLA Neon @BBL P1P.json"
        },
        {
            "name": "Panchroma PLA Neon @BBL P1P 0.2 nozzle",
            "sub_path": "filament/Polymaker/Panchroma PLA Neon @BBL P1P 0.2 nozzle.json"
        },
        {
            "name": "Panchroma PLA Neon @BBL X1",
            "sub_path": "filament/Polymaker/Panchroma PLA Neon @BBL X1.json"
        },
        {
            "name": "Panchroma PLA Neon @BBL X1 0.2 nozzle",
            "sub_path": "filament/Polymaker/Panchroma PLA Neon @BBL X1 0.2 nozzle.json"
        },
        {
            "name": "Panchroma PLA Neon @BBL X1C",
            "sub_path": "filament/Polymaker/Panchroma PLA Neon @BBL X1C.json"
        },
        {
            "name": "Panchroma PLA Neon @BBL X1C 0.2 nozzle",
            "sub_path": "filament/Polymaker/Panchroma PLA Neon @BBL X1C 0.2 nozzle.json"
        },
        {
            "name": "Panchroma PLA Silk @BBL A1",
            "sub_path": "filament/Polymaker/Panchroma PLA Silk @BBL A1.json"
        },
        {
            "name": "Panchroma PLA Silk @BBL A1 0.2 nozzle",
            "sub_path": "filament/Polymaker/Panchroma PLA Silk @BBL A1 0.2 nozzle.json"
        },
        {
            "name": "Panchroma PLA Silk @BBL A1M",
            "sub_path": "filament/Polymaker/Panchroma PLA Silk @BBL A1M.json"
        },
        {
            "name": "Panchroma PLA Silk @BBL A1M 0.2 nozzle",
            "sub_path": "filament/Polymaker/Panchroma PLA Silk @BBL A1M 0.2 nozzle.json"
        },
        {
            "name": "Panchroma PLA Silk @BBL P1P",
            "sub_path": "filament/Polymaker/Panchroma PLA Silk @BBL P1P.json"
        },
        {
            "name": "Panchroma PLA Silk @BBL P1P 0.2 nozzle",
            "sub_path": "filament/Polymaker/Panchroma PLA Silk @BBL P1P 0.2 nozzle.json"
        },
        {
            "name": "Panchroma PLA Silk @BBL X1",
            "sub_path": "filament/Polymaker/Panchroma PLA Silk @BBL X1.json"
        },
        {
            "name": "Panchroma PLA Silk @BBL X1 0.2 nozzle",
            "sub_path": "filament/Polymaker/Panchroma PLA Silk @BBL X1 0.2 nozzle.json"
        },
        {
            "name": "Panchroma PLA Silk @BBL X1C",
            "sub_path": "filament/Polymaker/Panchroma PLA Silk @BBL X1C.json"
        },
        {
            "name": "Panchroma PLA Stain @BBL A1",
            "sub_path": "filament/Polymaker/Panchroma PLA Stain @BBL A1.json"
        },
        {
            "name": "Panchroma PLA Stain @BBL A1 0.2 nozzle",
            "sub_path": "filament/Polymaker/Panchroma PLA Stain @BBL A1 0.2 nozzle.json"
        },
        {
            "name": "Panchroma PLA Stain @BBL A1M",
            "sub_path": "filament/Polymaker/Panchroma PLA Stain @BBL A1M.json"
        },
        {
            "name": "Panchroma PLA Stain @BBL A1M 0.2 nozzle",
            "sub_path": "filament/Polymaker/Panchroma PLA Stain @BBL A1M 0.2 nozzle.json"
        },
        {
            "name": "Panchroma PLA Stain @BBL P1P",
            "sub_path": "filament/Polymaker/Panchroma PLA Stain @BBL P1P.json"
        },
        {
            "name": "Panchroma PLA Stain @BBL P1P 0.2 nozzle",
            "sub_path": "filament/Polymaker/Panchroma PLA Stain @BBL P1P 0.2 nozzle.json"
        },
        {
            "name": "Panchroma PLA Stain @BBL X1",
            "sub_path": "filament/Polymaker/Panchroma PLA Stain @BBL X1.json"
        },
        {
            "name": "Panchroma PLA Stain @BBL X1 0.2 nozzle",
            "sub_path": "filament/Polymaker/Panchroma PLA Stain @BBL X1 0.2 nozzle.json"
        },
        {
            "name": "Panchroma PLA Stain @BBL X1C",
            "sub_path": "filament/Polymaker/Panchroma PLA Stain @BBL X1C.json"
        },
        {
            "name": "Panchroma PLA Stain @BBL X1C 0.2 nozzle",
            "sub_path": "filament/Polymaker/Panchroma PLA Stain @BBL X1C 0.2 nozzle.json"
        },
        {
            "name": "Panchroma PLA Starlight @BBL A1",
            "sub_path": "filament/Polymaker/Panchroma PLA Starlight @BBL A1.json"
        },
        {
            "name": "Panchroma PLA Starlight @BBL A1 0.2 nozzle",
            "sub_path": "filament/Polymaker/Panchroma PLA Starlight @BBL A1 0.2 nozzle.json"
        },
        {
            "name": "Panchroma PLA Starlight @BBL A1M",
            "sub_path": "filament/Polymaker/Panchroma PLA Starlight @BBL A1M.json"
        },
        {
            "name": "Panchroma PLA Starlight @BBL A1M 0.2 nozzle",
            "sub_path": "filament/Polymaker/Panchroma PLA Starlight @BBL A1M 0.2 nozzle.json"
        },
        {
            "name": "Panchroma PLA Starlight @BBL P1P",
            "sub_path": "filament/Polymaker/Panchroma PLA Starlight @BBL P1P.json"
        },
        {
            "name": "Panchroma PLA Starlight @BBL P1P 0.2 nozzle",
            "sub_path": "filament/Polymaker/Panchroma PLA Starlight @BBL P1P 0.2 nozzle.json"
        },
        {
            "name": "Panchroma PLA Starlight @BBL X1",
            "sub_path": "filament/Polymaker/Panchroma PLA Starlight @BBL X1.json"
        },
        {
            "name": "Panchroma PLA Starlight @BBL X1 0.2 nozzle",
            "sub_path": "filament/Polymaker/Panchroma PLA Starlight @BBL X1 0.2 nozzle.json"
        },
        {
            "name": "Panchroma PLA Starlight @BBL X1C",
            "sub_path": "filament/Polymaker/Panchroma PLA Starlight @BBL X1C.json"
        },
        {
            "name": "Panchroma PLA Starlight @BBL X1C 0.2 nozzle",
            "sub_path": "filament/Polymaker/Panchroma PLA Starlight @BBL X1C 0.2 nozzle.json"
        },
        {
            "name": "Panchroma PLA Temp Shift @BBL A1",
            "sub_path": "filament/Polymaker/Panchroma PLA Temp Shift @BBL A1.json"
        },
        {
            "name": "Panchroma PLA Temp Shift @BBL A1 0.2 nozzle",
            "sub_path": "filament/Polymaker/Panchroma PLA Temp Shift @BBL A1 0.2 nozzle.json"
        },
        {
            "name": "Panchroma PLA Temp Shift @BBL A1M",
            "sub_path": "filament/Polymaker/Panchroma PLA Temp Shift @BBL A1M.json"
        },
        {
            "name": "Panchroma PLA Temp Shift @BBL A1M 0.2 nozzle",
            "sub_path": "filament/Polymaker/Panchroma PLA Temp Shift @BBL A1M 0.2 nozzle.json"
        },
        {
            "name": "Panchroma PLA Temp Shift @BBL P1P",
            "sub_path": "filament/Polymaker/Panchroma PLA Temp Shift @BBL P1P.json"
        },
        {
            "name": "Panchroma PLA Temp Shift @BBL P1P 0.2 nozzle",
            "sub_path": "filament/Polymaker/Panchroma PLA Temp Shift @BBL P1P 0.2 nozzle.json"
        },
        {
            "name": "Panchroma PLA Temp Shift @BBL X1",
            "sub_path": "filament/Polymaker/Panchroma PLA Temp Shift @BBL X1.json"
        },
        {
            "name": "Panchroma PLA Temp Shift @BBL X1 0.2 nozzle",
            "sub_path": "filament/Polymaker/Panchroma PLA Temp Shift @BBL X1 0.2 nozzle.json"
        },
        {
            "name": "Panchroma PLA Temp Shift @BBL X1C",
            "sub_path": "filament/Polymaker/Panchroma PLA Temp Shift @BBL X1C.json"
        },
        {
            "name": "Panchroma PLA Temp Shift @BBL X1C 0.2 nozzle",
            "sub_path": "filament/Polymaker/Panchroma PLA Temp Shift @BBL X1C 0.2 nozzle.json"
        },
        {
            "name": "Panchroma PLA Translucent @BBL A1",
            "sub_path": "filament/Polymaker/Panchroma PLA Translucent @BBL A1.json"
        },
        {
            "name": "Panchroma PLA Translucent @BBL A1 0.2 nozzle",
            "sub_path": "filament/Polymaker/Panchroma PLA Translucent @BBL A1 0.2 nozzle.json"
        },
        {
            "name": "Panchroma PLA Translucent @BBL A1M",
            "sub_path": "filament/Polymaker/Panchroma PLA Translucent @BBL A1M.json"
        },
        {
            "name": "Panchroma PLA Translucent @BBL A1M 0.2 nozzle",
            "sub_path": "filament/Polymaker/Panchroma PLA Translucent @BBL A1M 0.2 nozzle.json"
        },
        {
            "name": "Panchroma PLA Translucent @BBL P1P",
            "sub_path": "filament/Polymaker/Panchroma PLA Translucent @BBL P1P.json"
        },
        {
            "name": "Panchroma PLA Translucent @BBL P1P 0.2 nozzle",
            "sub_path": "filament/Polymaker/Panchroma PLA Translucent @BBL P1P 0.2 nozzle.json"
        },
        {
            "name": "Panchroma PLA Translucent @BBL X1",
            "sub_path": "filament/Polymaker/Panchroma PLA Translucent @BBL X1.json"
        },
        {
            "name": "Panchroma PLA Translucent @BBL X1 0.2 nozzle",
            "sub_path": "filament/Polymaker/Panchroma PLA Translucent @BBL X1 0.2 nozzle.json"
        },
        {
            "name": "Panchroma PLA Translucent @BBL X1C",
            "sub_path": "filament/Polymaker/Panchroma PLA Translucent @BBL X1C.json"
        },
        {
            "name": "Panchroma PLA Translucent @BBL X1C 0.2 nozzle",
            "sub_path": "filament/Polymaker/Panchroma PLA Translucent @BBL X1C 0.2 nozzle.json"
        },
        {
            "name": "Panchroma PLA UV Shift @BBL A1",
            "sub_path": "filament/Polymaker/Panchroma PLA UV Shift @BBL A1.json"
        },
        {
            "name": "Panchroma PLA UV Shift @BBL A1 0.2 nozzle",
            "sub_path": "filament/Polymaker/Panchroma PLA UV Shift @BBL A1 0.2 nozzle.json"
        },
        {
            "name": "Panchroma PLA UV Shift @BBL A1M",
            "sub_path": "filament/Polymaker/Panchroma PLA UV Shift @BBL A1M.json"
        },
        {
            "name": "Panchroma PLA UV Shift @BBL A1M 0.2 nozzle",
            "sub_path": "filament/Polymaker/Panchroma PLA UV Shift @BBL A1M 0.2 nozzle.json"
        },
        {
            "name": "Panchroma PLA UV Shift @BBL P1P",
            "sub_path": "filament/Polymaker/Panchroma PLA UV Shift @BBL P1P.json"
        },
        {
            "name": "Panchroma PLA UV Shift @BBL P1P 0.2 nozzle",
            "sub_path": "filament/Polymaker/Panchroma PLA UV Shift @BBL P1P 0.2 nozzle.json"
        },
        {
            "name": "Panchroma PLA UV Shift @BBL X1",
            "sub_path": "filament/Polymaker/Panchroma PLA UV Shift @BBL X1.json"
        },
        {
            "name": "Panchroma PLA UV Shift @BBL X1 0.2 nozzle",
            "sub_path": "filament/Polymaker/Panchroma PLA UV Shift @BBL X1 0.2 nozzle.json"
        },
        {
            "name": "Panchroma PLA UV Shift @BBL X1C",
            "sub_path": "filament/Polymaker/Panchroma PLA UV Shift @BBL X1C.json"
        },
        {
            "name": "Panchroma PLA UV Shift @BBL X1C 0.2 nozzle",
            "sub_path": "filament/Polymaker/Panchroma PLA UV Shift @BBL X1C 0.2 nozzle.json"
        },
        {
            "name": "PolyLite PLA @BBL A1",
            "sub_path": "filament/Polymaker/PolyLite PLA @BBL A1.json"
        },
        {
            "name": "PolyLite PLA @BBL A1 0.2 nozzle",
            "sub_path": "filament/Polymaker/PolyLite PLA @BBL A1 0.2 nozzle.json"
        },
        {
            "name": "PolyLite PLA @BBL A1M",
            "sub_path": "filament/Polymaker/PolyLite PLA @BBL A1M.json"
        },
        {
            "name": "PolyLite PLA @BBL A1M 0.2 nozzle",
            "sub_path": "filament/Polymaker/PolyLite PLA @BBL A1M 0.2 nozzle.json"
        },
        {
            "name": "PolyLite PLA @BBL P1P",
            "sub_path": "filament/P1P/PolyLite PLA @BBL P1P.json"
        },
        {
            "name": "PolyLite PLA @BBL X1",
            "sub_path": "filament/Polymaker/PolyLite PLA @BBL X1.json"
        },
        {
            "name": "PolyLite PLA @BBL X1C",
            "sub_path": "filament/Polymaker/PolyLite PLA @BBL X1C.json"
        },
        {
            "name": "PolyLite PLA Pro @BBL A1",
            "sub_path": "filament/Polymaker/PolyLite PLA Pro @BBL A1.json"
        },
        {
            "name": "PolyLite PLA Pro @BBL A1 0.2 nozzle",
            "sub_path": "filament/Polymaker/PolyLite PLA Pro @BBL A1 0.2 nozzle.json"
        },
        {
            "name": "PolyLite PLA Pro @BBL A1M",
            "sub_path": "filament/Polymaker/PolyLite PLA Pro @BBL A1M.json"
        },
        {
            "name": "PolyLite PLA Pro @BBL A1M 0.2 nozzle",
            "sub_path": "filament/Polymaker/PolyLite PLA Pro @BBL A1M 0.2 nozzle.json"
        },
        {
            "name": "PolyLite PLA Pro @BBL P1P",
            "sub_path": "filament/Polymaker/PolyLite PLA Pro @BBL P1P.json"
        },
        {
            "name": "PolyLite PLA Pro @BBL P1P 0.2 nozzle",
            "sub_path": "filament/Polymaker/PolyLite PLA Pro @BBL P1P 0.2 nozzle.json"
        },
        {
            "name": "PolyLite PLA Pro @BBL X1",
            "sub_path": "filament/Polymaker/PolyLite PLA Pro @BBL X1.json"
        },
        {
            "name": "PolyLite PLA Pro @BBL X1 0.2 nozzle",
            "sub_path": "filament/Polymaker/PolyLite PLA Pro @BBL X1 0.2 nozzle.json"
        },
        {
            "name": "PolyLite PLA Pro @BBL X1C",
            "sub_path": "filament/Polymaker/PolyLite PLA Pro @BBL X1C.json"
        },
        {
            "name": "PolyLite PLA Pro @BBL X1C 0.2 nozzle",
            "sub_path": "filament/Polymaker/PolyLite PLA Pro @BBL X1C 0.2 nozzle.json"
        },
        {
            "name": "PolyTerra PLA @BBL A1",
            "sub_path": "filament/Polymaker/PolyTerra PLA @BBL A1.json"
        },
        {
            "name": "PolyTerra PLA @BBL A1 0.2 nozzle",
            "sub_path": "filament/Polymaker/PolyTerra PLA @BBL A1 0.2 nozzle.json"
        },
        {
            "name": "PolyTerra PLA @BBL A1M",
            "sub_path": "filament/Polymaker/PolyTerra PLA @BBL A1M.json"
        },
        {
            "name": "PolyTerra PLA @BBL A1M 0.2 nozzle",
            "sub_path": "filament/Polymaker/PolyTerra PLA @BBL A1M 0.2 nozzle.json"
        },
        {
            "name": "PolyTerra PLA @BBL P1P",
            "sub_path": "filament/P1P/PolyTerra PLA @BBL P1P.json"
        },
        {
            "name": "PolyTerra PLA @BBL X1",
            "sub_path": "filament/Polymaker/PolyTerra PLA @BBL X1.json"
        },
        {
            "name": "PolyTerra PLA @BBL X1C",
            "sub_path": "filament/Polymaker/PolyTerra PLA @BBL X1C.json"
        },
        {
            "name": "Polymaker HT-PLA @BBL A1",
            "sub_path": "filament/Polymaker/Polymaker HT-PLA @BBL A1.json"
        },
        {
            "name": "Polymaker HT-PLA @BBL A1 0.2 nozzle",
            "sub_path": "filament/Polymaker/Polymaker HT-PLA @BBL A1 0.2 nozzle.json"
        },
        {
            "name": "Polymaker HT-PLA @BBL A1M",
            "sub_path": "filament/Polymaker/Polymaker HT-PLA @BBL A1M.json"
>>>>>>> 1e876664
        },
        {
            "name": "Polymaker HT-PLA @BBL A1M 0.2 nozzle",
            "sub_path": "filament/Polymaker/Polymaker HT-PLA @BBL A1M 0.2 nozzle.json"
        },
        {
            "name": "Polymaker HT-PLA @BBL P1P",
            "sub_path": "filament/Polymaker/Polymaker HT-PLA @BBL P1P.json"
        },
        {
<<<<<<< HEAD
            "name": "Bambu PC @BBL H2D 0.4 nozzle",
            "sub_path": "filament/Bambu PC @BBL H2D 0.4 nozzle.json"
        },
        {
            "name": "Bambu PC @BBL P1S 0.2 nozzle",
            "sub_path": "filament/Bambu PC @BBL P1S 0.2 nozzle.json"
=======
            "name": "Polymaker HT-PLA @BBL P1P 0.2 nozzle",
            "sub_path": "filament/Polymaker/Polymaker HT-PLA @BBL P1P 0.2 nozzle.json"
>>>>>>> 1e876664
        },
        {
            "name": "Polymaker HT-PLA @BBL X1",
            "sub_path": "filament/Polymaker/Polymaker HT-PLA @BBL X1.json"
        },
        {
<<<<<<< HEAD
            "name": "Bambu PC @BBL H2D 0.2 nozzle",
            "sub_path": "filament/Bambu PC @BBL H2D 0.2 nozzle.json"
=======
            "name": "Polymaker HT-PLA @BBL X1 0.2 nozzle",
            "sub_path": "filament/Polymaker/Polymaker HT-PLA @BBL X1 0.2 nozzle.json"
        },
        {
            "name": "Polymaker HT-PLA @BBL X1C",
            "sub_path": "filament/Polymaker/Polymaker HT-PLA @BBL X1C.json"
>>>>>>> 1e876664
        },
        {
            "name": "Polymaker HT-PLA @BBL X1C 0.2 nozzle",
            "sub_path": "filament/Polymaker/Polymaker HT-PLA @BBL X1C 0.2 nozzle.json"
        },
        {
            "name": "Polymaker HT-PLA-GF @BBL A1",
            "sub_path": "filament/Polymaker/Polymaker HT-PLA-GF @BBL A1.json"
        },
        {
<<<<<<< HEAD
            "name": "Bambu PC @BBL H2D 0.8 nozzle",
            "sub_path": "filament/Bambu PC @BBL H2D 0.8 nozzle.json"
        },
        {
            "name": "Bambu PC @BBL P1S 0.6 nozzle",
            "sub_path": "filament/Bambu PC @BBL P1S 0.6 nozzle.json"
        },
        {
            "name": "Bambu PC @BBL X1E 0.6 nozzle",
            "sub_path": "filament/Bambu PC @BBL X1E 0.6 nozzle.json"
        },
        {
            "name": "Bambu PC @BBL H2D 0.6 nozzle",
            "sub_path": "filament/Bambu PC @BBL H2D 0.6 nozzle.json"
=======
            "name": "Polymaker HT-PLA-GF @BBL A1 0.2 nozzle",
            "sub_path": "filament/Polymaker/Polymaker HT-PLA-GF @BBL A1 0.2 nozzle.json"
        },
        {
            "name": "Polymaker HT-PLA-GF @BBL A1M",
            "sub_path": "filament/Polymaker/Polymaker HT-PLA-GF @BBL A1M.json"
>>>>>>> 1e876664
        },
        {
            "name": "Polymaker HT-PLA-GF @BBL A1M 0.2 nozzle",
            "sub_path": "filament/Polymaker/Polymaker HT-PLA-GF @BBL A1M 0.2 nozzle.json"
        },
        {
            "name": "Polymaker HT-PLA-GF @BBL P1P",
            "sub_path": "filament/Polymaker/Polymaker HT-PLA-GF @BBL P1P.json"
        },
        {
<<<<<<< HEAD
            "name": "Generic PC @BBL H2D 0.2 nozzle",
            "sub_path": "filament/Generic PC @BBL H2D 0.2 nozzle.json"
        },
        {
            "name": "Generic PC @BBL P1S",
            "sub_path": "filament/Generic PC @BBL P1S.json"
        },
        {
            "name": "Generic PC @BBL X1E",
            "sub_path": "filament/Generic PC @BBL X1E.json"
        },
        {
            "name": "Generic PC @BBL H2D",
            "sub_path": "filament/Generic PC @BBL H2D.json"
        },
        {
            "name": "Generic ASA @BBL X1E 0.2 nozzle",
            "sub_path": "filament/Generic ASA @BBL X1E 0.2 nozzle.json"
        },
        {
            "name": "Generic ASA @BBL H2D 0.2 nozzle",
            "sub_path": "filament/Generic ASA @BBL H2D 0.2 nozzle.json"
        },
        {
            "name": "Generic ASA @BBL X1E",
            "sub_path": "filament/Generic ASA @BBL X1E.json"
        },
        {
            "name": "Generic ASA @BBL H2D",
            "sub_path": "filament/Generic ASA @BBL H2D.json"
        },
        {
            "name": "Bambu ASA @BBL X1E",
            "sub_path": "filament/Bambu ASA @BBL X1E.json"
        },
        {
            "name": "Bambu ASA @BBL H2D 0.6 nozzle",
            "sub_path": "filament/Bambu ASA @BBL H2D 0.6 nozzle.json"
        },
        {
            "name": "Bambu ASA @BBL X1E 0.2 nozzle",
            "sub_path": "filament/Bambu ASA @BBL X1E 0.2 nozzle.json"
        },
        {
            "name": "Bambu ASA @BBL H2D 0.2 nozzle",
            "sub_path": "filament/Bambu ASA @BBL H2D 0.2 nozzle.json"
        },
        {
            "name": "Bambu ASA @BBL X1E 0.4 nozzle",
            "sub_path": "filament/Bambu ASA @BBL X1E 0.4 nozzle.json"
        },
        {
            "name": "Bambu ASA @BBL H2D 0.4 nozzle",
            "sub_path": "filament/Bambu ASA @BBL H2D 0.4 nozzle.json"
        },
        {
            "name": "PolyLite ASA @BBL X1C 0.2 nozzle",
            "sub_path": "filament/Polymaker/PolyLite ASA @BBL X1C 0.2 nozzle.json"
        },
        {
            "name": "PolyLite ASA @BBL X1E",
            "sub_path": "filament/Polymaker/PolyLite ASA @BBL X1E.json"
        },
        {
            "name": "PolyLite ASA @BBL H2D",
            "sub_path": "filament/Polymaker/PolyLite ASA @BBL H2D.json"
        },
        {
            "name": "PolyLite ASA @BBL P1P 0.2 nozzle",
            "sub_path": "filament/Polymaker/PolyLite ASA @BBL P1P 0.2 nozzle.json"
        },
        {
            "name": "Bambu Support G @BBL X1E",
            "sub_path": "filament/Bambu Support G @BBL X1E.json"
        },
        {
            "name": "Bambu Support G @BBL H2D",
            "sub_path": "filament/Bambu Support G @BBL H2D.json"
        },
        {
            "name": "Bambu PA-CF @BBL X1E",
            "sub_path": "filament/Bambu PA-CF @BBL X1E.json"
        },
        {
            "name": "Bambu PA-CF @BBL H2D",
            "sub_path": "filament/Bambu PA-CF @BBL H2D.json"
        },
        {
            "name": "PolyLite ABS @BBL X1E 0.2 nozzle",
            "sub_path": "filament/Polymaker/PolyLite ABS @BBL X1E 0.2 nozzle.json"
        },
        {
            "name": "PolyLite ABS @BBL H2D 0.2 nozzle",
            "sub_path": "filament/Polymaker/PolyLite ABS @BBL H2D 0.2 nozzle.json"
        },
        {
            "name": "PolyLite ASA @BBL X1E 0.2 nozzle",
            "sub_path": "filament/Polymaker/PolyLite ASA @BBL X1E 0.2 nozzle.json"
        },
        {
            "name": "PolyLite ASA @BBL H2D 0.2 nozzle",
            "sub_path": "filament/Polymaker/PolyLite ASA @BBL H2D 0.2 nozzle.json"
        },
        {
            "name": "FusRock ABS-GF @base",
            "sub_path": "filament/FusRock/FusRock ABS-GF @base.json"
        },
        {
            "name": "FusRock ABS-GF @BBL P1P",
            "sub_path": "filament/FusRock/FusRock ABS-GF @BBL P1P.json"
        },
        {
            "name": "FusRock ABS-GF @BBL H2D",
            "sub_path": "filament/FusRock/FusRock ABS-GF @BBL H2D.json"
        },
        {
            "name": "FusRock ABS-GF @BBL A1",
            "sub_path": "filament/FusRock/FusRock ABS-GF @BBL A1.json"
        },
        {
            "name": "FusRock ABS-GF @BBL X1C",
            "sub_path": "filament/FusRock/FusRock ABS-GF @BBL X1C.json"
        },
        {
            "name": "Generic SBS @base",
            "sub_path": "filament/Generic SBS @base.json"
        },
        {
            "name": "Generic SBS",
            "sub_path": "filament/Generic SBS.json"
=======
            "name": "Polymaker HT-PLA-GF @BBL P1P 0.2 nozzle",
            "sub_path": "filament/Polymaker/Polymaker HT-PLA-GF @BBL P1P 0.2 nozzle.json"
        },
        {
            "name": "Polymaker HT-PLA-GF @BBL X1",
            "sub_path": "filament/Polymaker/Polymaker HT-PLA-GF @BBL X1.json"
        },
        {
            "name": "Polymaker HT-PLA-GF @BBL X1 0.2 nozzle",
            "sub_path": "filament/Polymaker/Polymaker HT-PLA-GF @BBL X1 0.2 nozzle.json"
        },
        {
            "name": "Polymaker HT-PLA-GF @BBL X1C",
            "sub_path": "filament/Polymaker/Polymaker HT-PLA-GF @BBL X1C.json"
        },
        {
            "name": "Polymaker HT-PLA-GF @BBL X1C 0.2 nozzle",
            "sub_path": "filament/Polymaker/Polymaker HT-PLA-GF @BBL X1C 0.2 nozzle.json"
        },
        {
            "name": "SUNLU PLA Marble @BBL A1",
            "sub_path": "filament/SUNLU/SUNLU Marble PLA @BBL A1.json"
        },
        {
            "name": "SUNLU PLA Marble @BBL A1M",
            "sub_path": "filament/SUNLU/SUNLU Marble PLA @BBL A1M.json"
        },
        {
            "name": "SUNLU PLA Marble @BBL P1P",
            "sub_path": "filament/SUNLU/SUNLU Marble PLA @BBL P1P.json"
        },
        {
            "name": "SUNLU PLA Marble @BBL X1",
            "sub_path": "filament/SUNLU/SUNLU Marble PLA @BBL X1.json"
        },
        {
            "name": "SUNLU PLA Marble @BBL X1C",
            "sub_path": "filament/SUNLU/SUNLU Marble PLA @BBL X1C.json"
        },
        {
            "name": "SUNLU PLA Matte @BBL A1",
            "sub_path": "filament/SUNLU/SUNLU PLA Matte @BBL A1.json"
        },
        {
            "name": "SUNLU PLA Matte @BBL A1 0.2 nozzle",
            "sub_path": "filament/SUNLU/SUNLU PLA Matte @BBL A1 0.2 nozzle.json"
        },
        {
            "name": "SUNLU PLA Matte @BBL A1M",
            "sub_path": "filament/SUNLU/SUNLU PLA Matte @BBL A1M.json"
        },
        {
            "name": "SUNLU PLA Matte @BBL A1M 0.2 nozzle",
            "sub_path": "filament/SUNLU/SUNLU PLA Matte @BBL A1M 0.2 nozzle.json"
        },
        {
            "name": "SUNLU PLA Matte @BBL P1P",
            "sub_path": "filament/SUNLU/SUNLU PLA Matte @BBL P1P.json"
        },
        {
            "name": "SUNLU PLA Matte @BBL P1P 0.2 nozzle",
            "sub_path": "filament/SUNLU/SUNLU PLA Matte @BBL P1P 0.2 nozzle.json"
        },
        {
            "name": "SUNLU PLA Matte @BBL X1",
            "sub_path": "filament/SUNLU/SUNLU PLA Matte @BBL X1.json"
        },
        {
            "name": "SUNLU PLA Matte @BBL X1C",
            "sub_path": "filament/SUNLU/SUNLU PLA Matte @BBL X1C.json"
        },
        {
            "name": "SUNLU PLA Matte @BBL X1C 0.2 nozzle",
            "sub_path": "filament/SUNLU/SUNLU PLA Matte @BBL X1C 0.2 nozzle.json"
        },
        {
            "name": "SUNLU PLA+ 2.0 @BBL A1",
            "sub_path": "filament/SUNLU/SUNLU PLA+ 2.0 @BBL A1.json"
        },
        {
            "name": "SUNLU PLA+ 2.0 @BBL A1 0.2 nozzle",
            "sub_path": "filament/SUNLU/SUNLU PLA+ 2.0 @BBL A1 0.2 nozzle.json"
        },
        {
            "name": "SUNLU PLA+ 2.0 @BBL A1M",
            "sub_path": "filament/SUNLU/SUNLU PLA+ 2.0 @BBL A1M.json"
        },
        {
            "name": "SUNLU PLA+ 2.0 @BBL A1M 0.2 nozzle",
            "sub_path": "filament/SUNLU/SUNLU PLA+ 2.0 @BBL A1M 0.2 nozzle.json"
        },
        {
            "name": "SUNLU PLA+ 2.0 @BBL P1P",
            "sub_path": "filament/SUNLU/SUNLU PLA+ 2.0 @BBL P1P.json"
        },
        {
            "name": "SUNLU PLA+ 2.0 @BBL P1P 0.2 nozzle",
            "sub_path": "filament/SUNLU/SUNLU PLA+ 2.0 @BBL P1P 0.2 nozzle.json"
        },
        {
            "name": "SUNLU PLA+ 2.0 @BBL X1",
            "sub_path": "filament/SUNLU/SUNLU PLA+ 2.0 @BBL X1.json"
        },
        {
            "name": "SUNLU PLA+ 2.0 @BBL X1C",
            "sub_path": "filament/SUNLU/SUNLU PLA+ 2.0 @BBL X1C.json"
        },
        {
            "name": "SUNLU PLA+ 2.0 @BBL X1C 0.2 nozzle",
            "sub_path": "filament/SUNLU/SUNLU PLA+ 2.0 @BBL X1C 0.2 nozzle.json"
        },
        {
            "name": "SUNLU PLA+ @BBL A1",
            "sub_path": "filament/SUNLU/SUNLU PLA+ @BBL A1.json"
        },
        {
            "name": "SUNLU PLA+ @BBL A1 0.2 nozzle",
            "sub_path": "filament/SUNLU/SUNLU PLA+ @BBL A1 0.2 nozzle.json"
        },
        {
            "name": "SUNLU PLA+ @BBL A1M",
            "sub_path": "filament/SUNLU/SUNLU PLA+ @BBL A1M.json"
>>>>>>> 1e876664
        },
        {
            "name": "SUNLU PLA+ @BBL A1M 0.2 nozzle",
            "sub_path": "filament/SUNLU/SUNLU PLA+ @BBL A1M 0.2 nozzle.json"
        },
        {
            "name": "SUNLU PLA+ @BBL P1P",
            "sub_path": "filament/SUNLU/SUNLU PLA+ @BBL P1P.json"
        },
        {
            "name": "SUNLU PLA+ @BBL P1P 0.2 nozzle",
            "sub_path": "filament/SUNLU/SUNLU PLA+ @BBL P1P 0.2 nozzle.json"
        },
        {
            "name": "SUNLU PLA+ @BBL X1",
            "sub_path": "filament/SUNLU/SUNLU PLA+ @BBL X1.json"
        },
        {
            "name": "SUNLU PLA+ @BBL X1C",
            "sub_path": "filament/SUNLU/SUNLU PLA+ @BBL X1C.json"
        },
        {
            "name": "SUNLU PLA+ @BBL X1C 0.2 nozzle",
            "sub_path": "filament/SUNLU/SUNLU PLA+ @BBL X1C 0.2 nozzle.json"
        },
        {
            "name": "SUNLU Silk PLA+ @BBL A1",
            "sub_path": "filament/SUNLU/SUNLU Silk PLA+ @BBL A1.json"
        },
        {
            "name": "SUNLU Silk PLA+ @BBL A1 0.2 nozzle",
            "sub_path": "filament/SUNLU/SUNLU Silk PLA+ @BBL A1 0.2 nozzle.json"
        },
        {
            "name": "SUNLU Silk PLA+ @BBL A1M",
            "sub_path": "filament/SUNLU/SUNLU Silk PLA+ @BBL A1M.json"
        },
        {
            "name": "SUNLU Silk PLA+ @BBL A1M 0.2 nozzle",
            "sub_path": "filament/SUNLU/SUNLU Silk PLA+ @BBL A1M 0.2 nozzle.json"
        },
        {
            "name": "SUNLU Silk PLA+ @BBL P1P",
            "sub_path": "filament/SUNLU/SUNLU Silk PLA+ @BBL P1P.json"
        },
        {
            "name": "SUNLU Silk PLA+ @BBL P1P 0.2 nozzle",
            "sub_path": "filament/SUNLU/SUNLU Silk PLA+ @BBL P1P 0.2 nozzle.json"
        },
        {
            "name": "SUNLU Silk PLA+ @BBL X1",
            "sub_path": "filament/SUNLU/SUNLU Silk PLA+ @BBL X1.json"
        },
        {
            "name": "SUNLU Silk PLA+ @BBL X1C",
            "sub_path": "filament/SUNLU/SUNLU Silk PLA+ @BBL X1C.json"
        },
        {
            "name": "SUNLU Silk PLA+ @BBL X1C 0.2 nozzle",
            "sub_path": "filament/SUNLU/SUNLU Silk PLA+ @BBL X1C 0.2 nozzle.json"
        },
        {
            "name": "SUNLU Wood PLA @BBL A1",
            "sub_path": "filament/SUNLU/SUNLU Wood PLA @BBL A1.json"
        },
        {
            "name": "SUNLU Wood PLA @BBL A1M",
            "sub_path": "filament/SUNLU/SUNLU Wood PLA @BBL A1M.json"
        },
        {
            "name": "SUNLU Wood PLA @BBL P1P",
            "sub_path": "filament/SUNLU/SUNLU Wood PLA @BBL P1P.json"
        },
        {
            "name": "SUNLU Wood PLA @BBL X1",
            "sub_path": "filament/SUNLU/SUNLU Wood PLA @BBL X1.json"
        },
        {
            "name": "SUNLU Wood PLA @BBL X1C",
            "sub_path": "filament/SUNLU/SUNLU Wood PLA @BBL X1C.json"
        },
        {
            "name": "eSUN PLA+ @BBL A1",
            "sub_path": "filament/eSUN/eSUN PLA+ @BBL A1.json"
        },
        {
            "name": "eSUN PLA+ @BBL A1 0.2 nozzle",
            "sub_path": "filament/eSUN/eSUN PLA+ @BBL A1 0.2 nozzle.json"
        },
        {
            "name": "eSUN PLA+ @BBL A1M",
            "sub_path": "filament/eSUN/eSUN PLA+ @BBL A1M.json"
        },
        {
            "name": "eSUN PLA+ @BBL A1M 0.2 nozzle",
            "sub_path": "filament/eSUN/eSUN PLA+ @BBL A1M 0.2 nozzle.json"
        },
        {
            "name": "eSUN PLA+ @BBL P1P",
            "sub_path": "filament/P1P/eSUN PLA+ @BBL P1P.json"
        },
        {
            "name": "eSUN PLA+ @BBL P1P 0.2 nozzle",
            "sub_path": "filament/P1P/eSUN PLA+ @BBL P1P 0.2 nozzle.json"
        },
        {
            "name": "eSUN PLA+ @BBL X1",
            "sub_path": "filament/eSUN/eSUN PLA+ @BBL X1.json"
        },
        {
            "name": "eSUN PLA+ @BBL X1C",
            "sub_path": "filament/eSUN/eSUN PLA+ @BBL X1C.json"
        },
        {
            "name": "eSUN PLA+ @BBL X1C 0.2 nozzle",
            "sub_path": "filament/eSUN/eSUN PLA+ @BBL X1C 0.2 nozzle.json"
        },
        {
            "name": "Generic PP @BBL A1",
            "sub_path": "filament/Generic PP @BBL A1.json"
        },
        {
            "name": "Generic PP @BBL A1M",
            "sub_path": "filament/Generic PP @BBL A1M.json"
        },
        {
            "name": "Generic PP @BBL X1C",
            "sub_path": "filament/Generic PP @BBL X1C.json"
        },
        {
            "name": "Generic PP-CF @BBL A1",
            "sub_path": "filament/Generic PP-CF @BBL A1.json"
        },
        {
            "name": "Generic PP-CF @BBL X1C",
            "sub_path": "filament/Generic PP-CF @BBL X1C.json"
        },
        {
            "name": "Generic PP-GF @BBL A1",
            "sub_path": "filament/Generic PP-GF @BBL A1.json"
        },
        {
            "name": "Generic PP-GF @BBL X1C",
            "sub_path": "filament/Generic PP-GF @BBL X1C.json"
        },
        {
            "name": "Bambu PPA-CF @BBL X1C",
            "sub_path": "filament/Bambu PPA-CF @BBL X1C.json"
        },
        {
            "name": "Bambu PPA-CF @BBL X1E",
            "sub_path": "filament/Bambu PPA-CF @BBL X1E.json"
        },
        {
            "name": "Generic PPA-CF @BBL X1C",
            "sub_path": "filament/Generic PPA-CF @BBL X1C.json"
        },
        {
            "name": "Generic PPA-CF @BBL X1E",
            "sub_path": "filament/Generic PPA-CF @BBL X1E.json"
        },
        {
            "name": "Generic PPA-GF @BBL X1C",
            "sub_path": "filament/Generic PPA-GF @BBL X1C.json"
        },
        {
            "name": "Generic PPA-GF @BBL X1E",
            "sub_path": "filament/Generic PPA-GF @BBL X1E.json"
        },
        {
            "name": "Bambu PPS-CF @BBL X1E",
            "sub_path": "filament/Bambu PPS-CF @BBL X1E.json"
        },
        {
            "name": "Generic PPS @BBL X1E",
            "sub_path": "filament/Generic PPS @BBL X1E.json"
        },
        {
            "name": "Generic PPS-CF @BBL X1E",
            "sub_path": "filament/Generic PPS-CF @BBL X1E.json"
        },
        {
            "name": "Bambu PVA @BBL A1",
            "sub_path": "filament/Bambu PVA @BBL A1.json"
        },
        {
            "name": "Bambu PVA @BBL A1 0.2 nozzle",
            "sub_path": "filament/Bambu PVA @BBL A1 0.2 nozzle.json"
        },
        {
            "name": "Bambu PVA @BBL A1M",
            "sub_path": "filament/Bambu PVA @BBL A1M.json"
        },
        {
            "name": "Bambu PVA @BBL A1M 0.2 nozzle",
            "sub_path": "filament/Bambu PVA @BBL A1M 0.2 nozzle.json"
        },
        {
            "name": "Bambu PVA @BBL P1P",
            "sub_path": "filament/Bambu PVA @BBL P1P.json"
        },
        {
            "name": "Bambu PVA @BBL P1P 0.2 nozzle",
            "sub_path": "filament/Bambu PVA @BBL P1P 0.2 nozzle.json"
        },
        {
            "name": "Bambu PVA @BBL X1C",
            "sub_path": "filament/Bambu PVA @BBL X1C.json"
        },
        {
            "name": "Bambu PVA @BBL X1C 0.2 nozzle",
            "sub_path": "filament/Bambu PVA @BBL X1C 0.2 nozzle.json"
        },
        {
            "name": "Generic PVA",
            "sub_path": "filament/Generic PVA.json"
        },
        {
            "name": "Generic PVA @0.2 nozzle",
            "sub_path": "filament/Generic PVA @0.2 nozzle.json"
        },
        {
            "name": "Generic PVA @BBL A1",
            "sub_path": "filament/Generic PVA @BBL A1.json"
        },
        {
            "name": "Generic PVA @BBL A1 0.2 nozzle",
            "sub_path": "filament/Generic PVA @BBL A1 0.2 nozzle.json"
        },
        {
            "name": "Generic PVA @BBL A1M",
            "sub_path": "filament/Generic PVA @BBL A1M.json"
        },
        {
            "name": "Generic PVA @BBL A1M 0.2 nozzle",
            "sub_path": "filament/Generic PVA @BBL A1M 0.2 nozzle.json"
        },
        {
            "name": "Generic PVA @BBL P1P",
            "sub_path": "filament/P1P/Generic PVA @BBL P1P.json"
        },
        {
            "name": "Generic PVA @BBL P1P 0.2 nozzle",
            "sub_path": "filament/P1P/Generic PVA @BBL P1P 0.2 nozzle.json"
        },
        {
            "name": "Generic SBS",
            "sub_path": "filament/Generic SBS.json"
        },
        {
            "name": "Bambu TPU 95A @BBL A1",
            "sub_path": "filament/Bambu TPU 95A @BBL A1.json"
        },
        {
            "name": "Bambu TPU 95A @BBL A1M",
            "sub_path": "filament/Bambu TPU 95A @BBL A1M.json"
        },
        {
            "name": "Bambu TPU 95A @BBL P1P",
            "sub_path": "filament/P1P/Bambu TPU 95A @BBL P1P.json"
        },
        {
            "name": "Bambu TPU 95A @BBL X1",
            "sub_path": "filament/Bambu TPU 95A @BBL X1.json"
        },
        {
            "name": "Bambu TPU 95A @BBL X1C",
            "sub_path": "filament/Bambu TPU 95A @BBL X1C.json"
        },
        {
            "name": "Bambu TPU 95A HF @BBL A1",
            "sub_path": "filament/Bambu TPU 95A HF @BBL A1.json"
        },
        {
            "name": "Bambu TPU 95A HF @BBL A1M",
            "sub_path": "filament/Bambu TPU 95A HF @BBL A1M.json"
        },
        {
            "name": "Bambu TPU 95A HF @BBL P1P",
            "sub_path": "filament/Bambu TPU 95A HF @BBL P1P.json"
        },
        {
            "name": "Bambu TPU 95A HF @BBL P1S",
            "sub_path": "filament/Bambu TPU 95A HF @BBL P1S.json"
        },
        {
            "name": "Bambu TPU 95A HF @BBL X1",
            "sub_path": "filament/Bambu TPU 95A HF @BBL X1.json"
        },
        {
            "name": "Bambu TPU 95A HF @BBL X1C",
            "sub_path": "filament/Bambu TPU 95A HF @BBL X1C.json"
        },
        {
            "name": "Bambu TPU 95A HF @BBL X1E",
            "sub_path": "filament/Bambu TPU 95A HF @BBL X1E.json"
        },
        {
            "name": "Bambu TPU for AMS @BBL A1",
            "sub_path": "filament/Bambu TPU for AMS @BBL A1.json"
        },
        {
            "name": "Bambu TPU for AMS @BBL A1M",
            "sub_path": "filament/Bambu TPU for AMS @BBL A1M.json"
        },
        {
            "name": "Bambu TPU for AMS @BBL P1P",
            "sub_path": "filament/Bambu TPU for AMS @BBL P1P.json"
        },
        {
            "name": "Bambu TPU for AMS @BBL X1C",
            "sub_path": "filament/Bambu TPU for AMS @BBL X1C.json"
        },
        {
            "name": "Generic TPU @BBL A1",
            "sub_path": "filament/Generic TPU @BBL A1.json"
        },
        {
            "name": "Generic TPU @BBL A1M",
            "sub_path": "filament/Generic TPU @BBL A1M.json"
        },
        {
            "name": "Generic TPU for AMS @BBL A1",
            "sub_path": "filament/Generic TPU for AMS @BBL A1.json"
        },
        {
            "name": "Generic TPU for AMS @BBL A1M",
            "sub_path": "filament/Generic TPU for AMS @BBL A1M.json"
        },
        {
            "name": "Generic TPU for AMS @BBL P1P",
            "sub_path": "filament/Generic TPU for AMS @BBL P1P.json"
        },
        {
            "name": "Generic TPU for AMS @BBL X1C",
            "sub_path": "filament/Generic TPU for AMS @BBL X1C.json"
        },
        {
            "name": "Bambu ABS @BBL X1E",
            "sub_path": "filament/Bambu ABS @BBL X1E.json"
        },
        {
            "name": "Bambu ABS @BBL X1E 0.2 nozzle",
            "sub_path": "filament/Bambu ABS @BBL X1E 0.2 nozzle.json"
        },
        {
            "name": "Bambu ABS @BBL X1E 0.8 nozzle",
            "sub_path": "filament/Bambu ABS @BBL X1E 0.8 nozzle.json"
        },
        {
            "name": "Generic ABS @BBL X1E",
            "sub_path": "filament/Generic ABS @BBL X1E.json"
        },
        {
            "name": "Generic ABS @BBL X1E 0.2 nozzle",
            "sub_path": "filament/Generic ABS @BBL X1E 0.2 nozzle.json"
        },
        {
            "name": "PolyLite ABS @BBL P1P 0.2 nozzle",
            "sub_path": "filament/Polymaker/PolyLite ABS @BBL P1P 0.2 nozzle.json"
        },
        {
            "name": "PolyLite ABS @BBL X1C 0.2 nozzle",
            "sub_path": "filament/Polymaker/PolyLite ABS @BBL X1C 0.2 nozzle.json"
        },
        {
            "name": "PolyLite ABS @BBL X1E",
            "sub_path": "filament/Polymaker/PolyLite ABS @BBL X1E.json"
        },
        {
            "name": "Bambu ASA @BBL X1E",
            "sub_path": "filament/Bambu ASA @BBL X1E.json"
        },
        {
            "name": "Bambu ASA @BBL X1E 0.2 nozzle",
            "sub_path": "filament/Bambu ASA @BBL X1E 0.2 nozzle.json"
        },
        {
            "name": "Bambu ASA @BBL X1E 0.4 nozzle",
            "sub_path": "filament/Bambu ASA @BBL X1E 0.4 nozzle.json"
        },
        {
            "name": "Generic ASA @BBL X1E",
            "sub_path": "filament/Generic ASA @BBL X1E.json"
        },
        {
            "name": "Generic ASA @BBL X1E 0.2 nozzle",
            "sub_path": "filament/Generic ASA @BBL X1E 0.2 nozzle.json"
        },
        {
            "name": "PolyLite ASA @BBL P1P 0.2 nozzle",
            "sub_path": "filament/Polymaker/PolyLite ASA @BBL P1P 0.2 nozzle.json"
        },
        {
            "name": "PolyLite ASA @BBL X1C 0.2 nozzle",
            "sub_path": "filament/Polymaker/PolyLite ASA @BBL X1C 0.2 nozzle.json"
        },
        {
            "name": "PolyLite ASA @BBL X1E",
            "sub_path": "filament/Polymaker/PolyLite ASA @BBL X1E.json"
        },
        {
            "name": "Bambu PA-CF @BBL X1E",
            "sub_path": "filament/Bambu PA-CF @BBL X1E.json"
        },
        {
            "name": "Bambu Support G @BBL X1E",
            "sub_path": "filament/Bambu Support G @BBL X1E.json"
        },
        {
            "name": "Bambu PC @BBL P1S",
            "sub_path": "filament/Bambu PC @BBL P1S.json"
        },
        {
            "name": "Bambu PC @BBL X1E",
            "sub_path": "filament/Bambu PC @BBL X1E.json"
        },
        {
            "name": "Bambu PC @BBL P1S 0.2 nozzle",
            "sub_path": "filament/Bambu PC @BBL P1S 0.2 nozzle.json"
        },
        {
            "name": "Bambu PC @BBL X1E 0.2 nozzle",
            "sub_path": "filament/Bambu PC @BBL X1E 0.2 nozzle.json"
        },
        {
            "name": "Bambu PC @BBL P1S 0.6 nozzle",
            "sub_path": "filament/Bambu PC @BBL P1S 0.6 nozzle.json"
        },
        {
            "name": "Bambu PC @BBL X1E 0.6 nozzle",
            "sub_path": "filament/Bambu PC @BBL X1E 0.6 nozzle.json"
        },
        {
            "name": "Bambu PC @BBL P1S 0.8 nozzle",
            "sub_path": "filament/Bambu PC @BBL P1S 0.8 nozzle.json"
        },
        {
            "name": "Bambu PC @BBL X1E 0.8 nozzle",
            "sub_path": "filament/Bambu PC @BBL X1E 0.8 nozzle.json"
        },
        {
            "name": "Generic PC @BBL P1S",
            "sub_path": "filament/Generic PC @BBL P1S.json"
        },
        {
            "name": "Generic PC @BBL X1E",
            "sub_path": "filament/Generic PC @BBL X1E.json"
        },
        {
            "name": "Generic PC @BBL P1S 0.2 nozzle",
            "sub_path": "filament/Generic PC @BBL P1S 0.2 nozzle.json"
        },
        {
            "name": "Generic PC @BBL X1E 0.2 nozzle",
            "sub_path": "filament/Generic PC @BBL X1E 0.2 nozzle.json"
        },
        {
            "name": "Bambu PET-CF @BBL X1E",
            "sub_path": "filament/Bambu PET-CF @BBL X1E.json"
        },
        {
            "name": "Bambu PETG Basic @BBL A1M 0.4 nozzle",
            "sub_path": "filament/Bambu PETG Basic @BBL A1M 0.4 nozzle.json"
        },
        {
            "name": "Bambu PETG Basic @BBL A1M 0.2 nozzle",
            "sub_path": "filament/Bambu PETG Basic @BBL A1M 0.2 nozzle.json"
        },
        {
            "name": "Bambu PETG Basic @BBL A1M 0.8 nozzle",
            "sub_path": "filament/Bambu PETG Basic @BBL A1M 0.8 nozzle.json"
        },
        {
            "name": "Bambu PETG-CF @BBL A1M 0.4 nozzle",
            "sub_path": "filament/Bambu PETG-CF @BBL A1M 0.4 nozzle.json"
        },
        {
            "name": "Generic PETG-CF @BBL A1M",
            "sub_path": "filament/P1P/Generic PETG-CF @BBL A1M.json"
        },
        {
            "name": "PolyLite PETG @BBL A1M 0.2 nozzle",
            "sub_path": "filament/Polymaker/PolyLite PETG @BBL A1M 0.2 nozzle.json"
        },
        {
            "name": "PolyLite PETG @BBL P1P 0.2 nozzle",
            "sub_path": "filament/Polymaker/PolyLite PETG @BBL P1P 0.2 nozzle.json"
        },
        {
            "name": "PolyLite PETG @BBL X1C 0.2 nozzle",
            "sub_path": "filament/Polymaker/PolyLite PETG @BBL X1C 0.2 nozzle.json"
        },
        {
            "name": "SUNLU PETG @BBL A1M 0.4 nozzle",
            "sub_path": "filament/SUNLU/SUNLU PETG @BBL A1M.json"
        },
        {
            "name": "SUNLU PETG @BBL A1M 0.2 nozzle",
            "sub_path": "filament/SUNLU/SUNLU PETG @BBL A1M 0.2 nozzle.json"
        },
        {
            "name": "SUNLU PETG @BBL A1M 0.8 nozzle",
            "sub_path": "filament/SUNLU/SUNLU PETG @BBL A1M 0.8 nozzle.json"
        },
        {
            "name": "Bambu PLA Glow @BBL P1P 0.2 nozzle",
            "sub_path": "filament/Bambu PLA Glow @BBL P1P 0.2 nozzle.json"
        },
        {
            "name": "Bambu PLA Glow @BBL X1 0.2 nozzle",
            "sub_path": "filament/Bambu PLA Glow @BBL X1 0.2 nozzle.json"
        },
        {
            "name": "Bambu PLA Glow @BBL X1C 0.2 nozzle",
            "sub_path": "filament/Bambu PLA Glow @BBL X1C 0.2 nozzle.json"
        },
        {
            "name": "Bambu PLA Glow @BBL X1E 0.2 nozzle",
            "sub_path": "filament/Bambu PLA Glow @BBL X1E 0.2 nozzle.json"
        },
        {
            "name": "Generic PLA High Speed @BBL A1M 0.2 nozzle",
            "sub_path": "filament/Generic PLA High Speed @BBL A1M 0.2 nozzle.json"
        },
        {
            "name": "Generic PLA High Speed @BBL P1P 0.2 nozzle",
            "sub_path": "filament/Generic PLA High Speed @BBL P1P 0.2 nozzle.json"
        },
        {
            "name": "Generic PLA High Speed @BBL X1C 0.2 nozzle",
            "sub_path": "filament/Generic PLA High Speed @BBL X1C 0.2 nozzle.json"
        },
        {
            "name": "Overture Matte PLA @BBL A1M 0.2 nozzle",
            "sub_path": "filament/Overture/Overture Matte PLA @BBL A1M 0.2 nozzle.json"
        },
        {
            "name": "Overture Matte PLA @BBL P1P 0.2 nozzle",
            "sub_path": "filament/Overture/Overture Matte PLA @BBL P1P 0.2 nozzle.json"
        },
        {
            "name": "Overture Matte PLA @BBL X1C 0.2 nozzle",
            "sub_path": "filament/Overture/Overture Matte PLA @BBL X1C 0.2 nozzle.json"
        },
        {
            "name": "Overture PLA @BBL A1M 0.2 nozzle",
            "sub_path": "filament/Overture/Overture PLA @BBL A1M 0.2 nozzle.json"
        },
        {
            "name": "Overture PLA @BBL P1P 0.2 nozzle",
            "sub_path": "filament/Overture/Overture PLA @BBL P1P 0.2 nozzle.json"
        },
        {
            "name": "Overture PLA @BBL X1C 0.2 nozzle",
            "sub_path": "filament/Overture/Overture PLA @BBL X1C 0.2 nozzle.json"
        },
        {
            "name": "PolyLite PLA @BBL P1P 0.2 nozzle",
            "sub_path": "filament/P1P/PolyLite PLA @BBL P1P 0.2 nozzle.json"
        },
        {
            "name": "PolyLite PLA @BBL X1C 0.2 nozzle",
            "sub_path": "filament/Polymaker/PolyLite PLA @BBL X1C 0.2 nozzle.json"
        },
        {
            "name": "PolyTerra PLA @BBL P1P 0.2 nozzle",
            "sub_path": "filament/P1P/PolyTerra PLA @BBL P1P 0.2 nozzle.json"
        },
        {
            "name": "PolyTerra PLA @BBL X1C 0.2 nozzle",
            "sub_path": "filament/Polymaker/PolyTerra PLA @BBL X1C 0.2 nozzle.json"
        },
        {
            "name": "PolyLite ABS @BBL X1E 0.2 nozzle",
            "sub_path": "filament/Polymaker/PolyLite ABS @BBL X1E 0.2 nozzle.json"
        },
        {
            "name": "PolyLite ASA @BBL X1E 0.2 nozzle",
            "sub_path": "filament/Polymaker/PolyLite ASA @BBL X1E 0.2 nozzle.json"
        },
        {
            "name": "AliZ PA-CF @P1-X1",
            "sub_path": "filament/AliZ/AliZ PA-CF @P1-X1.json"
        },
        {
            "name": "AliZ PETG @P1-X1",
            "sub_path": "filament/AliZ/AliZ PETG @P1-X1.json"
        },
        {
            "name": "AliZ PETG-CF @P1-X1",
            "sub_path": "filament/AliZ/AliZ PETG-CF @P1-X1.json"
        },
        {
            "name": "AliZ PETG-Metal @P1-X1",
            "sub_path": "filament/AliZ/AliZ PETG-Metal @P1-X1.json"
        },
        {
            "name": "AliZ PLA @P1-X1",
            "sub_path": "filament/AliZ/AliZ PLA @P1-X1.json"
        },
        {
            "name": "Overture ASA @BBL X1",
            "sub_path": "filament/Overture/Overture ASA @BBL X1.json"
        },
        {
            "name": "Overture ASA @BBL X1 0.2 nozzle",
            "sub_path": "filament/Overture/Overture ASA @BBL X1 0.2 nozzle.json"
        },
        {
            "name": "Overture ASA @BBL X1C",
            "sub_path": "filament/Overture/Overture ASA @BBL X1C.json"
        },
        {
            "name": "Overture ASA @BBL X1C 0.2 nozzle",
            "sub_path": "filament/Overture/Overture ASA @BBL X1C 0.2 nozzle.json"
        },
        {
            "name": "Overture Air PLA @BBL A1",
            "sub_path": "filament/Overture/Overture Air PLA @BBL A1.json"
        },
        {
            "name": "Overture Air PLA @BBL A1 0.2 nozzle",
            "sub_path": "filament/Overture/Overture Air PLA @BBL A1 0.2 nozzle.json"
        },
        {
            "name": "Overture Air PLA @BBL A1M",
            "sub_path": "filament/Overture/Overture Air PLA @BBL A1M.json"
        },
        {
            "name": "Overture Air PLA @BBL A1M 0.2 nozzle",
            "sub_path": "filament/Overture/Overture Air PLA @BBL A1M 0.2 nozzle.json"
        },
        {
            "name": "Overture Air PLA @BBL P1P",
            "sub_path": "filament/Overture/Overture Air PLA @BBL P1P.json"
        },
        {
            "name": "Overture Air PLA @BBL P1P 0.2 nozzle",
            "sub_path": "filament/Overture/Overture Air PLA @BBL P1P 0.2 nozzle.json"
        },
        {
            "name": "Overture Air PLA @BBL X1",
            "sub_path": "filament/Overture/Overture Air PLA @BBL X1.json"
        },
        {
            "name": "Overture Air PLA @BBL X1 0.2 nozzle",
            "sub_path": "filament/Overture/Overture Air PLA @BBL X1 0.2 nozzle.json"
        },
        {
            "name": "Overture Air PLA @BBL X1C",
            "sub_path": "filament/Overture/Overture Air PLA @BBL X1C.json"
        },
        {
            "name": "Overture Air PLA @BBL X1C 0.2 nozzle",
            "sub_path": "filament/Overture/Overture Air PLA @BBL X1C 0.2 nozzle.json"
        },
        {
            "name": "Overture Easy PLA @BBL A1",
            "sub_path": "filament/Overture/Overture Easy PLA @BBL A1.json"
        },
        {
            "name": "Overture Easy PLA @BBL A1 0.2 nozzle",
            "sub_path": "filament/Overture/Overture Easy PLA @BBL A1 0.2 nozzle.json"
        },
        {
            "name": "Overture Easy PLA @BBL A1M",
            "sub_path": "filament/Overture/Overture Easy PLA @BBL A1M.json"
        },
        {
            "name": "Overture Easy PLA @BBL A1M 0.2 nozzle",
            "sub_path": "filament/Overture/Overture Easy PLA @BBL A1M 0.2 nozzle.json"
        },
        {
            "name": "Overture Easy PLA @BBL P1P",
            "sub_path": "filament/Overture/Overture Easy PLA @BBL P1P.json"
        },
        {
            "name": "Overture Easy PLA @BBL P1P 0.2 nozzle",
            "sub_path": "filament/Overture/Overture Easy PLA @BBL P1P 0.2 nozzle.json"
        },
        {
            "name": "Overture Easy PLA @BBL X1",
            "sub_path": "filament/Overture/Overture Easy PLA @BBL X1.json"
        },
        {
            "name": "Overture Easy PLA @BBL X1 0.2 nozzle",
            "sub_path": "filament/Overture/Overture Easy PLA @BBL X1 0.2 nozzle.json"
        },
        {
            "name": "Overture Easy PLA @BBL X1C",
            "sub_path": "filament/Overture/Overture Easy PLA @BBL X1C.json"
        },
        {
            "name": "Overture Easy PLA @BBL X1C 0.2 nozzle",
            "sub_path": "filament/Overture/Overture Easy PLA @BBL X1C 0.2 nozzle.json"
        },
        {
            "name": "Overture Rock PLA @BBL A1",
            "sub_path": "filament/Overture/Overture Rock PLA @BBL A1.json"
        },
        {
            "name": "Overture Rock PLA @BBL A1 0.2 nozzle",
            "sub_path": "filament/Overture/Overture Rock PLA @BBL A1 0.2 nozzle.json"
        },
        {
            "name": "Overture Rock PLA @BBL A1M",
            "sub_path": "filament/Overture/Overture Rock PLA @BBL A1M.json"
        },
        {
            "name": "Overture Rock PLA @BBL A1M 0.2 nozzle",
            "sub_path": "filament/Overture/Overture Rock PLA @BBL A1M 0.2 nozzle.json"
        },
        {
            "name": "Overture Rock PLA @BBL P1P",
            "sub_path": "filament/Overture/Overture Rock PLA @BBL P1P.json"
        },
        {
            "name": "Overture Rock PLA @BBL P1P 0.2 nozzle",
            "sub_path": "filament/Overture/Overture Rock PLA @BBL P1P 0.2 nozzle.json"
        },
        {
            "name": "Overture Rock PLA @BBL X1",
            "sub_path": "filament/Overture/Overture Rock PLA @BBL X1.json"
        },
        {
            "name": "Overture Rock PLA @BBL X1 0.2 nozzle",
            "sub_path": "filament/Overture/Overture Rock PLA @BBL X1 0.2 nozzle.json"
        },
        {
            "name": "Overture Rock PLA @BBL X1C",
            "sub_path": "filament/Overture/Overture Rock PLA @BBL X1C.json"
        },
        {
            "name": "Overture Rock PLA @BBL X1C 0.2 nozzle",
            "sub_path": "filament/Overture/Overture Rock PLA @BBL X1C 0.2 nozzle.json"
        },
        {
            "name": "Overture Silk PLA @BBL A1",
            "sub_path": "filament/Overture/Overture Silk PLA @BBL A1.json"
        },
        {
            "name": "Overture Silk PLA @BBL A1 0.2 nozzle",
            "sub_path": "filament/Overture/Overture Silk PLA @BBL A1 0.2 nozzle.json"
        },
        {
            "name": "Overture Silk PLA @BBL A1M",
            "sub_path": "filament/Overture/Overture Silk PLA @BBL A1M.json"
        },
        {
            "name": "Overture Silk PLA @BBL A1M 0.2 nozzle",
            "sub_path": "filament/Overture/Overture Silk PLA @BBL A1M 0.2 nozzle.json"
        },
        {
            "name": "Overture Silk PLA @BBL P1P",
            "sub_path": "filament/Overture/Overture Silk PLA @BBL P1P.json"
        },
        {
            "name": "Overture Silk PLA @BBL P1P 0.2 nozzle",
            "sub_path": "filament/Overture/Overture Silk PLA @BBL P1P 0.2 nozzle.json"
        },
        {
            "name": "Overture Silk PLA @BBL X1",
            "sub_path": "filament/Overture/Overture Silk PLA @BBL X1.json"
        },
        {
            "name": "Overture Silk PLA @BBL X1 0.2 nozzle",
            "sub_path": "filament/Overture/Overture Silk PLA @BBL X1 0.2 nozzle.json"
        },
        {
            "name": "Overture Silk PLA @BBL X1C",
            "sub_path": "filament/Overture/Overture Silk PLA @BBL X1C.json"
        },
        {
            "name": "Overture Silk PLA @BBL X1C 0.2 nozzle",
            "sub_path": "filament/Overture/Overture Silk PLA @BBL X1C 0.2 nozzle.json"
        },
        {
            "name": "Overture Super PLA+ @BBL A1",
            "sub_path": "filament/Overture/Overture Super PLA+ @BBL A1.json"
        },
        {
            "name": "Overture Super PLA+ @BBL A1 0.2 nozzle",
            "sub_path": "filament/Overture/Overture Super PLA+ @BBL A1 0.2 nozzle.json"
        },
        {
            "name": "Overture Super PLA+ @BBL A1M",
            "sub_path": "filament/Overture/Overture Super PLA+ @BBL A1M.json"
        },
        {
            "name": "Overture Super PLA+ @BBL A1M 0.2 nozzle",
            "sub_path": "filament/Overture/Overture Super PLA+ @BBL A1M 0.2 nozzle.json"
        },
        {
            "name": "Overture Super PLA+ @BBL P1P",
            "sub_path": "filament/Overture/Overture Super PLA+ @BBL P1P.json"
        },
        {
            "name": "Overture Super PLA+ @BBL P1P 0.2 nozzle",
            "sub_path": "filament/Overture/Overture Super PLA+ @BBL P1P 0.2 nozzle.json"
        },
        {
            "name": "Overture Super PLA+ @BBL X1",
            "sub_path": "filament/Overture/Overture Super PLA+ @BBL X1.json"
        },
        {
            "name": "Overture Super PLA+ @BBL X1 0.2 nozzle",
            "sub_path": "filament/Overture/Overture Super PLA+ @BBL X1 0.2 nozzle.json"
        },
        {
            "name": "Overture Super PLA+ @BBL X1C",
            "sub_path": "filament/Overture/Overture Super PLA+ @BBL X1C.json"
        },
        {
            "name": "Overture Super PLA+ @BBL X1C 0.2 nozzle",
            "sub_path": "filament/Overture/Overture Super PLA+ @BBL X1C 0.2 nozzle.json"
        },
        {
            "name": "Overture TPU @BBL A1",
            "sub_path": "filament/Overture/Overture TPU @BBL A1.json"
        },
        {
            "name": "Overture TPU @BBL A1 0.2 nozzle",
            "sub_path": "filament/Overture/Overture TPU @BBL A1 0.2 nozzle.json"
        },
        {
            "name": "Overture TPU @BBL A1M",
            "sub_path": "filament/Overture/Overture TPU @BBL A1M.json"
        },
        {
            "name": "Overture TPU @BBL A1M 0.2 nozzle",
            "sub_path": "filament/Overture/Overture TPU @BBL A1M 0.2 nozzle.json"
        },
        {
            "name": "Overture TPU @BBL P1P",
            "sub_path": "filament/Overture/Overture TPU @BBL P1P.json"
        },
        {
            "name": "Overture TPU @BBL P1P 0.2 nozzle",
            "sub_path": "filament/Overture/Overture TPU @BBL P1P 0.2 nozzle.json"
        },
        {
            "name": "Overture TPU @BBL X1",
            "sub_path": "filament/Overture/Overture TPU @BBL X1.json"
        },
        {
            "name": "Overture TPU @BBL X1 0.2 nozzle",
            "sub_path": "filament/Overture/Overture TPU @BBL X1 0.2 nozzle.json"
        },
        {
            "name": "Overture TPU @BBL X1C",
            "sub_path": "filament/Overture/Overture TPU @BBL X1C.json"
        },
        {
            "name": "Overture TPU @BBL X1C 0.2 nozzle",
            "sub_path": "filament/Overture/Overture TPU @BBL X1C 0.2 nozzle.json"
        }
    ],
    "machine_list": [
        {
            "name": "fdm_machine_common",
            "sub_path": "machine/fdm_machine_common.json"
        },
        {
            "name": "fdm_bbl_3dp_001_common",
            "sub_path": "machine/fdm_bbl_3dp_001_common.json"
        },
        {
            "name": "fdm_bbl_3dp_002_common",
            "sub_path": "machine/fdm_bbl_3dp_002_common.json"
        },
        {
            "name": "Bambu Lab X1 Carbon 0.4 nozzle",
            "sub_path": "machine/Bambu Lab X1 Carbon 0.4 nozzle.json"
        },
        {
            "name": "Bambu Lab X1 0.4 nozzle",
            "sub_path": "machine/Bambu Lab X1 0.4 nozzle.json"
        },
        {
            "name": "Bambu Lab P1P 0.4 nozzle",
            "sub_path": "machine/Bambu Lab P1P 0.4 nozzle.json"
        },
        {
            "name": "Bambu Lab P1S 0.4 nozzle",
            "sub_path": "machine/Bambu Lab P1S 0.4 nozzle.json"
        },
        {
            "name": "Bambu Lab A1 mini 0.4 nozzle",
            "sub_path": "machine/Bambu Lab A1 mini 0.4 nozzle.json"
        },
        {
            "name": "Bambu Lab X1E 0.4 nozzle",
            "sub_path": "machine/Bambu Lab X1E 0.4 nozzle.json"
        },
        {
            "name": "Bambu Lab A1 0.4 nozzle",
            "sub_path": "machine/Bambu Lab A1 0.4 nozzle.json"
        },
        {
            "name": "Bambu Lab H2D 0.4 nozzle",
            "sub_path": "machine/Bambu Lab H2D 0.4 nozzle.json"
        },
        {
            "name": "Bambu Lab X1 Carbon 0.2 nozzle",
            "sub_path": "machine/Bambu Lab X1 Carbon 0.2 nozzle.json"
        },
        {
            "name": "Bambu Lab X1 Carbon 0.6 nozzle",
            "sub_path": "machine/Bambu Lab X1 Carbon 0.6 nozzle.json"
        },
        {
            "name": "Bambu Lab X1 Carbon 0.8 nozzle",
            "sub_path": "machine/Bambu Lab X1 Carbon 0.8 nozzle.json"
        },
        {
            "name": "Bambu Lab X1 0.2 nozzle",
            "sub_path": "machine/Bambu Lab X1 0.2 nozzle.json"
        },
        {
            "name": "Bambu Lab X1 0.8 nozzle",
            "sub_path": "machine/Bambu Lab X1 0.8 nozzle.json"
        },
        {
            "name": "Bambu Lab X1 0.6 nozzle",
            "sub_path": "machine/Bambu Lab X1 0.6 nozzle.json"
        },
        {
            "name": "Bambu Lab P1P 0.2 nozzle",
            "sub_path": "machine/Bambu Lab P1P 0.2 nozzle.json"
        },
        {
            "name": "Bambu Lab P1P 0.6 nozzle",
            "sub_path": "machine/Bambu Lab P1P 0.6 nozzle.json"
        },
        {
            "name": "Bambu Lab P1P 0.8 nozzle",
            "sub_path": "machine/Bambu Lab P1P 0.8 nozzle.json"
        },
        {
            "name": "Bambu Lab P1S 0.2 nozzle",
            "sub_path": "machine/Bambu Lab P1S 0.2 nozzle.json"
        },
        {
            "name": "Bambu Lab P1S 0.6 nozzle",
            "sub_path": "machine/Bambu Lab P1S 0.6 nozzle.json"
        },
        {
            "name": "Bambu Lab P1S 0.8 nozzle",
            "sub_path": "machine/Bambu Lab P1S 0.8 nozzle.json"
        },
        {
            "name": "Bambu Lab A1 mini 0.2 nozzle",
            "sub_path": "machine/Bambu Lab A1 mini 0.2 nozzle.json"
        },
        {
            "name": "Bambu Lab A1 mini 0.6 nozzle",
            "sub_path": "machine/Bambu Lab A1 mini 0.6 nozzle.json"
        },
        {
            "name": "Bambu Lab A1 mini 0.8 nozzle",
            "sub_path": "machine/Bambu Lab A1 mini 0.8 nozzle.json"
        },
        {
            "name": "Bambu Lab X1E 0.2 nozzle",
            "sub_path": "machine/Bambu Lab X1E 0.2 nozzle.json"
        },
        {
            "name": "Bambu Lab X1E 0.6 nozzle",
            "sub_path": "machine/Bambu Lab X1E 0.6 nozzle.json"
        },
        {
            "name": "Bambu Lab X1E 0.8 nozzle",
            "sub_path": "machine/Bambu Lab X1E 0.8 nozzle.json"
        },
        {
            "name": "Bambu Lab A1 0.2 nozzle",
            "sub_path": "machine/Bambu Lab A1 0.2 nozzle.json"
        },
        {
            "name": "Bambu Lab A1 0.6 nozzle",
            "sub_path": "machine/Bambu Lab A1 0.6 nozzle.json"
        },
        {
            "name": "Bambu Lab A1 0.8 nozzle",
            "sub_path": "machine/Bambu Lab A1 0.8 nozzle.json"
        },
        {
            "name": "Bambu Lab H2D 0.2 nozzle",
            "sub_path": "machine/Bambu Lab H2D 0.2 nozzle.json"
        },
        {
            "name": "Bambu Lab H2D 0.6 nozzle",
            "sub_path": "machine/Bambu Lab H2D 0.6 nozzle.json"
        },
        {
            "name": "Bambu Lab H2D 0.8 nozzle",
            "sub_path": "machine/Bambu Lab H2D 0.8 nozzle.json"
        }
    ]
}<|MERGE_RESOLUTION|>--- conflicted
+++ resolved
@@ -1,45 +1,41 @@
 {
     "name": "Bambulab",
     "url": "http://www.bambulab.com/Parameters/vendor/BBL.json",
-<<<<<<< HEAD
-    "version": "02.00.00.23",
-=======
     "version": "02.00.00.54",
->>>>>>> 1e876664
     "force_update": "0",
     "description": "the initial version of BBL configurations",
     "machine_model_list": [
         {
+            "name": "Bambu Lab A1",
+            "sub_path": "machine/Bambu Lab A1.json"
+        },
+        {
+            "name": "Bambu Lab A1 mini",
+            "sub_path": "machine/Bambu Lab A1 mini.json"
+        },
+        {
+            "name": "Bambu Lab H2D",
+            "sub_path": "machine/Bambu Lab H2D.json"
+        },
+        {
+            "name": "Bambu Lab P1P",
+            "sub_path": "machine/Bambu Lab P1P.json"
+        },
+        {
+            "name": "Bambu Lab P1S",
+            "sub_path": "machine/Bambu Lab P1S.json"
+        },
+        {
+            "name": "Bambu Lab X1",
+            "sub_path": "machine/Bambu Lab X1.json"
+        },
+        {
             "name": "Bambu Lab X1 Carbon",
             "sub_path": "machine/Bambu Lab X1 Carbon.json"
         },
         {
-            "name": "Bambu Lab X1",
-            "sub_path": "machine/Bambu Lab X1.json"
-        },
-        {
             "name": "Bambu Lab X1E",
             "sub_path": "machine/Bambu Lab X1E.json"
-        },
-        {
-            "name": "Bambu Lab P1P",
-            "sub_path": "machine/Bambu Lab P1P.json"
-        },
-        {
-            "name": "Bambu Lab P1S",
-            "sub_path": "machine/Bambu Lab P1S.json"
-        },
-        {
-            "name": "Bambu Lab A1 mini",
-            "sub_path": "machine/Bambu Lab A1 mini.json"
-        },
-        {
-            "name": "Bambu Lab A1",
-            "sub_path": "machine/Bambu Lab A1.json"
-        },
-        {
-            "name": "Bambu Lab H2D",
-            "sub_path": "machine/Bambu Lab H2D.json"
         }
     ],
     "process_list": [
@@ -48,17 +44,32 @@
             "sub_path": "process/fdm_process_common.json"
         },
         {
+            "name": "fdm_process_dual_common",
+            "sub_path": "process/fdm_process_dual_common.json"
+        },
+        {
             "name": "fdm_process_single_common",
             "sub_path": "process/fdm_process_single_common.json"
         },
         {
-<<<<<<< HEAD
-            "name": "fdm_process_dual_common",
-            "sub_path": "process/fdm_process_dual_common.json"
-=======
+            "name": "fdm_process_dual_0.10_nozzle_0.2",
+            "sub_path": "process/fdm_process_dual_0.10_nozzle_0.2.json"
+        },
+        {
+            "name": "fdm_process_dual_0.20_nozzle_0.4",
+            "sub_path": "process/fdm_process_dual_0.20_nozzle_0.4.json"
+        },
+        {
+            "name": "fdm_process_dual_0.30_nozzle_0.6",
+            "sub_path": "process/fdm_process_dual_0.30_nozzle_0.6.json"
+        },
+        {
+            "name": "fdm_process_dual_0.40_nozzle_0.8",
+            "sub_path": "process/fdm_process_dual_0.40_nozzle_0.8.json"
+        },
+        {
             "name": "fdm_process_single_0.06_nozzle_0.2",
             "sub_path": "process/fdm_process_single_0.06_nozzle_0.2.json"
->>>>>>> 1e876664
         },
         {
             "name": "fdm_process_single_0.08",
@@ -141,6 +152,22 @@
             "sub_path": "process/fdm_process_single_0.56_nozzle_0.8.json"
         },
         {
+            "name": "0.10mm Standard @BBL H2D 0.2 nozzle",
+            "sub_path": "process/0.10mm Standard @BBL H2D 0.2 nozzle.json"
+        },
+        {
+            "name": "0.20mm Standard @BBL H2D",
+            "sub_path": "process/0.20mm Standard @BBL H2D.json"
+        },
+        {
+            "name": "0.30mm Standard @BBL H2D 0.6 nozzle",
+            "sub_path": "process/0.30mm Standard @BBL H2D 0.6 nozzle.json"
+        },
+        {
+            "name": "0.40mm Standard @BBL H2D 0.8 nozzle",
+            "sub_path": "process/0.40mm Standard @BBL H2D 0.8 nozzle.json"
+        },
+        {
             "name": "0.06mm Fine @BBL A1 0.2 nozzle",
             "sub_path": "process/0.06mm Fine @BBL A1 0.2 nozzle.json"
         },
@@ -161,53 +188,32 @@
             "sub_path": "process/0.06mm High Quality @BBL A1M 0.2 nozzle.json"
         },
         {
-<<<<<<< HEAD
-            "name": "fdm_process_dual_0.10_nozzle_0.2",
-            "sub_path": "process/fdm_process_dual_0.10_nozzle_0.2.json"
-        },
-        {
-            "name": "fdm_process_dual_0.20_nozzle_0.4",
-            "sub_path": "process/fdm_process_dual_0.20_nozzle_0.4.json"
-        },
-        {
-            "name": "fdm_process_dual_0.30_nozzle_0.6",
-            "sub_path": "process/fdm_process_dual_0.30_nozzle_0.6.json"
-        },
-        {
-            "name": "fdm_process_dual_0.40_nozzle_0.8",
-            "sub_path": "process/fdm_process_dual_0.40_nozzle_0.8.json"
+            "name": "0.06mm High Quality @BBL P1P 0.2 nozzle",
+            "sub_path": "process/0.06mm High Quality @BBL P1P 0.2 nozzle.json"
+        },
+        {
+            "name": "0.06mm High Quality @BBL X1C 0.2 nozzle",
+            "sub_path": "process/0.06mm High Quality @BBL X1C 0.2 nozzle.json"
+        },
+        {
+            "name": "0.06mm Standard @BBL X1C 0.2 nozzle",
+            "sub_path": "process/0.06mm Standard @BBL X1C 0.2 nozzle.json"
+        },
+        {
+            "name": "0.08mm Extra Fine @BBL A1",
+            "sub_path": "process/0.08mm Extra Fine @BBL A1.json"
+        },
+        {
+            "name": "0.08mm Extra Fine @BBL A1M",
+            "sub_path": "process/0.08mm Extra Fine @BBL A1M.json"
+        },
+        {
+            "name": "0.08mm Extra Fine @BBL P1P",
+            "sub_path": "process/0.08mm Extra Fine @BBL P1P.json"
         },
         {
             "name": "0.08mm Extra Fine @BBL X1C",
             "sub_path": "process/0.08mm Extra Fine @BBL X1C.json"
-=======
-            "name": "0.06mm High Quality @BBL P1P 0.2 nozzle",
-            "sub_path": "process/0.06mm High Quality @BBL P1P 0.2 nozzle.json"
->>>>>>> 1e876664
-        },
-        {
-            "name": "0.06mm High Quality @BBL X1C 0.2 nozzle",
-            "sub_path": "process/0.06mm High Quality @BBL X1C 0.2 nozzle.json"
-        },
-        {
-            "name": "0.06mm Standard @BBL X1C 0.2 nozzle",
-            "sub_path": "process/0.06mm Standard @BBL X1C 0.2 nozzle.json"
-        },
-        {
-            "name": "0.08mm Extra Fine @BBL A1",
-            "sub_path": "process/0.08mm Extra Fine @BBL A1.json"
-        },
-        {
-            "name": "0.08mm Extra Fine @BBL A1M",
-            "sub_path": "process/0.08mm Extra Fine @BBL A1M.json"
-        },
-        {
-            "name": "0.08mm Extra Fine @BBL P1P",
-            "sub_path": "process/0.08mm Extra Fine @BBL P1P.json"
-        },
-        {
-            "name": "0.08mm Extra Fine @BBL X1C",
-            "sub_path": "process/0.08mm Extra Fine @BBL X1C.json"
         },
         {
             "name": "0.08mm High Quality @BBL A1",
@@ -616,22 +622,6 @@
         {
             "name": "0.56mm Standard @BBL X1C 0.8 nozzle",
             "sub_path": "process/0.56mm Standard @BBL X1C 0.8 nozzle.json"
-        },
-        {
-            "name": "0.10mm Standard @BBL H2D 0.2 nozzle",
-            "sub_path": "process/0.10mm Standard @BBL H2D 0.2 nozzle.json"
-        },
-        {
-            "name": "0.20mm Standard @BBL H2D",
-            "sub_path": "process/0.20mm Standard @BBL H2D.json"
-        },
-        {
-            "name": "0.30mm Standard @BBL H2D 0.6 nozzle",
-            "sub_path": "process/0.30mm Standard @BBL H2D 0.6 nozzle.json"
-        },
-        {
-            "name": "0.40mm Standard @BBL H2D 0.8 nozzle",
-            "sub_path": "process/0.40mm Standard @BBL H2D 0.8 nozzle.json"
         },
         {
             "name": "0.10mm Standard @BBL A1M 0.2 nozzle",
@@ -660,5212 +650,4396 @@
             "sub_path": "filament/fdm_filament_common.json"
         },
         {
-<<<<<<< HEAD
+            "name": "FusRock ABS-GF @base",
+            "sub_path": "filament/FusRock/FusRock ABS-GF @base.json"
+        },
+        {
+            "name": "fdm_filament_abs",
+            "sub_path": "filament/fdm_filament_abs.json"
+        },
+        {
+            "name": "fdm_filament_asa",
+            "sub_path": "filament/fdm_filament_asa.json"
+        },
+        {
+            "name": "fdm_filament_bvoh",
+            "sub_path": "filament/fdm_filament_bvoh.json"
+        },
+        {
+            "name": "fdm_filament_eva",
+            "sub_path": "filament/fdm_filament_eva.json"
+        },
+        {
+            "name": "fdm_filament_hips",
+            "sub_path": "filament/fdm_filament_hips.json"
+        },
+        {
+            "name": "fdm_filament_pa",
+            "sub_path": "filament/fdm_filament_pa.json"
+        },
+        {
+            "name": "fdm_filament_pc",
+            "sub_path": "filament/fdm_filament_pc.json"
+        },
+        {
+            "name": "fdm_filament_pctg",
+            "sub_path": "filament/fdm_filament_pctg.json"
+        },
+        {
+            "name": "fdm_filament_pe",
+            "sub_path": "filament/fdm_filament_pe.json"
+        },
+        {
+            "name": "fdm_filament_pet",
+            "sub_path": "filament/fdm_filament_pet.json"
+        },
+        {
+            "name": "fdm_filament_pha",
+            "sub_path": "filament/fdm_filament_pha.json"
+        },
+        {
+            "name": "fdm_filament_pla",
+            "sub_path": "filament/fdm_filament_pla.json"
+        },
+        {
+            "name": "fdm_filament_pp",
+            "sub_path": "filament/fdm_filament_pp.json"
+        },
+        {
+            "name": "fdm_filament_ppa",
+            "sub_path": "filament/fdm_filament_ppa.json"
+        },
+        {
+            "name": "fdm_filament_pps",
+            "sub_path": "filament/fdm_filament_pps.json"
+        },
+        {
+            "name": "fdm_filament_pva",
+            "sub_path": "filament/fdm_filament_pva.json"
+        },
+        {
+            "name": "fdm_filament_sbs",
+            "sub_path": "filament/fdm_filament_sbs.json"
+        },
+        {
+            "name": "fdm_filament_tpu",
+            "sub_path": "filament/fdm_filament_tpu.json"
+        },
+        {
+            "name": "FusRock ABS-GF @BBL A1",
+            "sub_path": "filament/FusRock/FusRock ABS-GF @BBL A1.json"
+        },
+        {
+            "name": "FusRock ABS-GF @BBL H2D",
+            "sub_path": "filament/FusRock/FusRock ABS-GF @BBL H2D.json"
+        },
+        {
+            "name": "FusRock ABS-GF @BBL P1P",
+            "sub_path": "filament/FusRock/FusRock ABS-GF @BBL P1P.json"
+        },
+        {
+            "name": "FusRock ABS-GF @BBL X1C",
+            "sub_path": "filament/FusRock/FusRock ABS-GF @BBL X1C.json"
+        },
+        {
+            "name": "Bambu ABS @base",
+            "sub_path": "filament/Bambu ABS @base.json"
+        },
+        {
+            "name": "Bambu ABS-GF @base",
+            "sub_path": "filament/Bambu ABS-GF @base.json"
+        },
+        {
+            "name": "Bambu Support for ABS @base",
+            "sub_path": "filament/Bambu Support for ABS @base.json"
+        },
+        {
+            "name": "Generic ABS @base",
+            "sub_path": "filament/Generic ABS @base.json"
+        },
+        {
+            "name": "PolyLite ABS @base",
+            "sub_path": "filament/Polymaker/PolyLite ABS @base.json"
+        },
+        {
+            "name": "Bambu ASA @base",
+            "sub_path": "filament/Bambu ASA @base.json"
+        },
+        {
+            "name": "Bambu ASA-Aero @base",
+            "sub_path": "filament/Bambu ASA-Aero @base.json"
+        },
+        {
+            "name": "Bambu ASA-CF @base",
+            "sub_path": "filament/Bambu ASA-CF @base.json"
+        },
+        {
+            "name": "Generic ASA @base",
+            "sub_path": "filament/Generic ASA @base.json"
+        },
+        {
+            "name": "PolyLite ASA @base",
+            "sub_path": "filament/Polymaker/PolyLite ASA @base.json"
+        },
+        {
+            "name": "Generic BVOH @base",
+            "sub_path": "filament/Generic BVOH @base.json"
+        },
+        {
+            "name": "Generic EVA @base",
+            "sub_path": "filament/Generic EVA @base.json"
+        },
+        {
+            "name": "Generic HIPS @base",
+            "sub_path": "filament/Generic HIPS @base.json"
+        },
+        {
+            "name": "Bambu PA-CF @base",
+            "sub_path": "filament/Bambu PA-CF @base.json"
+        },
+        {
+            "name": "Bambu PA6-CF @base",
+            "sub_path": "filament/Bambu PA6-CF @base.json"
+        },
+        {
+            "name": "Bambu PA6-GF @base",
+            "sub_path": "filament/Bambu PA6-GF @base.json"
+        },
+        {
+            "name": "Bambu PAHT-CF @base",
+            "sub_path": "filament/Bambu PAHT-CF @base.json"
+        },
+        {
+            "name": "Bambu Support For PA/PET @base",
+            "sub_path": "filament/Bambu Support For PA PET @base.json"
+        },
+        {
+            "name": "Bambu Support G @base",
+            "sub_path": "filament/Bambu Support G @base.json"
+        },
+        {
+            "name": "Fiberon PA12-CF @base",
+            "sub_path": "filament/Polymaker/Fiberon PA12-CF @base.json"
+        },
+        {
+            "name": "Fiberon PA6-CF @base",
+            "sub_path": "filament/Polymaker/Fiberon PA6-CF @base.json"
+        },
+        {
+            "name": "Fiberon PA6-GF @base",
+            "sub_path": "filament/Polymaker/Fiberon PA6-GF @base.json"
+        },
+        {
+            "name": "Fiberon PA612-CF @base",
+            "sub_path": "filament/Polymaker/Fiberon PA612-CF @base.json"
+        },
+        {
+            "name": "Generic PA",
+            "sub_path": "filament/Generic PA.json"
+        },
+        {
+            "name": "Generic PA @BBL H2D",
+            "sub_path": "filament/Generic PA @BBL H2D.json"
+        },
+        {
+            "name": "Generic PA @BBL P1P",
+            "sub_path": "filament/P1P/Generic PA @BBL P1P.json"
+        },
+        {
+            "name": "Generic PA-CF",
+            "sub_path": "filament/Generic PA-CF.json"
+        },
+        {
+            "name": "Generic PA-CF @BBL P1P",
+            "sub_path": "filament/P1P/Generic PA-CF @BBL P1P.json"
+        },
+        {
+            "name": "Bambu PC @base",
+            "sub_path": "filament/Bambu PC @base.json"
+        },
+        {
+            "name": "Bambu PC FR @base",
+            "sub_path": "filament/Bambu PC FR @base.json"
+        },
+        {
+            "name": "Generic PC @base",
+            "sub_path": "filament/Generic PC @base.json"
+        },
+        {
+            "name": "Generic PCTG @base",
+            "sub_path": "filament/Generic PCTG @base.json"
+        },
+        {
+            "name": "Generic PE @base",
+            "sub_path": "filament/Generic PE @base.json"
+        },
+        {
+            "name": "Generic PE-CF @base",
+            "sub_path": "filament/Generic PE-CF @base.json"
+        },
+        {
+            "name": "Bambu PET-CF @base",
+            "sub_path": "filament/Bambu PET-CF @base.json"
+        },
+        {
+            "name": "Bambu PETG Basic @base",
+            "sub_path": "filament/Bambu PETG Basic @base.json"
+        },
+        {
+            "name": "Bambu PETG HF @base",
+            "sub_path": "filament/Bambu PETG HF @base.json"
+        },
+        {
+            "name": "Bambu PETG Translucent @base",
+            "sub_path": "filament/Bambu PETG Translucent @base.json"
+        },
+        {
+            "name": "Bambu PETG-CF @base",
+            "sub_path": "filament/Bambu PETG-CF @base.json"
+        },
+        {
+            "name": "Fiberon PET-CF @base",
+            "sub_path": "filament/Polymaker/Fiberon PET-CF @base.json"
+        },
+        {
+            "name": "Fiberon PETG-ESD @base",
+            "sub_path": "filament/Polymaker/Fiberon PETG-ESD @base.json"
+        },
+        {
+            "name": "Fiberon PETG-rCF @base",
+            "sub_path": "filament/Polymaker/Fiberon PETG-rCF @base.json"
+        },
+        {
+            "name": "Generic PETG @base",
+            "sub_path": "filament/Generic PETG @base.json"
+        },
+        {
+            "name": "Generic PETG HF @base",
+            "sub_path": "filament/Generic PETG HF @base.json"
+        },
+        {
+            "name": "Generic PETG-CF @base",
+            "sub_path": "filament/Generic PETG-CF @base.json"
+        },
+        {
+            "name": "PolyLite PETG @base",
+            "sub_path": "filament/Polymaker/PolyLite PETG @base.json"
+        },
+        {
+            "name": "SUNLU PETG @base",
+            "sub_path": "filament/SUNLU/SUNLU PETG @base.json"
+        },
+        {
+            "name": "Generic PHA @base",
+            "sub_path": "filament/Generic PHA @base.json"
+        },
+        {
+            "name": "Bambu PLA Aero @base",
+            "sub_path": "filament/Bambu PLA Aero @base.json"
+        },
+        {
+            "name": "Bambu PLA Basic @base",
+            "sub_path": "filament/Bambu PLA Basic @base.json"
+        },
+        {
+            "name": "Bambu PLA Dynamic @base",
+            "sub_path": "filament/Bambu PLA Dynamic @base.json"
+        },
+        {
+            "name": "Bambu PLA Galaxy @base",
+            "sub_path": "filament/Bambu PLA Galaxy @base.json"
+        },
+        {
+            "name": "Bambu PLA Glow @base",
+            "sub_path": "filament/Bambu PLA Glow @base.json"
+        },
+        {
+            "name": "Bambu PLA Impact @base",
+            "sub_path": "filament/Bambu PLA Impact @base.json"
+        },
+        {
+            "name": "Bambu PLA Marble @base",
+            "sub_path": "filament/Bambu PLA Marble @base.json"
+        },
+        {
+            "name": "Bambu PLA Matte @base",
+            "sub_path": "filament/Bambu PLA Matte @base.json"
+        },
+        {
+            "name": "Bambu PLA Metal @base",
+            "sub_path": "filament/Bambu PLA Metal @base.json"
+        },
+        {
+            "name": "Bambu PLA Silk @base",
+            "sub_path": "filament/Bambu PLA Silk @base.json"
+        },
+        {
+            "name": "Bambu PLA Silk+ @base",
+            "sub_path": "filament/Bambu PLA Silk+ @base.json"
+        },
+        {
+            "name": "Bambu PLA Sparkle @base",
+            "sub_path": "filament/Bambu PLA Sparkle @base.json"
+        },
+        {
+            "name": "Bambu PLA Tough @base",
+            "sub_path": "filament/Bambu PLA Tough @base.json"
+        },
+        {
+            "name": "Bambu PLA Wood @base",
+            "sub_path": "filament/Bambu PLA Wood @base.json"
+        },
+        {
+            "name": "Bambu PLA-CF @base",
+            "sub_path": "filament/Bambu PLA-CF @base.json"
+        },
+        {
+            "name": "Bambu Support For PLA @base",
+            "sub_path": "filament/Bambu Support For PLA @base.json"
+        },
+        {
+            "name": "Bambu Support For PLA/PETG @base",
+            "sub_path": "filament/Bambu Support For PLA-PETG @base.json"
+        },
+        {
+            "name": "Bambu Support W @base",
+            "sub_path": "filament/Bambu Support W @base.json"
+        },
+        {
+            "name": "Generic PLA @base",
+            "sub_path": "filament/Generic PLA @base.json"
+        },
+        {
+            "name": "Generic PLA High Speed @base",
+            "sub_path": "filament/Generic PLA High Speed @base.json"
+        },
+        {
+            "name": "Generic PLA Silk @base",
+            "sub_path": "filament/Generic PLA Silk @base.json"
+        },
+        {
+            "name": "Generic PLA-CF @base",
+            "sub_path": "filament/Generic PLA-CF @base.json"
+        },
+        {
+            "name": "Overture Matte PLA @base",
+            "sub_path": "filament/Overture/Overture Matte PLA @base.json"
+        },
+        {
+            "name": "Overture PLA @base",
+            "sub_path": "filament/Overture/Overture PLA @base.json"
+        },
+        {
+            "name": "Overture PLA Pro @base",
+            "sub_path": "filament/Overture/Overture PLA Pro @base.json"
+        },
+        {
+            "name": "Panchroma CoPE @base",
+            "sub_path": "filament/Polymaker/Panchroma CoPE @base.json"
+        },
+        {
+            "name": "Panchroma PLA @base",
+            "sub_path": "filament/Polymaker/Panchroma PLA @base.json"
+        },
+        {
+            "name": "Panchroma PLA Celestial @base",
+            "sub_path": "filament/Polymaker/Panchroma PLA Celestial @base.json"
+        },
+        {
+            "name": "Panchroma PLA Galaxy @base",
+            "sub_path": "filament/Polymaker/Panchroma PLA Galaxy @base.json"
+        },
+        {
+            "name": "Panchroma PLA Glow @base",
+            "sub_path": "filament/Polymaker/Panchroma PLA Glow @base.json"
+        },
+        {
+            "name": "Panchroma PLA Luminous @base",
+            "sub_path": "filament/Polymaker/Panchroma PLA Luminous @base.json"
+        },
+        {
+            "name": "Panchroma PLA Marble @base",
+            "sub_path": "filament/Polymaker/Panchroma PLA Marble @base.json"
+        },
+        {
+            "name": "Panchroma PLA Matte @base",
+            "sub_path": "filament/Polymaker/Panchroma PLA Matte @base.json"
+        },
+        {
+            "name": "Panchroma PLA Metallic @base",
+            "sub_path": "filament/Polymaker/Panchroma PLA Metallic @base.json"
+        },
+        {
+            "name": "Panchroma PLA Neon @base",
+            "sub_path": "filament/Polymaker/Panchroma PLA Neon @base.json"
+        },
+        {
+            "name": "Panchroma PLA Silk @base",
+            "sub_path": "filament/Polymaker/Panchroma PLA Silk @base.json"
+        },
+        {
+            "name": "Panchroma PLA Stain @base",
+            "sub_path": "filament/Polymaker/Panchroma PLA Stain @base.json"
+        },
+        {
+            "name": "Panchroma PLA Starlight @base",
+            "sub_path": "filament/Polymaker/Panchroma PLA Starlight @base.json"
+        },
+        {
+            "name": "Panchroma PLA Temp Shift @base",
+            "sub_path": "filament/Polymaker/Panchroma PLA Temp Shift @base.json"
+        },
+        {
+            "name": "Panchroma PLA Translucent @base",
+            "sub_path": "filament/Polymaker/Panchroma PLA Translucent @base.json"
+        },
+        {
+            "name": "Panchroma PLA UV Shift @base",
+            "sub_path": "filament/Polymaker/Panchroma PLA UV Shift @base.json"
+        },
+        {
+            "name": "PolyLite PLA @base",
+            "sub_path": "filament/Polymaker/PolyLite PLA @base.json"
+        },
+        {
+            "name": "PolyLite PLA Pro @base",
+            "sub_path": "filament/Polymaker/PolyLite PLA Pro @base.json"
+        },
+        {
+            "name": "PolyTerra PLA @base",
+            "sub_path": "filament/Polymaker/PolyTerra PLA @base.json"
+        },
+        {
+            "name": "Polymaker HT-PLA @base",
+            "sub_path": "filament/Polymaker/Polymaker HT-PLA @base.json"
+        },
+        {
+            "name": "Polymaker HT-PLA-GF @base",
+            "sub_path": "filament/Polymaker/Polymaker HT-PLA-GF @base.json"
+        },
+        {
+            "name": "SUNLU PLA Marble @base",
+            "sub_path": "filament/SUNLU/SUNLU Marble PLA @base.json"
+        },
+        {
+            "name": "SUNLU PLA Matte @base",
+            "sub_path": "filament/SUNLU/SUNLU PLA Matte @base.json"
+        },
+        {
+            "name": "SUNLU PLA+ 2.0 @base",
+            "sub_path": "filament/SUNLU/SUNLU PLA+ 2.0 @base.json"
+        },
+        {
+            "name": "SUNLU PLA+ @base",
+            "sub_path": "filament/SUNLU/SUNLU PLA+ @base.json"
+        },
+        {
+            "name": "SUNLU Silk PLA+ @base",
+            "sub_path": "filament/SUNLU/SUNLU Silk PLA+ @base.json"
+        },
+        {
+            "name": "SUNLU Wood PLA @base",
+            "sub_path": "filament/SUNLU/SUNLU Wood PLA @base.json"
+        },
+        {
+            "name": "eSUN PLA+ @base",
+            "sub_path": "filament/eSUN/eSUN PLA+ @base.json"
+        },
+        {
+            "name": "Generic PP @base",
+            "sub_path": "filament/Generic PP @base.json"
+        },
+        {
+            "name": "Generic PP-CF @base",
+            "sub_path": "filament/Generic PP-CF @base.json"
+        },
+        {
+            "name": "Generic PP-GF @base",
+            "sub_path": "filament/Generic PP-GF @base.json"
+        },
+        {
+            "name": "Bambu PPA-CF @base",
+            "sub_path": "filament/Bambu PPA-CF @base.json"
+        },
+        {
+            "name": "Bambu PPA-GF @base",
+            "sub_path": "filament/Bambu PPA-GF @base.json"
+        },
+        {
+            "name": "Generic PPA-CF @base",
+            "sub_path": "filament/Generic PPA-CF @base.json"
+        },
+        {
+            "name": "Generic PPA-GF @base",
+            "sub_path": "filament/Generic PPA-GF @base.json"
+        },
+        {
+            "name": "Bambu PPS-CF @base",
+            "sub_path": "filament/Bambu PPS-CF @base.json"
+        },
+        {
+            "name": "Generic PPS @base",
+            "sub_path": "filament/Generic PPS @base.json"
+        },
+        {
+            "name": "Generic PPS-CF @base",
+            "sub_path": "filament/Generic PPS-CF @base.json"
+        },
+        {
+            "name": "Bambu PVA @base",
+            "sub_path": "filament/Bambu PVA @base.json"
+        },
+        {
+            "name": "Generic PVA @base",
+            "sub_path": "filament/Generic PVA @base.json"
+        },
+        {
+            "name": "Generic SBS @base",
+            "sub_path": "filament/Generic SBS @base.json"
+        },
+        {
+            "name": "Bambu TPU 95A @base",
+            "sub_path": "filament/Bambu TPU 95A @base.json"
+        },
+        {
+            "name": "Bambu TPU 95A HF @base",
+            "sub_path": "filament/Bambu TPU 95A HF @base.json"
+        },
+        {
+            "name": "Bambu TPU for AMS @base",
+            "sub_path": "filament/Bambu TPU for AMS @base.json"
+        },
+        {
+            "name": "Generic TPU",
+            "sub_path": "filament/Generic TPU.json"
+        },
+        {
+            "name": "Generic TPU @BBL H2D",
+            "sub_path": "filament/Generic TPU @BBL H2D.json"
+        },
+        {
+            "name": "Generic TPU @BBL P1P",
+            "sub_path": "filament/P1P/Generic TPU @BBL P1P.json"
+        },
+        {
+            "name": "Generic TPU for AMS @base",
+            "sub_path": "filament/Generic TPU for AMS @base.json"
+        },
+        {
+            "name": "Bambu ABS @BBL A1",
+            "sub_path": "filament/Bambu ABS @BBL A1.json"
+        },
+        {
+            "name": "Bambu ABS @BBL A1 0.2 nozzle",
+            "sub_path": "filament/Bambu ABS @BBL A1 0.2 nozzle.json"
+        },
+        {
+            "name": "Bambu ABS @BBL P1P",
+            "sub_path": "filament/P1P/Bambu ABS @BBL P1P.json"
+        },
+        {
+            "name": "Bambu ABS @BBL P1P 0.2 nozzle",
+            "sub_path": "filament/P1P/Bambu ABS @BBL P1P 0.2 nozzle.json"
+        },
+        {
+            "name": "Bambu ABS @BBL X1C",
+            "sub_path": "filament/Bambu ABS @BBL X1C.json"
+        },
+        {
+            "name": "Bambu ABS @BBL X1C 0.2 nozzle",
+            "sub_path": "filament/Bambu ABS @BBL X1C 0.2 nozzle.json"
+        },
+        {
+            "name": "Bambu ABS @BBL X1C 0.8 nozzle",
+            "sub_path": "filament/Bambu ABS @BBL X1C 0.8 nozzle.json"
+        },
+        {
+            "name": "Bambu ABS-GF @BBL A1",
+            "sub_path": "filament/Bambu ABS-GF @BBL A1.json"
+        },
+        {
+            "name": "Bambu ABS-GF @BBL H2D",
+            "sub_path": "filament/Bambu ABS-GF @BBL H2D.json"
+        },
+        {
+            "name": "Bambu ABS-GF @BBL P1P",
+            "sub_path": "filament/Bambu ABS-GF @BBL P1P.json"
+        },
+        {
+            "name": "Bambu ABS-GF @BBL X1C",
+            "sub_path": "filament/Bambu ABS-GF @BBL X1C.json"
+        },
+        {
+            "name": "Bambu Support for ABS @BBL A1",
+            "sub_path": "filament/Bambu Support for ABS @BBL A1.json"
+        },
+        {
+            "name": "Bambu Support for ABS @BBL H2D",
+            "sub_path": "filament/Bambu Support for ABS @BBL H2D.json"
+        },
+        {
+            "name": "Bambu Support for ABS @BBL X1C",
+            "sub_path": "filament/Bambu Support for ABS @BBL X1C.json"
+        },
+        {
+            "name": "Generic ABS",
+            "sub_path": "filament/Generic ABS.json"
+        },
+        {
+            "name": "Generic ABS @0.2 nozzle",
+            "sub_path": "filament/Generic ABS @0.2 nozzle.json"
+        },
+        {
+            "name": "Generic ABS @BBL A1",
+            "sub_path": "filament/Generic ABS @BBL A1.json"
+        },
+        {
+            "name": "Generic ABS @BBL A1 0.2 nozzle",
+            "sub_path": "filament/Generic ABS @BBL A1 0.2 nozzle.json"
+        },
+        {
+            "name": "Generic ABS @BBL P1P",
+            "sub_path": "filament/P1P/Generic ABS @BBL P1P.json"
+        },
+        {
+            "name": "Generic ABS @BBL P1P 0.2 nozzle",
+            "sub_path": "filament/P1P/Generic ABS @BBL P1P 0.2 nozzle.json"
+        },
+        {
+            "name": "PolyLite ABS @BBL A1",
+            "sub_path": "filament/Polymaker/PolyLite ABS @BBL A1.json"
+        },
+        {
+            "name": "PolyLite ABS @BBL A1 0.2 nozzle",
+            "sub_path": "filament/Polymaker/PolyLite ABS @BBL A1 0.2 nozzle.json"
+        },
+        {
+            "name": "PolyLite ABS @BBL P1P",
+            "sub_path": "filament/Polymaker/PolyLite ABS @BBL P1P.json"
+        },
+        {
+            "name": "PolyLite ABS @BBL X1C",
+            "sub_path": "filament/Polymaker/PolyLite ABS @BBL X1C.json"
+        },
+        {
+            "name": "Bambu ASA @BBL A1 0.2 nozzle",
+            "sub_path": "filament/Bambu ASA @BBL A1 0.2 nozzle.json"
+        },
+        {
+            "name": "Bambu ASA @BBL A1 0.4 nozzle",
+            "sub_path": "filament/Bambu ASA @BBL A1 0.4 nozzle.json"
+        },
+        {
+            "name": "Bambu ASA @BBL A1 0.6 nozzle",
+            "sub_path": "filament/Bambu ASA @BBL A1 0.6 nozzle.json"
+        },
+        {
+            "name": "Bambu ASA @BBL X1 0.2 nozzle",
+            "sub_path": "filament/Bambu ASA @BBL X1 0.2 nozzle.json"
+        },
+        {
+            "name": "Bambu ASA @BBL X1 0.6 nozzle",
+            "sub_path": "filament/Bambu ASA @BBL X1 0.6 nozzle.json"
+        },
+        {
+            "name": "Bambu ASA @BBL X1C",
+            "sub_path": "filament/Bambu ASA @BBL X1C.json"
+        },
+        {
+            "name": "Bambu ASA @BBL X1C 0.2 nozzle",
+            "sub_path": "filament/Bambu ASA @BBL X1C 0.2 nozzle.json"
+        },
+        {
+            "name": "Bambu ASA @BBL X1C 0.4 nozzle",
+            "sub_path": "filament/Bambu ASA @BBL X1C 0.4 nozzle.json"
+        },
+        {
+            "name": "Bambu ASA-Aero @BBL A1",
+            "sub_path": "filament/Bambu ASA-Aero @BBL A1.json"
+        },
+        {
+            "name": "Bambu ASA-Aero @BBL H2D",
+            "sub_path": "filament/Bambu ASA-Aero @BBL H2D.json"
+        },
+        {
+            "name": "Bambu ASA-Aero @BBL P1P",
+            "sub_path": "filament/Bambu ASA-Aero @BBL P1P.json"
+        },
+        {
+            "name": "Bambu ASA-Aero @BBL X1C",
+            "sub_path": "filament/Bambu ASA-Aero @BBL X1C.json"
+        },
+        {
+            "name": "Bambu ASA-CF @BBL A1",
+            "sub_path": "filament/Bambu ASA-CF @BBL A1.json"
+        },
+        {
+            "name": "Bambu ASA-CF @BBL A1 0.6 nozzle",
+            "sub_path": "filament/Bambu ASA-CF @BBL A1 0.6 nozzle.json"
+        },
+        {
+            "name": "Bambu ASA-CF @BBL H2D 0.4 nozzle",
+            "sub_path": "filament/Bambu ASA-CF @BBL H2D 0.4 nozzle.json"
+        },
+        {
+            "name": "Bambu ASA-CF @BBL H2D 0.6 nozzle",
+            "sub_path": "filament/Bambu ASA-CF @BBL H2D 0.6 nozzle.json"
+        },
+        {
+            "name": "Bambu ASA-CF @BBL P1P",
+            "sub_path": "filament/Bambu ASA-CF @BBL P1P.json"
+        },
+        {
+            "name": "Bambu ASA-CF @BBL P1P 0.6 nozzle",
+            "sub_path": "filament/Bambu ASA-CF @BBL P1P 0.6 nozzle.json"
+        },
+        {
+            "name": "Bambu ASA-CF @BBL X1C",
+            "sub_path": "filament/Bambu ASA-CF @BBL X1C.json"
+        },
+        {
+            "name": "Bambu ASA-CF @BBL X1C 0.6 nozzle",
+            "sub_path": "filament/Bambu ASA-CF @BBL X1C 0.6 nozzle.json"
+        },
+        {
+            "name": "Generic ASA",
+            "sub_path": "filament/Generic ASA.json"
+        },
+        {
+            "name": "Generic ASA @0.2 nozzle",
+            "sub_path": "filament/Generic ASA @0.2 nozzle.json"
+        },
+        {
+            "name": "Generic ASA @BBL A1",
+            "sub_path": "filament/Generic ASA @BBL A1.json"
+        },
+        {
+            "name": "Generic ASA @BBL A1 0.2 nozzle",
+            "sub_path": "filament/Generic ASA @BBL A1 0.2 nozzle.json"
+        },
+        {
+            "name": "Generic ASA @BBL P1P",
+            "sub_path": "filament/P1P/Generic ASA @BBL P1P.json"
+        },
+        {
+            "name": "Generic ASA @BBL P1P 0.2 nozzle",
+            "sub_path": "filament/P1P/Generic ASA @BBL P1P 0.2 nozzle.json"
+        },
+        {
+            "name": "PolyLite ASA @BBL A1",
+            "sub_path": "filament/Polymaker/PolyLite ASA @BBL A1.json"
+        },
+        {
+            "name": "PolyLite ASA @BBL A1 0.2 nozzle",
+            "sub_path": "filament/Polymaker/PolyLite ASA @BBL A1 0.2 nozzle.json"
+        },
+        {
+            "name": "PolyLite ASA @BBL P1P",
+            "sub_path": "filament/Polymaker/PolyLite ASA @BBL P1P.json"
+        },
+        {
+            "name": "PolyLite ASA @BBL X1C",
+            "sub_path": "filament/Polymaker/PolyLite ASA @BBL X1C.json"
+        },
+        {
+            "name": "Generic BVOH @BBL A1",
+            "sub_path": "filament/Generic BVOH @BBL A1.json"
+        },
+        {
+            "name": "Generic BVOH @BBL A1M",
+            "sub_path": "filament/Generic BVOH @BBL A1M.json"
+        },
+        {
+            "name": "Generic BVOH @BBL H2D",
+            "sub_path": "filament/Generic BVOH @BBL H2D.json"
+        },
+        {
+            "name": "Generic BVOH @BBL X1C",
+            "sub_path": "filament/Generic BVOH @BBL X1C.json"
+        },
+        {
+            "name": "Generic EVA @BBL A1",
+            "sub_path": "filament/Generic EVA @BBL A1.json"
+        },
+        {
+            "name": "Generic EVA @BBL A1M",
+            "sub_path": "filament/Generic EVA @BBL A1M.json"
+        },
+        {
+            "name": "Generic EVA @BBL H2D",
+            "sub_path": "filament/Generic EVA @BBL H2D.json"
+        },
+        {
+            "name": "Generic EVA @BBL X1C",
+            "sub_path": "filament/Generic EVA @BBL X1C.json"
+        },
+        {
+            "name": "Generic HIPS @BBL A1",
+            "sub_path": "filament/Generic HIPS @BBL A1.json"
+        },
+        {
+            "name": "Generic HIPS @BBL A1 0.2 nozzle",
+            "sub_path": "filament/Generic HIPS @BBL A1 0.2 nozzle.json"
+        },
+        {
+            "name": "Generic HIPS @BBL A1M",
+            "sub_path": "filament/Generic HIPS @BBL A1M.json"
+        },
+        {
+            "name": "Generic HIPS @BBL A1M 0.2 nozzle",
+            "sub_path": "filament/Generic HIPS @BBL A1M 0.2 nozzle.json"
+        },
+        {
+            "name": "Generic HIPS @BBL H2D",
+            "sub_path": "filament/Generic HIPS @BBL H2D.json"
+        },
+        {
+            "name": "Generic HIPS @BBL H2D 0.2 nozzle",
+            "sub_path": "filament/Generic HIPS @BBL H2D 0.2 nozzle.json"
+        },
+        {
+            "name": "Generic HIPS @BBL X1C",
+            "sub_path": "filament/Generic HIPS @BBL X1C.json"
+        },
+        {
+            "name": "Generic HIPS @BBL X1C 0.2 nozzle",
+            "sub_path": "filament/Generic HIPS @BBL X1C 0.2 nozzle.json"
+        },
+        {
+            "name": "Bambu PA-CF @BBL A1",
+            "sub_path": "filament/Bambu PA-CF @BBL A1.json"
+        },
+        {
+            "name": "Bambu PA-CF @BBL P1P",
+            "sub_path": "filament/P1P/Bambu PA-CF @BBL P1P.json"
+        },
+        {
+            "name": "Bambu PA-CF @BBL X1C",
+            "sub_path": "filament/Bambu PA-CF @BBL X1C.json"
+        },
+        {
+            "name": "Bambu PA6-CF @BBL A1",
+            "sub_path": "filament/Bambu PA6-CF @BBL A1.json"
+        },
+        {
+            "name": "Bambu PA6-CF @BBL H2D",
+            "sub_path": "filament/Bambu PA6-CF @BBL H2D.json"
+        },
+        {
+            "name": "Bambu PA6-CF @BBL X1C",
+            "sub_path": "filament/Bambu PA6-CF @BBL X1C.json"
+        },
+        {
+            "name": "Bambu PA6-CF @BBL X1E",
+            "sub_path": "filament/Bambu PA6-CF @BBL X1E.json"
+        },
+        {
+            "name": "Bambu PA6-GF @BBL A1",
+            "sub_path": "filament/Bambu PA6-GF @BBL A1.json"
+        },
+        {
+            "name": "Bambu PA6-GF @BBL H2D",
+            "sub_path": "filament/Bambu PA6-GF @BBL H2D.json"
+        },
+        {
+            "name": "Bambu PA6-GF @BBL P1P",
+            "sub_path": "filament/Bambu PA6-GF @BBL P1P.json"
+        },
+        {
+            "name": "Bambu PA6-GF @BBL X1C",
+            "sub_path": "filament/Bambu PA6-GF @BBL X1C.json"
+        },
+        {
+            "name": "Bambu PAHT-CF @BBL A1",
+            "sub_path": "filament/Bambu PAHT-CF @BBL A1.json"
+        },
+        {
+            "name": "Bambu PAHT-CF @BBL H2D",
+            "sub_path": "filament/Bambu PAHT-CF @BBL H2D.json"
+        },
+        {
+            "name": "Bambu PAHT-CF @BBL P1P",
+            "sub_path": "filament/P1P/Bambu PAHT-CF @BBL P1P.json"
+        },
+        {
+            "name": "Bambu PAHT-CF @BBL X1C",
+            "sub_path": "filament/Bambu PAHT-CF @BBL X1C.json"
+        },
+        {
+            "name": "Bambu Support For PA/PET @BBL A1",
+            "sub_path": "filament/Bambu Support For PA PET @BBL A1.json"
+        },
+        {
+            "name": "Bambu Support For PA/PET @BBL H2D",
+            "sub_path": "filament/Bambu Support For PA PET @BBL H2D.json"
+        },
+        {
+            "name": "Bambu Support For PA/PET @BBL P1P",
+            "sub_path": "filament/P1P/Bambu Support For PA PET @BBL P1P.json"
+        },
+        {
+            "name": "Bambu Support For PA/PET @BBL X1C",
+            "sub_path": "filament/Bambu Support For PA PET @BBL X1C.json"
+        },
+        {
+            "name": "Bambu Support G @BBL A1",
+            "sub_path": "filament/Bambu Support G @BBL A1.json"
+        },
+        {
+            "name": "Bambu Support G @BBL P1P",
+            "sub_path": "filament/P1P/Bambu Support G @BBL P1P.json"
+        },
+        {
+            "name": "Bambu Support G @BBL X1C",
+            "sub_path": "filament/Bambu Support G @BBL X1C.json"
+        },
+        {
+            "name": "Fiberon PA12-CF @BBL X1C",
+            "sub_path": "filament/Polymaker/Fiberon PA12-CF @BBL X1C.json"
+        },
+        {
+            "name": "Fiberon PA6-CF @BBL X1C",
+            "sub_path": "filament/Polymaker/Fiberon PA6-CF @BBL X1C.json"
+        },
+        {
+            "name": "Fiberon PA6-GF @BBL X1C",
+            "sub_path": "filament/Polymaker/Fiberon PA6-GF @BBL X1C.json"
+        },
+        {
+            "name": "Fiberon PA612-CF @BBL X1C",
+            "sub_path": "filament/Polymaker/Fiberon PA612-CF @BBL X1C.json"
+        },
+        {
+            "name": "Generic PA @BBL A1",
+            "sub_path": "filament/Generic PA @BBL A1.json"
+        },
+        {
+            "name": "Generic PA-CF @BBL A1",
+            "sub_path": "filament/Generic PA-CF @BBL A1.json"
+        },
+        {
+            "name": "Generic PA-CF @BBL H2D",
+            "sub_path": "filament/Generic PA-CF @BBL H2D.json"
+        },
+        {
+            "name": "Generic PA-CF @BBL X1E",
+            "sub_path": "filament/Generic PA-CF @BBL X1E.json"
+        },
+        {
+            "name": "Bambu PC @BBL A1",
+            "sub_path": "filament/Bambu PC @BBL A1.json"
+        },
+        {
+            "name": "Bambu PC @BBL A1 0.2 nozzle",
+            "sub_path": "filament/Bambu PC @BBL A1 0.2 nozzle.json"
+        },
+        {
+            "name": "Bambu PC @BBL P1P",
+            "sub_path": "filament/P1P/Bambu PC @BBL P1P.json"
+        },
+        {
+            "name": "Bambu PC @BBL P1P 0.2 nozzle",
+            "sub_path": "filament/P1P/Bambu PC @BBL P1P 0.2 nozzle.json"
+        },
+        {
+            "name": "Bambu PC @BBL X1C",
+            "sub_path": "filament/Bambu PC @BBL X1C.json"
+        },
+        {
+            "name": "Bambu PC @BBL X1C 0.2 nozzle",
+            "sub_path": "filament/Bambu PC @BBL X1C 0.2 nozzle.json"
+        },
+        {
+            "name": "Bambu PC @BBL X1C 0.6 nozzle",
+            "sub_path": "filament/Bambu PC @BBL X1C 0.6 nozzle.json"
+        },
+        {
+            "name": "Bambu PC @BBL X1C 0.8 nozzle",
+            "sub_path": "filament/Bambu PC @BBL X1C 0.8 nozzle.json"
+        },
+        {
+            "name": "Bambu PC FR @BBL A1",
+            "sub_path": "filament/Bambu PC FR @BBL A1.json"
+        },
+        {
+            "name": "Bambu PC FR @BBL A1 0.2 nozzle",
+            "sub_path": "filament/Bambu PC FR @BBL A1 0.2 nozzle.json"
+        },
+        {
+            "name": "Bambu PC FR @BBL H2D 0.2 nozzle",
+            "sub_path": "filament/Bambu PC FR @BBL H2D 0.2 nozzle.json"
+        },
+        {
+            "name": "Bambu PC FR @BBL H2D 0.4 nozzle",
+            "sub_path": "filament/Bambu PC FR @BBL H2D 0.4 nozzle.json"
+        },
+        {
+            "name": "Bambu PC FR @BBL H2D 0.6 nozzle",
+            "sub_path": "filament/Bambu PC FR @BBL H2D 0.6 nozzle.json"
+        },
+        {
+            "name": "Bambu PC FR @BBL H2D 0.8 nozzle",
+            "sub_path": "filament/Bambu PC FR @BBL H2D 0.8 nozzle.json"
+        },
+        {
+            "name": "Bambu PC FR @BBL P1P",
+            "sub_path": "filament/Bambu PC FR @BBL P1P.json"
+        },
+        {
+            "name": "Bambu PC FR @BBL P1P 0.2 nozzle",
+            "sub_path": "filament/Bambu PC FR @BBL P1P 0.2 nozzle.json"
+        },
+        {
+            "name": "Bambu PC FR @BBL P1S",
+            "sub_path": "filament/Bambu PC FR @BBL P1S.json"
+        },
+        {
+            "name": "Bambu PC FR @BBL P1S 0.2 nozzle",
+            "sub_path": "filament/Bambu PC FR @BBL P1S 0.2 nozzle.json"
+        },
+        {
+            "name": "Bambu PC FR @BBL P1S 0.6 nozzle",
+            "sub_path": "filament/Bambu PC FR @BBL P1S 0.6 nozzle.json"
+        },
+        {
+            "name": "Bambu PC FR @BBL P1S 0.8 nozzle",
+            "sub_path": "filament/Bambu PC FR @BBL P1S 0.8 nozzle.json"
+        },
+        {
+            "name": "Bambu PC FR @BBL X1C",
+            "sub_path": "filament/Bambu PC FR @BBL X1C.json"
+        },
+        {
+            "name": "Bambu PC FR @BBL X1C 0.2 nozzle",
+            "sub_path": "filament/Bambu PC FR @BBL X1C 0.2 nozzle.json"
+        },
+        {
+            "name": "Bambu PC FR @BBL X1C 0.6 nozzle",
+            "sub_path": "filament/Bambu PC FR @BBL X1C 0.6 nozzle.json"
+        },
+        {
+            "name": "Bambu PC FR @BBL X1C 0.8 nozzle",
+            "sub_path": "filament/Bambu PC FR @BBL X1C 0.8 nozzle.json"
+        },
+        {
+            "name": "Bambu PC FR @BBL X1E",
+            "sub_path": "filament/Bambu PC FR @BBL X1E.json"
+        },
+        {
+            "name": "Bambu PC FR @BBL X1E 0.2 nozzle",
+            "sub_path": "filament/Bambu PC FR @BBL X1E 0.2 nozzle.json"
+        },
+        {
+            "name": "Bambu PC FR @BBL X1E 0.6 nozzle",
+            "sub_path": "filament/Bambu PC FR @BBL X1E 0.6 nozzle.json"
+        },
+        {
+            "name": "Bambu PC FR @BBL X1E 0.8 nozzle",
+            "sub_path": "filament/Bambu PC FR @BBL X1E 0.8 nozzle.json"
+        },
+        {
+            "name": "Generic PC",
+            "sub_path": "filament/Generic PC.json"
+        },
+        {
+            "name": "Generic PC @0.2 nozzle",
+            "sub_path": "filament/Generic PC @0.2 nozzle.json"
+        },
+        {
+            "name": "Generic PC @BBL A1",
+            "sub_path": "filament/Generic PC @BBL A1.json"
+        },
+        {
+            "name": "Generic PC @BBL A1 0.2 nozzle",
+            "sub_path": "filament/Generic PC @BBL A1 0.2 nozzle.json"
+        },
+        {
+            "name": "Generic PC @BBL P1P",
+            "sub_path": "filament/P1P/Generic PC @BBL P1P.json"
+        },
+        {
+            "name": "Generic PC @BBL P1P 0.2 nozzle",
+            "sub_path": "filament/P1P/Generic PC @BBL P1P 0.2 nozzle.json"
+        },
+        {
+            "name": "Generic PCTG @BBL A1",
+            "sub_path": "filament/Generic PCTG @BBL A1.json"
+        },
+        {
+            "name": "Generic PCTG @BBL A1M",
+            "sub_path": "filament/Generic PCTG @BBL A1M.json"
+        },
+        {
+            "name": "Generic PCTG @BBL H2D",
+            "sub_path": "filament/Generic PCTG @BBL H2D.json"
+        },
+        {
+            "name": "Generic PCTG @BBL X1C",
+            "sub_path": "filament/Generic PCTG @BBL X1C.json"
+        },
+        {
+            "name": "Generic PE @BBL A1",
+            "sub_path": "filament/Generic PE @BBL A1.json"
+        },
+        {
+            "name": "Generic PE @BBL A1M",
+            "sub_path": "filament/Generic PE @BBL A1M.json"
+        },
+        {
+            "name": "Generic PE @BBL H2D",
+            "sub_path": "filament/Generic PE @BBL H2D.json"
+        },
+        {
+            "name": "Generic PE @BBL X1C",
+            "sub_path": "filament/Generic PE @BBL X1C.json"
+        },
+        {
+            "name": "Generic PE-CF @BBL A1",
+            "sub_path": "filament/Generic PE-CF @BBL A1.json"
+        },
+        {
+            "name": "Generic PE-CF @BBL A1M",
+            "sub_path": "filament/Generic PE-CF @BBL A1M.json"
+        },
+        {
+            "name": "Generic PE-CF @BBL H2D",
+            "sub_path": "filament/Generic PE-CF @BBL H2D.json"
+        },
+        {
+            "name": "Generic PE-CF @BBL X1C",
+            "sub_path": "filament/Generic PE-CF @BBL X1C.json"
+        },
+        {
+            "name": "Bambu PET-CF @BBL A1",
+            "sub_path": "filament/Bambu PET-CF @BBL A1.json"
+        },
+        {
+            "name": "Bambu PET-CF @BBL P1P",
+            "sub_path": "filament/P1P/Bambu PET-CF @BBL P1P.json"
+        },
+        {
+            "name": "Bambu PET-CF @BBL X1C",
+            "sub_path": "filament/Bambu PET-CF @BBL X1C.json"
+        },
+        {
+            "name": "Bambu PETG Basic @BBL A1",
+            "sub_path": "filament/Bambu PETG Basic @BBL A1.json"
+        },
+        {
+            "name": "Bambu PETG Basic @BBL A1 0.2 nozzle",
+            "sub_path": "filament/Bambu PETG Basic @BBL A1 0.2 nozzle.json"
+        },
+        {
+            "name": "Bambu PETG Basic @BBL A1 0.8 nozzle",
+            "sub_path": "filament/Bambu PETG Basic @BBL A1 0.8 nozzle.json"
+        },
+        {
+            "name": "Bambu PETG Basic @BBL H2D 0.2 nozzle",
+            "sub_path": "filament/Bambu PETG Basic @BBL H2D 0.2 nozzle.json"
+        },
+        {
+            "name": "Bambu PETG Basic @BBL H2D 0.4 nozzle",
+            "sub_path": "filament/Bambu PETG Basic @BBL H2D 0.4 nozzle.json"
+        },
+        {
+            "name": "Bambu PETG Basic @BBL H2D 0.6 nozzle",
+            "sub_path": "filament/Bambu PETG Basic @BBL H2D 0.6 nozzle.json"
+        },
+        {
+            "name": "Bambu PETG Basic @BBL X1C",
+            "sub_path": "filament/Bambu PETG Basic @BBL X1C.json"
+        },
+        {
+            "name": "Bambu PETG Basic @BBL X1C 0.2 nozzle",
+            "sub_path": "filament/Bambu PETG Basic @BBL X1C 0.2 nozzle.json"
+        },
+        {
+            "name": "Bambu PETG Basic @BBL X1C 0.8 nozzle",
+            "sub_path": "filament/Bambu PETG Basic @BBL X1C 0.8 nozzle.json"
+        },
+        {
+            "name": "Bambu PETG HF @BBL A1",
+            "sub_path": "filament/Bambu PETG HF @BBL A1.json"
+        },
+        {
+            "name": "Bambu PETG HF @BBL A1 0.2 nozzle",
+            "sub_path": "filament/Bambu PETG HF @BBL A1 0.2 nozzle.json"
+        },
+        {
+            "name": "Bambu PETG HF @BBL A1 0.8 nozzle",
+            "sub_path": "filament/Bambu PETG HF @BBL A1 0.8 nozzle.json"
+        },
+        {
+            "name": "Bambu PETG HF @BBL A1M",
+            "sub_path": "filament/Bambu PETG HF @BBL A1M.json"
+        },
+        {
+            "name": "Bambu PETG HF @BBL A1M 0.2 nozzle",
+            "sub_path": "filament/Bambu PETG HF @BBL A1M 0.2 nozzle.json"
+        },
+        {
+            "name": "Bambu PETG HF @BBL A1M 0.8 nozzle",
+            "sub_path": "filament/Bambu PETG HF @BBL A1M 0.8 nozzle.json"
+        },
+        {
+            "name": "Bambu PETG HF @BBL H2D 0.2 nozzle",
+            "sub_path": "filament/Bambu PETG HF @BBL H2D 0.2 nozzle.json"
+        },
+        {
+            "name": "Bambu PETG HF @BBL H2D 0.4 nozzle",
+            "sub_path": "filament/Bambu PETG HF @BBL H2D 0.4 nozzle.json"
+        },
+        {
+            "name": "Bambu PETG HF @BBL H2D 0.6 nozzle",
+            "sub_path": "filament/Bambu PETG HF @BBL H2D 0.6 nozzle.json"
+        },
+        {
+            "name": "Bambu PETG HF @BBL X1C",
+            "sub_path": "filament/Bambu PETG HF @BBL X1C.json"
+        },
+        {
+            "name": "Bambu PETG HF @BBL X1C 0.2 nozzle",
+            "sub_path": "filament/Bambu PETG HF @BBL X1C 0.2 nozzle.json"
+        },
+        {
+            "name": "Bambu PETG HF @BBL X1C 0.8 nozzle",
+            "sub_path": "filament/Bambu PETG HF @BBL X1C 0.8 nozzle.json"
+        },
+        {
+            "name": "Bambu PETG Translucent @BBL A1",
+            "sub_path": "filament/Bambu PETG Translucent @BBL A1.json"
+        },
+        {
+            "name": "Bambu PETG Translucent @BBL A1 0.2 nozzle",
+            "sub_path": "filament/Bambu PETG Translucent @BBL A1 0.2 nozzle.json"
+        },
+        {
+            "name": "Bambu PETG Translucent @BBL A1 0.8 nozzle",
+            "sub_path": "filament/Bambu PETG Translucent @BBL A1 0.8 nozzle.json"
+        },
+        {
+            "name": "Bambu PETG Translucent @BBL A1M",
+            "sub_path": "filament/Bambu PETG Translucent @BBL A1M.json"
+        },
+        {
+            "name": "Bambu PETG Translucent @BBL A1M 0.2 nozzle",
+            "sub_path": "filament/Bambu PETG Translucent @BBL A1M 0.2 nozzle.json"
+        },
+        {
+            "name": "Bambu PETG Translucent @BBL A1M 0.8 nozzle",
+            "sub_path": "filament/Bambu PETG Translucent @BBL A1M 0.8 nozzle.json"
+        },
+        {
+            "name": "Bambu PETG Translucent @BBL H2D 0.2 nozzle",
+            "sub_path": "filament/Bambu PETG Translucent @BBL H2D 0.2 nozzle.json"
+        },
+        {
+            "name": "Bambu PETG Translucent @BBL H2D 0.4 nozzle",
+            "sub_path": "filament/Bambu PETG Translucent @BBL H2D 0.4 nozzle.json"
+        },
+        {
+            "name": "Bambu PETG Translucent @BBL H2D 0.6 nozzle",
+            "sub_path": "filament/Bambu PETG Translucent @BBL H2D 0.6 nozzle.json"
+        },
+        {
+            "name": "Bambu PETG Translucent @BBL X1C",
+            "sub_path": "filament/Bambu PETG Translucent @BBL X1C.json"
+        },
+        {
+            "name": "Bambu PETG Translucent @BBL X1C 0.2 nozzle",
+            "sub_path": "filament/Bambu PETG Translucent @BBL X1C 0.2 nozzle.json"
+        },
+        {
+            "name": "Bambu PETG Translucent @BBL X1C 0.8 nozzle",
+            "sub_path": "filament/Bambu PETG Translucent @BBL X1C 0.8 nozzle.json"
+        },
+        {
+            "name": "Bambu PETG-CF @BBL A1 0.4 nozzle",
+            "sub_path": "filament/Bambu PETG-CF @BBL A1 0.4 nozzle.json"
+        },
+        {
+            "name": "Bambu PETG-CF @BBL A1 0.8 nozzle",
+            "sub_path": "filament/Bambu PETG-CF @BBL A1 0.8 nozzle.json"
+        },
+        {
+            "name": "Bambu PETG-CF @BBL A1M",
+            "sub_path": "filament/Bambu PETG-CF @BBL A1M.json"
+        },
+        {
+            "name": "Bambu PETG-CF @BBL H2D 0.4 nozzle",
+            "sub_path": "filament/Bambu PETG-CF @BBL H2D 0.4 nozzle.json"
+        },
+        {
+            "name": "Bambu PETG-CF @BBL H2D 0.6 nozzle",
+            "sub_path": "filament/Bambu PETG-CF @BBL H2D 0.6 nozzle.json"
+        },
+        {
+            "name": "Bambu PETG-CF @BBL P1P",
+            "sub_path": "filament/P1P/Bambu PETG-CF @BBL P1P.json"
+        },
+        {
+            "name": "Bambu PETG-CF @BBL P1P 0.4 nozzle",
+            "sub_path": "filament/P1P/Bambu PETG-CF @BBL P1P 0.4 nozzle.json"
+        },
+        {
+            "name": "Bambu PETG-CF @BBL X1C",
+            "sub_path": "filament/Bambu PETG-CF @BBL X1C.json"
+        },
+        {
+            "name": "Bambu PETG-CF @BBL X1C 0.4 nozzle",
+            "sub_path": "filament/Bambu PETG-CF @BBL X1C 0.4 nozzle.json"
+        },
+        {
+            "name": "Fiberon PET-CF @BBL X1C",
+            "sub_path": "filament/Polymaker/Fiberon PET-CF @BBL X1C.json"
+        },
+        {
+            "name": "Fiberon PETG-ESD @BBL X1C",
+            "sub_path": "filament/Polymaker/Fiberon PETG-ESD @BBL X1C.json"
+        },
+        {
+            "name": "Fiberon PETG-rCF @BBL X1C",
+            "sub_path": "filament/Polymaker/Fiberon PETG-rCF @BBL X1C.json"
+        },
+        {
+            "name": "Generic PETG",
+            "sub_path": "filament/Generic PETG.json"
+        },
+        {
+            "name": "Generic PETG @0.2 nozzle",
+            "sub_path": "filament/Generic PETG @0.2 nozzle.json"
+        },
+        {
+            "name": "Generic PETG @BBL A1",
+            "sub_path": "filament/Generic PETG @BBL A1.json"
+        },
+        {
+            "name": "Generic PETG @BBL A1 0.2 nozzle",
+            "sub_path": "filament/Generic PETG @BBL A1 0.2 nozzle.json"
+        },
+        {
+            "name": "Generic PETG @BBL A1M",
+            "sub_path": "filament/Generic PETG @BBL A1M.json"
+        },
+        {
+            "name": "Generic PETG @BBL A1M 0.2 nozzle",
+            "sub_path": "filament/Generic PETG @BBL A1M 0.2 nozzle.json"
+        },
+        {
+            "name": "Generic PETG @BBL H2D",
+            "sub_path": "filament/Generic PETG @BBL H2D.json"
+        },
+        {
+            "name": "Generic PETG @BBL H2D 0.2 nozzle",
+            "sub_path": "filament/Generic PETG @BBL H2D 0.2 nozzle.json"
+        },
+        {
+            "name": "Generic PETG @BBL P1P",
+            "sub_path": "filament/P1P/Generic PETG @BBL P1P.json"
+        },
+        {
+            "name": "Generic PETG @BBL P1P 0.2 nozzle",
+            "sub_path": "filament/P1P/Generic PETG @BBL P1P 0.2 nozzle.json"
+        },
+        {
+            "name": "Generic PETG HF @BBL A1",
+            "sub_path": "filament/Generic PETG HF @BBL A1.json"
+        },
+        {
+            "name": "Generic PETG HF @BBL A1 0.2 nozzle",
+            "sub_path": "filament/Generic PETG HF @BBL A1 0.2 nozzle.json"
+        },
+        {
+            "name": "Generic PETG HF @BBL A1M",
+            "sub_path": "filament/Generic PETG HF @BBL A1M.json"
+        },
+        {
+            "name": "Generic PETG HF @BBL A1M 0.2 nozzle",
+            "sub_path": "filament/Generic PETG HF @BBL A1M 0.2 nozzle.json"
+        },
+        {
+            "name": "Generic PETG HF @BBL H2D",
+            "sub_path": "filament/Generic PETG HF @BBL H2D.json"
+        },
+        {
+            "name": "Generic PETG HF @BBL H2D 0.2 nozzle",
+            "sub_path": "filament/Generic PETG HF @BBL H2D 0.2 nozzle.json"
+        },
+        {
+            "name": "Generic PETG HF @BBL P1P",
+            "sub_path": "filament/Generic PETG HF @BBL P1P.json"
+        },
+        {
+            "name": "Generic PETG HF @BBL P1P 0.2 nozzle",
+            "sub_path": "filament/Generic PETG HF @BBL P1P 0.2 nozzle.json"
+        },
+        {
+            "name": "Generic PETG HF @BBL X1C",
+            "sub_path": "filament/Generic PETG HF @BBL X1C.json"
+        },
+        {
+            "name": "Generic PETG HF @BBL X1C 0.2 nozzle",
+            "sub_path": "filament/Generic PETG HF @BBL X1C 0.2 nozzle.json"
+        },
+        {
+            "name": "Generic PETG-CF @BBL A1",
+            "sub_path": "filament/Generic PETG-CF @BBL A1.json"
+        },
+        {
+            "name": "Generic PETG-CF @BBL H2D",
+            "sub_path": "filament/Generic PETG-CF @BBL H2D.json"
+        },
+        {
+            "name": "Generic PETG-CF @BBL P1P",
+            "sub_path": "filament/P1P/Generic PETG-CF @BBL P1P.json"
+        },
+        {
+            "name": "Generic PETG-CF @BBL X1C",
+            "sub_path": "filament/Generic PETG-CF @BBL X1C.json"
+        },
+        {
+            "name": "PolyLite PETG @BBL A1",
+            "sub_path": "filament/Polymaker/PolyLite PETG @BBL A1.json"
+        },
+        {
+            "name": "PolyLite PETG @BBL A1 0.2 nozzle",
+            "sub_path": "filament/Polymaker/PolyLite PETG @BBL A1 0.2 nozzle.json"
+        },
+        {
+            "name": "PolyLite PETG @BBL A1M",
+            "sub_path": "filament/Polymaker/PolyLite PETG @BBL A1M.json"
+        },
+        {
+            "name": "PolyLite PETG @BBL H2D",
+            "sub_path": "filament/Polymaker/PolyLite PETG @BBL H2D.json"
+        },
+        {
+            "name": "PolyLite PETG @BBL P1P",
+            "sub_path": "filament/Polymaker/PolyLite PETG @BBL P1P.json"
+        },
+        {
+            "name": "PolyLite PETG @BBL X1C",
+            "sub_path": "filament/Polymaker/PolyLite PETG @BBL X1C.json"
+        },
+        {
+            "name": "SUNLU PETG @BBL A1",
+            "sub_path": "filament/SUNLU/SUNLU PETG @BBL A1.json"
+        },
+        {
+            "name": "SUNLU PETG @BBL A1 0.2 nozzle",
+            "sub_path": "filament/SUNLU/SUNLU PETG @BBL A1 0.2 nozzle.json"
+        },
+        {
+            "name": "SUNLU PETG @BBL A1 0.8 nozzle",
+            "sub_path": "filament/SUNLU/SUNLU PETG @BBL A1 0.8 nozzle.json"
+        },
+        {
+            "name": "SUNLU PETG @BBL X1C",
+            "sub_path": "filament/SUNLU/SUNLU PETG @BBL X1C.json"
+        },
+        {
+            "name": "SUNLU PETG @BBL X1C 0.2 nozzle",
+            "sub_path": "filament/SUNLU/SUNLU PETG @BBL X1C 0.2 nozzle.json"
+        },
+        {
+            "name": "SUNLU PETG @BBL X1C 0.8 nozzle",
+            "sub_path": "filament/SUNLU/SUNLU PETG @BBL X1C 0.8 nozzle.json"
+        },
+        {
+            "name": "Generic PHA @BBL A1",
+            "sub_path": "filament/Generic PHA @BBL A1.json"
+        },
+        {
+            "name": "Generic PHA @BBL A1M",
+            "sub_path": "filament/Generic PHA @BBL A1M.json"
+        },
+        {
+            "name": "Generic PHA @BBL H2D",
+            "sub_path": "filament/Generic PHA @BBL H2D.json"
+        },
+        {
+            "name": "Generic PHA @BBL X1C",
+            "sub_path": "filament/Generic PHA @BBL X1C.json"
+        },
+        {
+            "name": "Bambu PLA Aero @BBL A1",
+            "sub_path": "filament/Bambu PLA Aero @BBL A1.json"
+        },
+        {
+            "name": "Bambu PLA Aero @BBL A1M",
+            "sub_path": "filament/Bambu PLA Aero @BBL A1M.json"
+        },
+        {
+            "name": "Bambu PLA Aero @BBL H2D",
+            "sub_path": "filament/Bambu PLA Aero @BBL H2D.json"
+        },
+        {
+            "name": "Bambu PLA Aero @BBL P1P",
+            "sub_path": "filament/P1P/Bambu PLA Aero @BBL P1P.json"
+        },
+        {
+            "name": "Bambu PLA Aero @BBL X1",
+            "sub_path": "filament/Bambu PLA Aero @BBL X1.json"
+        },
+        {
+            "name": "Bambu PLA Aero @BBL X1C",
+            "sub_path": "filament/Bambu PLA Aero @BBL X1C.json"
+        },
+        {
+            "name": "Bambu PLA Basic @BBL A1",
+            "sub_path": "filament/Bambu PLA Basic @BBL A1.json"
+        },
+        {
+            "name": "Bambu PLA Basic @BBL A1 0.2 nozzle",
+            "sub_path": "filament/Bambu PLA Basic @BBL A1 0.2 nozzle.json"
+        },
+        {
+            "name": "Bambu PLA Basic @BBL A1M",
+            "sub_path": "filament/Bambu PLA Basic @BBL A1M.json"
+        },
+        {
+            "name": "Bambu PLA Basic @BBL A1M 0.2 nozzle",
+            "sub_path": "filament/Bambu PLA Basic @BBL A1M 0.2 nozzle.json"
+        },
+        {
+            "name": "Bambu PLA Basic @BBL H2D",
+            "sub_path": "filament/Bambu PLA Basic @BBL H2D.json"
+        },
+        {
+            "name": "Bambu PLA Basic @BBL H2D 0.2 nozzle",
+            "sub_path": "filament/Bambu PLA Basic @BBL H2D 0.2 nozzle.json"
+        },
+        {
+            "name": "Bambu PLA Basic @BBL H2D 0.8 nozzle",
+            "sub_path": "filament/Bambu PLA Basic @BBL H2D 0.8 nozzle.json"
+        },
+        {
+            "name": "Bambu PLA Basic @BBL P1P",
+            "sub_path": "filament/P1P/Bambu PLA Basic @BBL P1P.json"
+        },
+        {
+            "name": "Bambu PLA Basic @BBL P1P 0.2 nozzle",
+            "sub_path": "filament/P1P/Bambu PLA Basic @BBL P1P 0.2 nozzle.json"
+        },
+        {
+            "name": "Bambu PLA Basic @BBL X1",
+            "sub_path": "filament/Bambu PLA Basic @BBL X1.json"
+        },
+        {
+            "name": "Bambu PLA Basic @BBL X1C",
+            "sub_path": "filament/Bambu PLA Basic @BBL X1C.json"
+        },
+        {
+            "name": "Bambu PLA Basic @BBL X1C 0.2 nozzle",
+            "sub_path": "filament/Bambu PLA Basic @BBL X1C 0.2 nozzle.json"
+        },
+        {
+            "name": "Bambu PLA Basic @BBL X1C 0.8 nozzle",
+            "sub_path": "filament/Bambu PLA Basic @BBL X1C 0.8 nozzle.json"
+        },
+        {
+            "name": "Bambu PLA Dynamic @BBL A1",
+            "sub_path": "filament/Bambu PLA Dynamic @BBL A1.json"
+        },
+        {
+            "name": "Bambu PLA Dynamic @BBL A1 0.2 nozzle",
+            "sub_path": "filament/Bambu PLA Dynamic @BBL A1 0.2 nozzle.json"
+        },
+        {
+            "name": "Bambu PLA Dynamic @BBL A1M",
+            "sub_path": "filament/Bambu PLA Dynamic @BBL A1M.json"
+        },
+        {
+            "name": "Bambu PLA Dynamic @BBL A1M 0.2 nozzle",
+            "sub_path": "filament/Bambu PLA Dynamic @BBL A1M 0.2 nozzle.json"
+        },
+        {
+            "name": "Bambu PLA Dynamic @BBL H2D",
+            "sub_path": "filament/Bambu PLA Dynamic @BBL H2D.json"
+        },
+        {
+            "name": "Bambu PLA Dynamic @BBL H2D 0.2 nozzle",
+            "sub_path": "filament/Bambu PLA Dynamic @BBL H2D 0.2 nozzle.json"
+        },
+        {
+            "name": "Bambu PLA Dynamic @BBL H2D 0.8 nozzle",
+            "sub_path": "filament/Bambu PLA Dynamic @BBL H2D 0.8 nozzle.json"
+        },
+        {
+            "name": "Bambu PLA Dynamic @BBL P1P",
+            "sub_path": "filament/Bambu PLA Dynamic @BBL P1P.json"
+        },
+        {
+            "name": "Bambu PLA Dynamic @BBL P1P 0.2 nozzle",
+            "sub_path": "filament/Bambu PLA Dynamic @BBL P1P 0.2 nozzle.json"
+        },
+        {
+            "name": "Bambu PLA Dynamic @BBL X1C",
+            "sub_path": "filament/Bambu PLA Dynamic @BBL X1C.json"
+        },
+        {
+            "name": "Bambu PLA Dynamic @BBL X1C 0.2 nozzle",
+            "sub_path": "filament/Bambu PLA Dynamic @BBL X1C 0.2 nozzle.json"
+        },
+        {
+            "name": "Bambu PLA Dynamic @BBL X1C 0.8 nozzle",
+            "sub_path": "filament/Bambu PLA Dynamic @BBL X1C 0.8 nozzle.json"
+        },
+        {
+            "name": "Bambu PLA Galaxy @BBL A1",
+            "sub_path": "filament/Bambu PLA Galaxy @BBL A1.json"
+        },
+        {
+            "name": "Bambu PLA Galaxy @BBL A1 0.2 nozzle",
+            "sub_path": "filament/Bambu PLA Galaxy @BBL A1 0.2 nozzle.json"
+        },
+        {
+            "name": "Bambu PLA Galaxy @BBL A1M",
+            "sub_path": "filament/Bambu PLA Galaxy @BBL A1M.json"
+        },
+        {
+            "name": "Bambu PLA Galaxy @BBL A1M 0.2 nozzle",
+            "sub_path": "filament/Bambu PLA Galaxy @BBL A1M 0.2 nozzle.json"
+        },
+        {
+            "name": "Bambu PLA Galaxy @BBL H2D",
+            "sub_path": "filament/Bambu PLA Galaxy @BBL H2D.json"
+        },
+        {
+            "name": "Bambu PLA Galaxy @BBL H2D 0.2 nozzle",
+            "sub_path": "filament/Bambu PLA Galaxy @BBL H2D 0.2 nozzle.json"
+        },
+        {
+            "name": "Bambu PLA Galaxy @BBL H2D 0.8 nozzle",
+            "sub_path": "filament/Bambu PLA Galaxy @BBL H2D 0.8 nozzle.json"
+        },
+        {
+            "name": "Bambu PLA Galaxy @BBL P1P",
+            "sub_path": "filament/Bambu PLA Galaxy @BBL P1P.json"
+        },
+        {
+            "name": "Bambu PLA Galaxy @BBL P1P 0.2 nozzle",
+            "sub_path": "filament/Bambu PLA Galaxy @BBL P1P 0.2 nozzle.json"
+        },
+        {
+            "name": "Bambu PLA Galaxy @BBL X1C",
+            "sub_path": "filament/Bambu PLA Galaxy @BBL X1C.json"
+        },
+        {
+            "name": "Bambu PLA Galaxy @BBL X1C 0.2 nozzle",
+            "sub_path": "filament/Bambu PLA Galaxy @BBL X1C 0.2 nozzle.json"
+        },
+        {
+            "name": "Bambu PLA Galaxy @BBL X1C 0.8 nozzle",
+            "sub_path": "filament/Bambu PLA Galaxy @BBL X1C 0.8 nozzle.json"
+        },
+        {
+            "name": "Bambu PLA Glow @BBL A1",
+            "sub_path": "filament/Bambu PLA Glow @BBL A1.json"
+        },
+        {
+            "name": "Bambu PLA Glow @BBL A1 0.2 nozzle",
+            "sub_path": "filament/Bambu PLA Glow @BBL A1 0.2 nozzle.json"
+        },
+        {
+            "name": "Bambu PLA Glow @BBL A1M",
+            "sub_path": "filament/Bambu PLA Glow @BBL A1M.json"
+        },
+        {
+            "name": "Bambu PLA Glow @BBL A1M 0.2 nozzle",
+            "sub_path": "filament/Bambu PLA Glow @BBL A1M 0.2 nozzle.json"
+        },
+        {
+            "name": "Bambu PLA Glow @BBL H2D",
+            "sub_path": "filament/Bambu PLA Glow @BBL H2D.json"
+        },
+        {
+            "name": "Bambu PLA Glow @BBL P1P",
+            "sub_path": "filament/Bambu PLA Glow @BBL P1P.json"
+        },
+        {
+            "name": "Bambu PLA Glow @BBL X1",
+            "sub_path": "filament/Bambu PLA Glow @BBL X1.json"
+        },
+        {
+            "name": "Bambu PLA Glow @BBL X1C",
+            "sub_path": "filament/Bambu PLA Glow @BBL X1C.json"
+        },
+        {
+            "name": "Bambu PLA Glow @BBL X1E",
+            "sub_path": "filament/Bambu PLA Glow @BBL X1E.json"
+        },
+        {
+            "name": "Bambu PLA Impact @BBL X1C",
+            "sub_path": "filament/Bambu PLA Impact @BBL X1C.json"
+        },
+        {
+            "name": "Bambu PLA Marble @BBL A1",
+            "sub_path": "filament/Bambu PLA Marble @BBL A1.json"
+        },
+        {
+            "name": "Bambu PLA Marble @BBL A1M",
+            "sub_path": "filament/Bambu PLA Marble @BBL A1M.json"
+        },
+        {
+            "name": "Bambu PLA Marble @BBL H2D",
+            "sub_path": "filament/Bambu PLA Marble @BBL H2D.json"
+        },
+        {
+            "name": "Bambu PLA Marble @BBL P1P",
+            "sub_path": "filament/P1P/Bambu PLA Marble @BBL P1P.json"
+        },
+        {
+            "name": "Bambu PLA Marble @BBL X1",
+            "sub_path": "filament/Bambu PLA Marble @BBL X1.json"
+        },
+        {
+            "name": "Bambu PLA Marble @BBL X1C",
+            "sub_path": "filament/Bambu PLA Marble @BBL X1C.json"
+        },
+        {
+            "name": "Bambu PLA Matte @BBL A1",
+            "sub_path": "filament/Bambu PLA Matte @BBL A1.json"
+        },
+        {
+            "name": "Bambu PLA Matte @BBL A1 0.2 nozzle",
+            "sub_path": "filament/Bambu PLA Matte @BBL A1 0.2 nozzle.json"
+        },
+        {
+            "name": "Bambu PLA Matte @BBL A1M",
+            "sub_path": "filament/Bambu PLA Matte @BBL A1M.json"
+        },
+        {
+            "name": "Bambu PLA Matte @BBL A1M 0.2 nozzle",
+            "sub_path": "filament/Bambu PLA Matte @BBL A1M 0.2 nozzle.json"
+        },
+        {
+            "name": "Bambu PLA Matte @BBL H2D",
+            "sub_path": "filament/Bambu PLA Matte @BBL H2D.json"
+        },
+        {
+            "name": "Bambu PLA Matte @BBL H2D 0.2 nozzle",
+            "sub_path": "filament/Bambu PLA Matte @BBL H2D 0.2 nozzle.json"
+        },
+        {
+            "name": "Bambu PLA Matte @BBL H2D 0.8 nozzle",
+            "sub_path": "filament/Bambu PLA Matte @BBL H2D 0.8 nozzle.json"
+        },
+        {
+            "name": "Bambu PLA Matte @BBL P1P",
+            "sub_path": "filament/P1P/Bambu PLA Matte @BBL P1P.json"
+        },
+        {
+            "name": "Bambu PLA Matte @BBL P1P 0.2 nozzle",
+            "sub_path": "filament/P1P/Bambu PLA Matte @BBL P1P 0.2 nozzle.json"
+        },
+        {
+            "name": "Bambu PLA Matte @BBL X1",
+            "sub_path": "filament/Bambu PLA Matte @BBL X1.json"
+        },
+        {
+            "name": "Bambu PLA Matte @BBL X1C",
+            "sub_path": "filament/Bambu PLA Matte @BBL X1C.json"
+        },
+        {
+            "name": "Bambu PLA Matte @BBL X1C 0.2 nozzle",
+            "sub_path": "filament/Bambu PLA Matte @BBL X1C 0.2 nozzle.json"
+        },
+        {
+            "name": "Bambu PLA Matte @BBL X1C 0.8 nozzle",
+            "sub_path": "filament/Bambu PLA Matte @BBL X1C 0.8 nozzle.json"
+        },
+        {
+            "name": "Bambu PLA Metal @BBL A1",
+            "sub_path": "filament/Bambu PLA Metal @BBL A1.json"
+        },
+        {
+            "name": "Bambu PLA Metal @BBL A1 0.2 nozzle",
+            "sub_path": "filament/Bambu PLA Metal @BBL A1 0.2 nozzle.json"
+        },
+        {
+            "name": "Bambu PLA Metal @BBL A1M",
+            "sub_path": "filament/Bambu PLA Metal @BBL A1M.json"
+        },
+        {
+            "name": "Bambu PLA Metal @BBL A1M 0.2 nozzle",
+            "sub_path": "filament/Bambu PLA Metal @BBL A1M 0.2 nozzle.json"
+        },
+        {
+            "name": "Bambu PLA Metal @BBL H2D",
+            "sub_path": "filament/Bambu PLA Metal @BBL H2D.json"
+        },
+        {
+            "name": "Bambu PLA Metal @BBL H2D 0.2 nozzle",
+            "sub_path": "filament/Bambu PLA Metal @BBL H2D 0.2 nozzle.json"
+        },
+        {
+            "name": "Bambu PLA Metal @BBL P1P",
+            "sub_path": "filament/P1P/Bambu PLA Metal @BBL P1P.json"
+        },
+        {
+            "name": "Bambu PLA Metal @BBL P1P 0.2 nozzle",
+            "sub_path": "filament/P1P/Bambu PLA Metal @BBL P1P 0.2 nozzle.json"
+        },
+        {
+            "name": "Bambu PLA Metal @BBL X1",
+            "sub_path": "filament/Bambu PLA Metal @BBL X1.json"
+        },
+        {
+            "name": "Bambu PLA Metal @BBL X1C",
+            "sub_path": "filament/Bambu PLA Metal @BBL X1C.json"
+        },
+        {
+            "name": "Bambu PLA Metal @BBL X1C 0.2 nozzle",
+            "sub_path": "filament/Bambu PLA Metal @BBL X1C 0.2 nozzle.json"
+        },
+        {
+            "name": "Bambu PLA Silk @BBL A1",
+            "sub_path": "filament/Bambu PLA Silk @BBL A1.json"
+        },
+        {
+            "name": "Bambu PLA Silk @BBL A1 0.2 nozzle",
+            "sub_path": "filament/Bambu PLA Silk @BBL A1 0.2 nozzle.json"
+        },
+        {
+            "name": "Bambu PLA Silk @BBL A1M",
+            "sub_path": "filament/Bambu PLA Silk @BBL A1M.json"
+        },
+        {
+            "name": "Bambu PLA Silk @BBL A1M 0.2 nozzle",
+            "sub_path": "filament/Bambu PLA Silk @BBL A1M 0.2 nozzle.json"
+        },
+        {
+            "name": "Bambu PLA Silk @BBL H2D",
+            "sub_path": "filament/Bambu PLA Silk @BBL H2D.json"
+        },
+        {
+            "name": "Bambu PLA Silk @BBL H2D 0.2 nozzle",
+            "sub_path": "filament/Bambu PLA Silk @BBL H2D 0.2 nozzle.json"
+        },
+        {
+            "name": "Bambu PLA Silk @BBL P1P",
+            "sub_path": "filament/P1P/Bambu PLA Silk @BBL P1P.json"
+        },
+        {
+            "name": "Bambu PLA Silk @BBL P1P 0.2 nozzle",
+            "sub_path": "filament/P1P/Bambu PLA Silk @BBL P1P 0.2 nozzle.json"
+        },
+        {
+            "name": "Bambu PLA Silk @BBL X1",
+            "sub_path": "filament/Bambu PLA Silk @BBL X1.json"
+        },
+        {
+            "name": "Bambu PLA Silk @BBL X1C",
+            "sub_path": "filament/Bambu PLA Silk @BBL X1C.json"
+        },
+        {
+            "name": "Bambu PLA Silk @BBL X1C 0.2 nozzle",
+            "sub_path": "filament/Bambu PLA Silk @BBL X1C 0.2 nozzle.json"
+        },
+        {
+            "name": "Bambu PLA Silk+ @BBL A1",
+            "sub_path": "filament/Bambu PLA Silk+ @BBL A1.json"
+        },
+        {
+            "name": "Bambu PLA Silk+ @BBL A1 0.2 nozzle",
+            "sub_path": "filament/Bambu PLA Silk+ @BBL A1 0.2 nozzle.json"
+        },
+        {
+            "name": "Bambu PLA Silk+ @BBL A1M",
+            "sub_path": "filament/Bambu PLA Silk+ @BBL A1M.json"
+        },
+        {
+            "name": "Bambu PLA Silk+ @BBL A1M 0.2 nozzle",
+            "sub_path": "filament/Bambu PLA Silk+ @BBL A1M 0.2 nozzle.json"
+        },
+        {
+            "name": "Bambu PLA Silk+ @BBL H2D",
+            "sub_path": "filament/Bambu PLA Silk+ @BBL H2D.json"
+        },
+        {
+            "name": "Bambu PLA Silk+ @BBL H2D 0.2 nozzle",
+            "sub_path": "filament/Bambu PLA Silk+ @BBL H2D 0.2 nozzle.json"
+        },
+        {
+            "name": "Bambu PLA Silk+ @BBL P1P",
+            "sub_path": "filament/Bambu PLA Silk+ @BBL P1P.json"
+        },
+        {
+            "name": "Bambu PLA Silk+ @BBL P1P 0.2 nozzle",
+            "sub_path": "filament/Bambu PLA Silk+ @BBL P1P 0.2 nozzle.json"
+        },
+        {
+            "name": "Bambu PLA Silk+ @BBL X1",
+            "sub_path": "filament/Bambu PLA Silk+ @BBL X1.json"
+        },
+        {
+            "name": "Bambu PLA Silk+ @BBL X1C",
+            "sub_path": "filament/Bambu PLA Silk+ @BBL X1C.json"
+        },
+        {
+            "name": "Bambu PLA Silk+ @BBL X1C 0.2 nozzle",
+            "sub_path": "filament/Bambu PLA Silk+ @BBL X1C 0.2 nozzle.json"
+        },
+        {
+            "name": "Bambu PLA Sparkle @BBL A1",
+            "sub_path": "filament/Bambu PLA Sparkle @BBL A1.json"
+        },
+        {
+            "name": "Bambu PLA Sparkle @BBL A1M",
+            "sub_path": "filament/Bambu PLA Sparkle @BBL A1M.json"
+        },
+        {
+            "name": "Bambu PLA Sparkle @BBL H2D",
+            "sub_path": "filament/Bambu PLA Sparkle @BBL H2D.json"
+        },
+        {
+            "name": "Bambu PLA Sparkle @BBL P1P",
+            "sub_path": "filament/P1P/Bambu PLA Sparkle @BBL P1P.json"
+        },
+        {
+            "name": "Bambu PLA Sparkle @BBL X1",
+            "sub_path": "filament/Bambu PLA Sparkle @BBL X1.json"
+        },
+        {
+            "name": "Bambu PLA Sparkle @BBL X1C",
+            "sub_path": "filament/Bambu PLA Sparkle @BBL X1C.json"
+        },
+        {
+            "name": "Bambu PLA Tough @BBL A1",
+            "sub_path": "filament/Bambu PLA Tough @BBL A1.json"
+        },
+        {
+            "name": "Bambu PLA Tough @BBL A1 0.2 nozzle",
+            "sub_path": "filament/Bambu PLA Tough @BBL A1 0.2 nozzle.json"
+        },
+        {
+            "name": "Bambu PLA Tough @BBL A1M",
+            "sub_path": "filament/Bambu PLA Tough @BBL A1M.json"
+        },
+        {
+            "name": "Bambu PLA Tough @BBL A1M 0.2 nozzle",
+            "sub_path": "filament/Bambu PLA Tough @BBL A1M 0.2 nozzle.json"
+        },
+        {
+            "name": "Bambu PLA Tough @BBL H2D",
+            "sub_path": "filament/Bambu PLA Tough @BBL H2D.json"
+        },
+        {
+            "name": "Bambu PLA Tough @BBL H2D 0.2 nozzle",
+            "sub_path": "filament/Bambu PLA Tough @BBL H2D 0.2 nozzle.json"
+        },
+        {
+            "name": "Bambu PLA Tough @BBL P1P",
+            "sub_path": "filament/P1P/Bambu PLA Tough @BBL P1P.json"
+        },
+        {
+            "name": "Bambu PLA Tough @BBL P1P 0.2 nozzle",
+            "sub_path": "filament/P1P/Bambu PLA Tough @BBL P1P 0.2 nozzle.json"
+        },
+        {
+            "name": "Bambu PLA Tough @BBL X1",
+            "sub_path": "filament/Bambu PLA Tough @BBL X1.json"
+        },
+        {
+            "name": "Bambu PLA Tough @BBL X1C",
+            "sub_path": "filament/Bambu PLA Tough @BBL X1C.json"
+        },
+        {
+            "name": "Bambu PLA Tough @BBL X1C 0.2 nozzle",
+            "sub_path": "filament/Bambu PLA Tough @BBL X1C 0.2 nozzle.json"
+        },
+        {
+            "name": "Bambu PLA Wood @BBL A1",
+            "sub_path": "filament/Bambu PLA Wood @BBL A1.json"
+        },
+        {
+            "name": "Bambu PLA Wood @BBL A1M",
+            "sub_path": "filament/Bambu PLA Wood @BBL A1M.json"
+        },
+        {
+            "name": "Bambu PLA Wood @BBL H2D",
+            "sub_path": "filament/Bambu PLA Wood @BBL H2D.json"
+        },
+        {
+            "name": "Bambu PLA Wood @BBL H2D 0.8 nozzle",
+            "sub_path": "filament/Bambu PLA Wood @BBL H2D 0.8 nozzle.json"
+        },
+        {
+            "name": "Bambu PLA Wood @BBL P1P",
+            "sub_path": "filament/Bambu PLA Wood @BBL P1P.json"
+        },
+        {
+            "name": "Bambu PLA Wood @BBL X1",
+            "sub_path": "filament/Bambu PLA Wood @BBL X1.json"
+        },
+        {
+            "name": "Bambu PLA Wood @BBL X1C",
+            "sub_path": "filament/Bambu PLA Wood @BBL X1C.json"
+        },
+        {
+            "name": "Bambu PLA Wood @BBL X1C 0.8 nozzle",
+            "sub_path": "filament/Bambu PLA Wood @BBL X1C 0.8 nozzle.json"
+        },
+        {
+            "name": "Bambu PLA-CF @BBL A1",
+            "sub_path": "filament/Bambu PLA-CF @BBL A1.json"
+        },
+        {
+            "name": "Bambu PLA-CF @BBL A1 0.8 nozzle",
+            "sub_path": "filament/Bambu PLA-CF @BBL A1 0.8 nozzle.json"
+        },
+        {
+            "name": "Bambu PLA-CF @BBL A1M",
+            "sub_path": "filament/Bambu PLA-CF @BBL A1M.json"
+        },
+        {
+            "name": "Bambu PLA-CF @BBL A1M 0.8 nozzle",
+            "sub_path": "filament/Bambu PLA-CF @BBL A1M 0.8 nozzle.json"
+        },
+        {
+            "name": "Bambu PLA-CF @BBL H2D 0.4 nozzle",
+            "sub_path": "filament/Bambu PLA-CF @BBL H2D 0.4 nozzle.json"
+        },
+        {
+            "name": "Bambu PLA-CF @BBL H2D 0.6 nozzle",
+            "sub_path": "filament/Bambu PLA-CF @BBL H2D 0.6 nozzle.json"
+        },
+        {
+            "name": "Bambu PLA-CF @BBL P1P",
+            "sub_path": "filament/P1P/Bambu PLA-CF @BBL P1P.json"
+        },
+        {
+            "name": "Bambu PLA-CF @BBL P1P 0.8 nozzle",
+            "sub_path": "filament/P1P/Bambu PLA-CF @BBL P1P 0.8 nozzle.json"
+        },
+        {
+            "name": "Bambu PLA-CF @BBL X1C",
+            "sub_path": "filament/Bambu PLA-CF @BBL X1C.json"
+        },
+        {
+            "name": "Bambu PLA-CF @BBL X1C 0.8 nozzle",
+            "sub_path": "filament/Bambu PLA-CF @BBL X1C 0.8 nozzle.json"
+        },
+        {
+            "name": "Bambu Support For PLA @BBL A1",
+            "sub_path": "filament/Bambu Support For PLA @BBL A1.json"
+        },
+        {
+            "name": "Bambu Support For PLA @BBL A1 0.2 nozzle",
+            "sub_path": "filament/Bambu Support For PLA @BBL A1 0.2 nozzle.json"
+        },
+        {
+            "name": "Bambu Support For PLA @BBL A1M",
+            "sub_path": "filament/Bambu Support For PLA @BBL A1M.json"
+        },
+        {
+            "name": "Bambu Support For PLA @BBL A1M 0.2 nozzle",
+            "sub_path": "filament/Bambu Support For PLA @BBL A1M 0.2 nozzle.json"
+        },
+        {
+            "name": "Bambu Support For PLA @BBL H2D",
+            "sub_path": "filament/Bambu Support For PLA @BBL H2D.json"
+        },
+        {
+            "name": "Bambu Support For PLA @BBL H2D 0.2 nozzle",
+            "sub_path": "filament/Bambu Support For PLA @BBL H2D 0.2 nozzle.json"
+        },
+        {
+            "name": "Bambu Support For PLA @BBL P1P",
+            "sub_path": "filament/P1P/Bambu Support For PLA @BBL P1P.json"
+        },
+        {
+            "name": "Bambu Support For PLA @BBL P1P 0.2 nozzle",
+            "sub_path": "filament/P1P/Bambu Support For PLA @BBL P1P 0.2 nozzle.json"
+        },
+        {
+            "name": "Bambu Support For PLA @BBL X1C",
+            "sub_path": "filament/Bambu Support For PLA @BBL X1C.json"
+        },
+        {
+            "name": "Bambu Support For PLA @BBL X1C 0.2 nozzle",
+            "sub_path": "filament/Bambu Support For PLA @BBL X1C 0.2 nozzle.json"
+        },
+        {
+            "name": "Bambu Support For PLA/PETG @BBL A1",
+            "sub_path": "filament/Bambu Support For PLA-PETG @BBL A1.json"
+        },
+        {
+            "name": "Bambu Support For PLA/PETG @BBL A1 0.2 nozzle",
+            "sub_path": "filament/Bambu Support For PLA-PETG @BBL A1 0.2 nozzle.json"
+        },
+        {
+            "name": "Bambu Support For PLA/PETG @BBL A1M",
+            "sub_path": "filament/Bambu Support For PLA-PETG @BBL A1M.json"
+        },
+        {
+            "name": "Bambu Support For PLA/PETG @BBL A1M 0.2 nozzle",
+            "sub_path": "filament/Bambu Support For PLA-PETG @BBL A1M 0.2 nozzle.json"
+        },
+        {
+            "name": "Bambu Support For PLA/PETG @BBL H2D",
+            "sub_path": "filament/Bambu Support For PLA-PETG @BBL H2D.json"
+        },
+        {
+            "name": "Bambu Support For PLA/PETG @BBL H2D 0.2 nozzle",
+            "sub_path": "filament/Bambu Support For PLA-PETG @BBL H2D 0.2 nozzle.json"
+        },
+        {
+            "name": "Bambu Support For PLA/PETG @BBL P1P",
+            "sub_path": "filament/Bambu Support For PLA-PETG @BBL P1P.json"
+        },
+        {
+            "name": "Bambu Support For PLA/PETG @BBL P1P 0.2 nozzle",
+            "sub_path": "filament/Bambu Support For PLA-PETG @BBL P1P 0.2 nozzle.json"
+        },
+        {
+            "name": "Bambu Support For PLA/PETG @BBL X1C",
+            "sub_path": "filament/Bambu Support For PLA-PETG @BBL X1C.json"
+        },
+        {
+            "name": "Bambu Support For PLA/PETG @BBL X1C 0.2 nozzle",
+            "sub_path": "filament/Bambu Support For PLA-PETG @BBL X1C 0.2 nozzle.json"
+        },
+        {
+            "name": "Bambu Support W @BBL A1",
+            "sub_path": "filament/Bambu Support W @BBL A1.json"
+        },
+        {
+            "name": "Bambu Support W @BBL A1 0.2 nozzle",
+            "sub_path": "filament/Bambu Support W @BBL A1 0.2 nozzle.json"
+        },
+        {
+            "name": "Bambu Support W @BBL A1M",
+            "sub_path": "filament/Bambu Support W @BBL A1M.json"
+        },
+        {
+            "name": "Bambu Support W @BBL A1M 0.2 nozzle",
+            "sub_path": "filament/Bambu Support W @BBL A1M 0.2 nozzle.json"
+        },
+        {
+            "name": "Bambu Support W @BBL H2D",
+            "sub_path": "filament/Bambu Support W @BBL H2D.json"
+        },
+        {
+            "name": "Bambu Support W @BBL H2D 0.2 nozzle",
+            "sub_path": "filament/Bambu Support W @BBL H2D 0.2 nozzle.json"
+        },
+        {
+            "name": "Bambu Support W @BBL P1P",
+            "sub_path": "filament/P1P/Bambu Support W @BBL P1P.json"
+        },
+        {
+            "name": "Bambu Support W @BBL P1P 0.2 nozzle",
+            "sub_path": "filament/P1P/Bambu Support W @BBL P1P 0.2 nozzle.json"
+        },
+        {
+            "name": "Bambu Support W @BBL X1",
+            "sub_path": "filament/Bambu Support W @BBL X1.json"
+        },
+        {
+            "name": "Bambu Support W @BBL X1C",
+            "sub_path": "filament/Bambu Support W @BBL X1C.json"
+        },
+        {
+            "name": "Bambu Support W @BBL X1C 0.2 nozzle",
+            "sub_path": "filament/Bambu Support W @BBL X1C 0.2 nozzle.json"
+        },
+        {
+            "name": "Generic PLA",
+            "sub_path": "filament/Generic PLA.json"
+        },
+        {
+            "name": "Generic PLA @0.2 nozzle",
+            "sub_path": "filament/Generic PLA @0.2 nozzle.json"
+        },
+        {
+            "name": "Generic PLA @BBL A1",
+            "sub_path": "filament/Generic PLA @BBL A1.json"
+        },
+        {
+            "name": "Generic PLA @BBL A1 0.2 nozzle",
+            "sub_path": "filament/Generic PLA @BBL A1 0.2 nozzle.json"
+        },
+        {
+            "name": "Generic PLA @BBL A1M",
+            "sub_path": "filament/Generic PLA @BBL A1M.json"
+        },
+        {
+            "name": "Generic PLA @BBL A1M 0.2 nozzle",
+            "sub_path": "filament/Generic PLA @BBL A1M 0.2 nozzle.json"
+        },
+        {
+            "name": "Generic PLA @BBL H2D",
+            "sub_path": "filament/Generic PLA @BBL H2D.json"
+        },
+        {
+            "name": "Generic PLA @BBL H2D 0.2 nozzle",
+            "sub_path": "filament/Generic PLA @BBL H2D 0.2 nozzle.json"
+        },
+        {
+            "name": "Generic PLA @BBL P1P",
+            "sub_path": "filament/P1P/Generic PLA @BBL P1P.json"
+        },
+        {
+            "name": "Generic PLA @BBL P1P 0.2 nozzle",
+            "sub_path": "filament/P1P/Generic PLA @BBL P1P 0.2 nozzle.json"
+        },
+        {
+            "name": "Generic PLA High Speed @BBL A1",
+            "sub_path": "filament/Generic PLA High Speed @BBL A1.json"
+        },
+        {
+            "name": "Generic PLA High Speed @BBL A1 0.2 nozzle",
+            "sub_path": "filament/Generic PLA High Speed @BBL A1 0.2 nozzle.json"
+        },
+        {
+            "name": "Generic PLA High Speed @BBL A1M",
+            "sub_path": "filament/Generic PLA High Speed @BBL A1M.json"
+        },
+        {
+            "name": "Generic PLA High Speed @BBL H2D",
+            "sub_path": "filament/Generic PLA High Speed @BBL H2D.json"
+        },
+        {
+            "name": "Generic PLA High Speed @BBL P1P",
+            "sub_path": "filament/Generic PLA High Speed @BBL P1P.json"
+        },
+        {
+            "name": "Generic PLA High Speed @BBL X1C",
+            "sub_path": "filament/Generic PLA High Speed @BBL X1C.json"
+        },
+        {
+            "name": "Generic PLA Silk",
+            "sub_path": "filament/Generic PLA Silk.json"
+        },
+        {
+            "name": "Generic PLA Silk @BBL A1",
+            "sub_path": "filament/Generic PLA Silk @BBL A1.json"
+        },
+        {
+            "name": "Generic PLA Silk @BBL A1M",
+            "sub_path": "filament/Generic PLA Silk @BBL A1M.json"
+        },
+        {
+            "name": "Generic PLA Silk @BBL H2D",
+            "sub_path": "filament/Generic PLA Silk @BBL H2D.json"
+        },
+        {
+            "name": "Generic PLA Silk @BBL P1P",
+            "sub_path": "filament/P1P/Generic PLA Silk @BBL P1P.json"
+        },
+        {
+            "name": "Generic PLA-CF",
+            "sub_path": "filament/Generic PLA-CF.json"
+        },
+        {
+            "name": "Generic PLA-CF @BBL A1",
+            "sub_path": "filament/Generic PLA-CF @BBL A1.json"
+        },
+        {
+            "name": "Generic PLA-CF @BBL A1M",
+            "sub_path": "filament/Generic PLA-CF @BBL A1M.json"
+        },
+        {
+            "name": "Generic PLA-CF @BBL H2D",
+            "sub_path": "filament/Generic PLA-CF @BBL H2D.json"
+        },
+        {
+            "name": "Generic PLA-CF @BBL P1P",
+            "sub_path": "filament/P1P/Generic PLA-CF @BBL P1P.json"
+        },
+        {
+            "name": "Overture Matte PLA @BBL A1",
+            "sub_path": "filament/Overture/Overture Matte PLA @BBL A1.json"
+        },
+        {
+            "name": "Overture Matte PLA @BBL A1 0.2 nozzle",
+            "sub_path": "filament/Overture/Overture Matte PLA @BBL A1 0.2 nozzle.json"
+        },
+        {
+            "name": "Overture Matte PLA @BBL A1M",
+            "sub_path": "filament/Overture/Overture Matte PLA @BBL A1M.json"
+        },
+        {
+            "name": "Overture Matte PLA @BBL H2D",
+            "sub_path": "filament/Overture Matte PLA @BBL H2D.json"
+        },
+        {
+            "name": "Overture Matte PLA @BBL P1P",
+            "sub_path": "filament/Overture/Overture Matte PLA @BBL P1P.json"
+        },
+        {
+            "name": "Overture Matte PLA @BBL X1",
+            "sub_path": "filament/Overture/Overture Matte PLA @BBL X1.json"
+        },
+        {
+            "name": "Overture Matte PLA @BBL X1C",
+            "sub_path": "filament/Overture/Overture Matte PLA @BBL X1C.json"
+        },
+        {
+            "name": "Overture PLA @BBL A1",
+            "sub_path": "filament/Overture/Overture PLA @BBL A1.json"
+        },
+        {
+            "name": "Overture PLA @BBL A1 0.2 nozzle",
+            "sub_path": "filament/Overture/Overture PLA @BBL A1 0.2 nozzle.json"
+        },
+        {
+            "name": "Overture PLA @BBL A1M",
+            "sub_path": "filament/Overture/Overture PLA @BBL A1M.json"
+        },
+        {
+            "name": "Overture PLA @BBL H2D",
+            "sub_path": "filament/Overture PLA @BBL H2D.json"
+        },
+        {
+            "name": "Overture PLA @BBL P1P",
+            "sub_path": "filament/Overture/Overture PLA @BBL P1P.json"
+        },
+        {
+            "name": "Overture PLA @BBL X1",
+            "sub_path": "filament/Overture/Overture PLA @BBL X1.json"
+        },
+        {
+            "name": "Overture PLA @BBL X1C",
+            "sub_path": "filament/Overture/Overture PLA @BBL X1C.json"
+        },
+        {
+            "name": "Overture PLA Pro @BBL A1",
+            "sub_path": "filament/Overture/Overture PLA Pro @BBL A1.json"
+        },
+        {
+            "name": "Overture PLA Pro @BBL A1 0.2 nozzle",
+            "sub_path": "filament/Overture/Overture PLA Pro @BBL A1 0.2 nozzle.json"
+        },
+        {
+            "name": "Overture PLA Pro @BBL A1M",
+            "sub_path": "filament/Overture/Overture PLA Pro @BBL A1M.json"
+        },
+        {
+            "name": "Overture PLA Pro @BBL A1M 0.2 nozzle",
+            "sub_path": "filament/Overture/Overture PLA Pro @BBL A1M 0.2 nozzle.json"
+        },
+        {
+            "name": "Overture PLA Pro @BBL P1P",
+            "sub_path": "filament/Overture/Overture PLA Pro @BBL P1P.json"
+        },
+        {
+            "name": "Overture PLA Pro @BBL P1P 0.2 nozzle",
+            "sub_path": "filament/Overture/Overture PLA Pro @BBL P1P 0.2 nozzle.json"
+        },
+        {
+            "name": "Overture PLA Pro @BBL X1",
+            "sub_path": "filament/Overture/Overture PLA Pro @BBL X1.json"
+        },
+        {
+            "name": "Overture PLA Pro @BBL X1 0.2 nozzle",
+            "sub_path": "filament/Overture/Overture PLA Pro @BBL X1 0.2 nozzle.json"
+        },
+        {
+            "name": "Overture PLA Pro @BBL X1C",
+            "sub_path": "filament/Overture/Overture PLA Pro @BBL X1C.json"
+        },
+        {
+            "name": "Overture PLA Pro @BBL X1C 0.2 nozzle",
+            "sub_path": "filament/Overture/Overture PLA Pro @BBL X1C 0.2 nozzle.json"
+        },
+        {
+            "name": "Panchroma CoPE @BBL A1",
+            "sub_path": "filament/Polymaker/Panchroma CoPE @BBL A1.json"
+        },
+        {
+            "name": "Panchroma CoPE @BBL A1 0.2 nozzle",
+            "sub_path": "filament/Polymaker/Panchroma CoPE @BBL A1 0.2 nozzle.json"
+        },
+        {
+            "name": "Panchroma CoPE @BBL A1M",
+            "sub_path": "filament/Polymaker/Panchroma CoPE @BBL A1M.json"
+        },
+        {
+            "name": "Panchroma CoPE @BBL A1M 0.2 nozzle",
+            "sub_path": "filament/Polymaker/Panchroma CoPE @BBL A1M 0.2 nozzle.json"
+        },
+        {
+            "name": "Panchroma CoPE @BBL P1P",
+            "sub_path": "filament/Polymaker/Panchroma CoPE @BBL P1P.json"
+        },
+        {
+            "name": "Panchroma CoPE @BBL P1P 0.2 nozzle",
+            "sub_path": "filament/Polymaker/Panchroma CoPE @BBL P1P 0.2 nozzle.json"
+        },
+        {
+            "name": "Panchroma CoPE @BBL X1",
+            "sub_path": "filament/Polymaker/Panchroma CoPE @BBL X1.json"
+        },
+        {
+            "name": "Panchroma CoPE @BBL X1 0.2 nozzle",
+            "sub_path": "filament/Polymaker/Panchroma CoPE @BBL X1 0.2 nozzle.json"
+        },
+        {
+            "name": "Panchroma CoPE @BBL X1C",
+            "sub_path": "filament/Polymaker/Panchroma CoPE @BBL X1C.json"
+        },
+        {
+            "name": "Panchroma CoPE @BBL X1C 0.2 nozzle",
+            "sub_path": "filament/Polymaker/Panchroma CoPE @BBL X1C 0.2 nozzle.json"
+        },
+        {
+            "name": "Panchroma PLA @BBL A1",
+            "sub_path": "filament/Polymaker/Panchroma PLA @BBL A1.json"
+        },
+        {
+            "name": "Panchroma PLA @BBL A1 0.2 nozzle",
+            "sub_path": "filament/Polymaker/Panchroma PLA @BBL A1 0.2 nozzle.json"
+        },
+        {
+            "name": "Panchroma PLA @BBL A1M",
+            "sub_path": "filament/Polymaker/Panchroma PLA @BBL A1M.json"
+        },
+        {
+            "name": "Panchroma PLA @BBL A1M 0.2 nozzle",
+            "sub_path": "filament/Polymaker/Panchroma PLA @BBL A1M 0.2 nozzle.json"
+        },
+        {
+            "name": "Panchroma PLA @BBL P1P",
+            "sub_path": "filament/Polymaker/Panchroma PLA @BBL P1P.json"
+        },
+        {
+            "name": "Panchroma PLA @BBL P1P 0.2 nozzle",
+            "sub_path": "filament/Polymaker/Panchroma PLA @BBL P1P 0.2 nozzle.json"
+        },
+        {
+            "name": "Panchroma PLA @BBL X1",
+            "sub_path": "filament/Polymaker/Panchroma PLA @BBL X1.json"
+        },
+        {
+            "name": "Panchroma PLA @BBL X1 0.2 nozzle",
+            "sub_path": "filament/Polymaker/Panchroma PLA @BBL X1 0.2 nozzle.json"
+        },
+        {
+            "name": "Panchroma PLA @BBL X1C",
+            "sub_path": "filament/Polymaker/Panchroma PLA @BBL X1C.json"
+        },
+        {
+            "name": "Panchroma PLA @BBL X1C 0.2 nozzle",
+            "sub_path": "filament/Polymaker/Panchroma PLA @BBL X1C 0.2 nozzle.json"
+        },
+        {
+            "name": "Panchroma PLA Silk @BBL X1C 0.2 nozzle",
+            "sub_path": "filament/Polymaker/Panchroma PLA Silk @BBL X1C 0.2 nozzle.json"
+        },
+        {
+            "name": "Panchroma PLA Celestial @BBL A1",
+            "sub_path": "filament/Polymaker/Panchroma PLA Celestial @BBL A1.json"
+        },
+        {
+            "name": "Panchroma PLA Celestial @BBL A1 0.2 nozzle",
+            "sub_path": "filament/Polymaker/Panchroma PLA Celestial @BBL A1 0.2 nozzle.json"
+        },
+        {
+            "name": "Panchroma PLA Celestial @BBL A1M",
+            "sub_path": "filament/Polymaker/Panchroma PLA Celestial @BBL A1M.json"
+        },
+        {
+            "name": "Panchroma PLA Celestial @BBL A1M 0.2 nozzle",
+            "sub_path": "filament/Polymaker/Panchroma PLA Celestial @BBL A1M 0.2 nozzle.json"
+        },
+        {
+            "name": "Panchroma PLA Celestial @BBL P1P",
+            "sub_path": "filament/Polymaker/Panchroma PLA Celestial @BBL P1P.json"
+        },
+        {
+            "name": "Panchroma PLA Celestial @BBL P1P 0.2 nozzle",
+            "sub_path": "filament/Polymaker/Panchroma PLA Celestial @BBL P1P 0.2 nozzle.json"
+        },
+        {
+            "name": "Panchroma PLA Celestial @BBL X1",
+            "sub_path": "filament/Polymaker/Panchroma PLA Celestial @BBL X1.json"
+        },
+        {
+            "name": "Panchroma PLA Celestial @BBL X1 0.2 nozzle",
+            "sub_path": "filament/Polymaker/Panchroma PLA Celestial @BBL X1 0.2 nozzle.json"
+        },
+        {
+            "name": "Panchroma PLA Celestial @BBL X1C",
+            "sub_path": "filament/Polymaker/Panchroma PLA Celestial @BBL X1C.json"
+        },
+        {
+            "name": "Panchroma PLA Celestial @BBL X1C 0.2 nozzle",
+            "sub_path": "filament/Polymaker/Panchroma PLA Celestial @BBL X1C 0.2 nozzle.json"
+        },
+        {
+            "name": "Panchroma PLA Galaxy @BBL A1",
+            "sub_path": "filament/Polymaker/Panchroma PLA Galaxy @BBL A1.json"
+        },
+        {
+            "name": "Panchroma PLA Galaxy @BBL A1 0.2 nozzle",
+            "sub_path": "filament/Polymaker/Panchroma PLA Galaxy @BBL A1 0.2 nozzle.json"
+        },
+        {
+            "name": "Panchroma PLA Galaxy @BBL A1M",
+            "sub_path": "filament/Polymaker/Panchroma PLA Galaxy @BBL A1M.json"
+        },
+        {
+            "name": "Panchroma PLA Galaxy @BBL A1M 0.2 nozzle",
+            "sub_path": "filament/Polymaker/Panchroma PLA Galaxy @BBL A1M 0.2 nozzle.json"
+        },
+        {
+            "name": "Panchroma PLA Galaxy @BBL P1P",
+            "sub_path": "filament/Polymaker/Panchroma PLA Galaxy @BBL P1P.json"
+        },
+        {
+            "name": "Panchroma PLA Galaxy @BBL P1P 0.2 nozzle",
+            "sub_path": "filament/Polymaker/Panchroma PLA Galaxy @BBL P1P 0.2 nozzle.json"
+        },
+        {
+            "name": "Panchroma PLA Galaxy @BBL X1",
+            "sub_path": "filament/Polymaker/Panchroma PLA Galaxy @BBL X1.json"
+        },
+        {
+            "name": "Panchroma PLA Galaxy @BBL X1 0.2 nozzle",
+            "sub_path": "filament/Polymaker/Panchroma PLA Galaxy @BBL X1 0.2 nozzle.json"
+        },
+        {
+            "name": "Panchroma PLA Galaxy @BBL X1C",
+            "sub_path": "filament/Polymaker/Panchroma PLA Galaxy @BBL X1C.json"
+        },
+        {
+            "name": "Panchroma PLA Galaxy @BBL X1C 0.2 nozzle",
+            "sub_path": "filament/Polymaker/Panchroma PLA Galaxy @BBL X1C 0.2 nozzle.json"
+        },
+        {
+            "name": "Panchroma PLA Glow @BBL A1",
+            "sub_path": "filament/Polymaker/Panchroma PLA Glow @BBL A1.json"
+        },
+        {
+            "name": "Panchroma PLA Glow @BBL A1 0.2 nozzle",
+            "sub_path": "filament/Polymaker/Panchroma PLA Glow @BBL A1 0.2 nozzle.json"
+        },
+        {
+            "name": "Panchroma PLA Glow @BBL A1M",
+            "sub_path": "filament/Polymaker/Panchroma PLA Glow @BBL A1M.json"
+        },
+        {
+            "name": "Panchroma PLA Glow @BBL A1M 0.2 nozzle",
+            "sub_path": "filament/Polymaker/Panchroma PLA Glow @BBL A1M 0.2 nozzle.json"
+        },
+        {
+            "name": "Panchroma PLA Glow @BBL P1P",
+            "sub_path": "filament/Polymaker/Panchroma PLA Glow @BBL P1P.json"
+        },
+        {
+            "name": "Panchroma PLA Glow @BBL P1P 0.2 nozzle",
+            "sub_path": "filament/Polymaker/Panchroma PLA Glow @BBL P1P 0.2 nozzle.json"
+        },
+        {
+            "name": "Panchroma PLA Glow @BBL X1",
+            "sub_path": "filament/Polymaker/Panchroma PLA Glow @BBL X1.json"
+        },
+        {
+            "name": "Panchroma PLA Glow @BBL X1 0.2 nozzle",
+            "sub_path": "filament/Polymaker/Panchroma PLA Glow @BBL X1 0.2 nozzle.json"
+        },
+        {
+            "name": "Panchroma PLA Glow @BBL X1C",
+            "sub_path": "filament/Polymaker/Panchroma PLA Glow @BBL X1C.json"
+        },
+        {
+            "name": "Panchroma PLA Glow @BBL X1C 0.2 nozzle",
+            "sub_path": "filament/Polymaker/Panchroma PLA Glow @BBL X1C 0.2 nozzle.json"
+        },
+        {
+            "name": "Panchroma PLA Luminous @BBL A1",
+            "sub_path": "filament/Polymaker/Panchroma PLA Luminous @BBL A1.json"
+        },
+        {
+            "name": "Panchroma PLA Luminous @BBL A1 0.2 nozzle",
+            "sub_path": "filament/Polymaker/Panchroma PLA Luminous @BBL A1 0.2 nozzle.json"
+        },
+        {
+            "name": "Panchroma PLA Luminous @BBL A1M",
+            "sub_path": "filament/Polymaker/Panchroma PLA Luminous @BBL A1M.json"
+        },
+        {
+            "name": "Panchroma PLA Luminous @BBL A1M 0.2 nozzle",
+            "sub_path": "filament/Polymaker/Panchroma PLA Luminous @BBL A1M 0.2 nozzle.json"
+        },
+        {
+            "name": "Panchroma PLA Luminous @BBL P1P",
+            "sub_path": "filament/Polymaker/Panchroma PLA Luminous @BBL P1P.json"
+        },
+        {
+            "name": "Panchroma PLA Luminous @BBL P1P 0.2 nozzle",
+            "sub_path": "filament/Polymaker/Panchroma PLA Luminous @BBL P1P 0.2 nozzle.json"
+        },
+        {
+            "name": "Panchroma PLA Luminous @BBL X1",
+            "sub_path": "filament/Polymaker/Panchroma PLA Luminous @BBL X1.json"
+        },
+        {
+            "name": "Panchroma PLA Luminous @BBL X1 0.2 nozzle",
+            "sub_path": "filament/Polymaker/Panchroma PLA Luminous @BBL X1 0.2 nozzle.json"
+        },
+        {
+            "name": "Panchroma PLA Luminous @BBL X1C",
+            "sub_path": "filament/Polymaker/Panchroma PLA Luminous @BBL X1C.json"
+        },
+        {
+            "name": "Panchroma PLA Luminous @BBL X1C 0.2 nozzle",
+            "sub_path": "filament/Polymaker/Panchroma PLA Luminous @BBL X1C 0.2 nozzle.json"
+        },
+        {
+            "name": "Panchroma PLA Marble @BBL A1",
+            "sub_path": "filament/Polymaker/Panchroma PLA Marble @BBL A1.json"
+        },
+        {
+            "name": "Panchroma PLA Marble @BBL A1 0.2 nozzle",
+            "sub_path": "filament/Polymaker/Panchroma PLA Marble @BBL A1 0.2 nozzle.json"
+        },
+        {
+            "name": "Panchroma PLA Marble @BBL A1M",
+            "sub_path": "filament/Polymaker/Panchroma PLA Marble @BBL A1M.json"
+        },
+        {
+            "name": "Panchroma PLA Marble @BBL A1M 0.2 nozzle",
+            "sub_path": "filament/Polymaker/Panchroma PLA Marble @BBL A1M 0.2 nozzle.json"
+        },
+        {
+            "name": "Panchroma PLA Marble @BBL P1P",
+            "sub_path": "filament/Polymaker/Panchroma PLA Marble @BBL P1P.json"
+        },
+        {
+            "name": "Panchroma PLA Marble @BBL P1P 0.2 nozzle",
+            "sub_path": "filament/Polymaker/Panchroma PLA Marble @BBL P1P 0.2 nozzle.json"
+        },
+        {
+            "name": "Panchroma PLA Marble @BBL X1",
+            "sub_path": "filament/Polymaker/Panchroma PLA Marble @BBL X1.json"
+        },
+        {
+            "name": "Panchroma PLA Marble @BBL X1 0.2 nozzle",
+            "sub_path": "filament/Polymaker/Panchroma PLA Marble @BBL X1 0.2 nozzle.json"
+        },
+        {
+            "name": "Panchroma PLA Marble @BBL X1C",
+            "sub_path": "filament/Polymaker/Panchroma PLA Marble @BBL X1C.json"
+        },
+        {
+            "name": "Panchroma PLA Marble @BBL X1C 0.2 nozzle",
+            "sub_path": "filament/Polymaker/Panchroma PLA Marble @BBL X1C 0.2 nozzle.json"
+        },
+        {
+            "name": "Panchroma PLA Matte @BBL A1",
+            "sub_path": "filament/Polymaker/Panchroma PLA Matte @BBL A1.json"
+        },
+        {
+            "name": "Panchroma PLA Matte @BBL A1 0.2 nozzle",
+            "sub_path": "filament/Polymaker/Panchroma PLA Matte @BBL A1 0.2 nozzle.json"
+        },
+        {
+            "name": "Panchroma PLA Matte @BBL A1M",
+            "sub_path": "filament/Polymaker/Panchroma PLA Matte @BBL A1M.json"
+        },
+        {
+            "name": "Panchroma PLA Matte @BBL A1M 0.2 nozzle",
+            "sub_path": "filament/Polymaker/Panchroma PLA Matte @BBL A1M 0.2 nozzle.json"
+        },
+        {
+            "name": "Panchroma PLA Matte @BBL P1P",
+            "sub_path": "filament/Polymaker/Panchroma PLA Matte @BBL P1P.json"
+        },
+        {
+            "name": "Panchroma PLA Matte @BBL P1P 0.2 nozzle",
+            "sub_path": "filament/Polymaker/Panchroma PLA Matte @BBL P1P 0.2 nozzle.json"
+        },
+        {
+            "name": "Panchroma PLA Matte @BBL X1",
+            "sub_path": "filament/Polymaker/Panchroma PLA Matte @BBL X1.json"
+        },
+        {
+            "name": "Panchroma PLA Matte @BBL X1 0.2 nozzle",
+            "sub_path": "filament/Polymaker/Panchroma PLA Matte @BBL X1 0.2 nozzle.json"
+        },
+        {
+            "name": "Panchroma PLA Matte @BBL X1C",
+            "sub_path": "filament/Polymaker/Panchroma PLA Matte @BBL X1C.json"
+        },
+        {
+            "name": "Panchroma PLA Matte @BBL X1C 0.2 nozzle",
+            "sub_path": "filament/Polymaker/Panchroma PLA Matte @BBL X1C 0.2 nozzle.json"
+        },
+        {
+            "name": "Panchroma PLA Metallic @BBL A1",
+            "sub_path": "filament/Polymaker/Panchroma PLA Metallic @BBL A1.json"
+        },
+        {
+            "name": "Panchroma PLA Metallic @BBL A1 0.2 nozzle",
+            "sub_path": "filament/Polymaker/Panchroma PLA Metallic @BBL A1 0.2 nozzle.json"
+        },
+        {
+            "name": "Panchroma PLA Metallic @BBL A1M",
+            "sub_path": "filament/Polymaker/Panchroma PLA Metallic @BBL A1M.json"
+        },
+        {
+            "name": "Panchroma PLA Metallic @BBL A1M 0.2 nozzle",
+            "sub_path": "filament/Polymaker/Panchroma PLA Metallic @BBL A1M 0.2 nozzle.json"
+        },
+        {
+            "name": "Panchroma PLA Metallic @BBL P1P",
+            "sub_path": "filament/Polymaker/Panchroma PLA Metallic @BBL P1P.json"
+        },
+        {
+            "name": "Panchroma PLA Metallic @BBL P1P 0.2 nozzle",
+            "sub_path": "filament/Polymaker/Panchroma PLA Metallic @BBL P1P 0.2 nozzle.json"
+        },
+        {
+            "name": "Panchroma PLA Metallic @BBL X1",
+            "sub_path": "filament/Polymaker/Panchroma PLA Metallic @BBL X1.json"
+        },
+        {
+            "name": "Panchroma PLA Metallic @BBL X1 0.2 nozzle",
+            "sub_path": "filament/Polymaker/Panchroma PLA Metallic @BBL X1 0.2 nozzle.json"
+        },
+        {
+            "name": "Panchroma PLA Metallic @BBL X1C",
+            "sub_path": "filament/Polymaker/Panchroma PLA Metallic @BBL X1C.json"
+        },
+        {
+            "name": "Panchroma PLA Metallic @BBL X1C 0.2 nozzle",
+            "sub_path": "filament/Polymaker/Panchroma PLA Metallic @BBL X1C 0.2 nozzle.json"
+        },
+        {
+            "name": "Panchroma PLA Neon @BBL A1",
+            "sub_path": "filament/Polymaker/Panchroma PLA Neon @BBL A1.json"
+        },
+        {
+            "name": "Panchroma PLA Neon @BBL A1 0.2 nozzle",
+            "sub_path": "filament/Polymaker/Panchroma PLA Neon @BBL A1 0.2 nozzle.json"
+        },
+        {
+            "name": "Panchroma PLA Neon @BBL A1M",
+            "sub_path": "filament/Polymaker/Panchroma PLA Neon @BBL A1M.json"
+        },
+        {
+            "name": "Panchroma PLA Neon @BBL A1M 0.2 nozzle",
+            "sub_path": "filament/Polymaker/Panchroma PLA Neon @BBL A1M 0.2 nozzle.json"
+        },
+        {
+            "name": "Panchroma PLA Neon @BBL P1P",
+            "sub_path": "filament/Polymaker/Panchroma PLA Neon @BBL P1P.json"
+        },
+        {
+            "name": "Panchroma PLA Neon @BBL P1P 0.2 nozzle",
+            "sub_path": "filament/Polymaker/Panchroma PLA Neon @BBL P1P 0.2 nozzle.json"
+        },
+        {
+            "name": "Panchroma PLA Neon @BBL X1",
+            "sub_path": "filament/Polymaker/Panchroma PLA Neon @BBL X1.json"
+        },
+        {
+            "name": "Panchroma PLA Neon @BBL X1 0.2 nozzle",
+            "sub_path": "filament/Polymaker/Panchroma PLA Neon @BBL X1 0.2 nozzle.json"
+        },
+        {
+            "name": "Panchroma PLA Neon @BBL X1C",
+            "sub_path": "filament/Polymaker/Panchroma PLA Neon @BBL X1C.json"
+        },
+        {
+            "name": "Panchroma PLA Neon @BBL X1C 0.2 nozzle",
+            "sub_path": "filament/Polymaker/Panchroma PLA Neon @BBL X1C 0.2 nozzle.json"
+        },
+        {
+            "name": "Panchroma PLA Silk @BBL A1",
+            "sub_path": "filament/Polymaker/Panchroma PLA Silk @BBL A1.json"
+        },
+        {
+            "name": "Panchroma PLA Silk @BBL A1 0.2 nozzle",
+            "sub_path": "filament/Polymaker/Panchroma PLA Silk @BBL A1 0.2 nozzle.json"
+        },
+        {
+            "name": "Panchroma PLA Silk @BBL A1M",
+            "sub_path": "filament/Polymaker/Panchroma PLA Silk @BBL A1M.json"
+        },
+        {
+            "name": "Panchroma PLA Silk @BBL A1M 0.2 nozzle",
+            "sub_path": "filament/Polymaker/Panchroma PLA Silk @BBL A1M 0.2 nozzle.json"
+        },
+        {
+            "name": "Panchroma PLA Silk @BBL P1P",
+            "sub_path": "filament/Polymaker/Panchroma PLA Silk @BBL P1P.json"
+        },
+        {
+            "name": "Panchroma PLA Silk @BBL P1P 0.2 nozzle",
+            "sub_path": "filament/Polymaker/Panchroma PLA Silk @BBL P1P 0.2 nozzle.json"
+        },
+        {
+            "name": "Panchroma PLA Silk @BBL X1",
+            "sub_path": "filament/Polymaker/Panchroma PLA Silk @BBL X1.json"
+        },
+        {
+            "name": "Panchroma PLA Silk @BBL X1 0.2 nozzle",
+            "sub_path": "filament/Polymaker/Panchroma PLA Silk @BBL X1 0.2 nozzle.json"
+        },
+        {
+            "name": "Panchroma PLA Silk @BBL X1C",
+            "sub_path": "filament/Polymaker/Panchroma PLA Silk @BBL X1C.json"
+        },
+        {
+            "name": "Panchroma PLA Stain @BBL A1",
+            "sub_path": "filament/Polymaker/Panchroma PLA Stain @BBL A1.json"
+        },
+        {
+            "name": "Panchroma PLA Stain @BBL A1 0.2 nozzle",
+            "sub_path": "filament/Polymaker/Panchroma PLA Stain @BBL A1 0.2 nozzle.json"
+        },
+        {
+            "name": "Panchroma PLA Stain @BBL A1M",
+            "sub_path": "filament/Polymaker/Panchroma PLA Stain @BBL A1M.json"
+        },
+        {
+            "name": "Panchroma PLA Stain @BBL A1M 0.2 nozzle",
+            "sub_path": "filament/Polymaker/Panchroma PLA Stain @BBL A1M 0.2 nozzle.json"
+        },
+        {
+            "name": "Panchroma PLA Stain @BBL P1P",
+            "sub_path": "filament/Polymaker/Panchroma PLA Stain @BBL P1P.json"
+        },
+        {
+            "name": "Panchroma PLA Stain @BBL P1P 0.2 nozzle",
+            "sub_path": "filament/Polymaker/Panchroma PLA Stain @BBL P1P 0.2 nozzle.json"
+        },
+        {
+            "name": "Panchroma PLA Stain @BBL X1",
+            "sub_path": "filament/Polymaker/Panchroma PLA Stain @BBL X1.json"
+        },
+        {
+            "name": "Panchroma PLA Stain @BBL X1 0.2 nozzle",
+            "sub_path": "filament/Polymaker/Panchroma PLA Stain @BBL X1 0.2 nozzle.json"
+        },
+        {
+            "name": "Panchroma PLA Stain @BBL X1C",
+            "sub_path": "filament/Polymaker/Panchroma PLA Stain @BBL X1C.json"
+        },
+        {
+            "name": "Panchroma PLA Stain @BBL X1C 0.2 nozzle",
+            "sub_path": "filament/Polymaker/Panchroma PLA Stain @BBL X1C 0.2 nozzle.json"
+        },
+        {
+            "name": "Panchroma PLA Starlight @BBL A1",
+            "sub_path": "filament/Polymaker/Panchroma PLA Starlight @BBL A1.json"
+        },
+        {
+            "name": "Panchroma PLA Starlight @BBL A1 0.2 nozzle",
+            "sub_path": "filament/Polymaker/Panchroma PLA Starlight @BBL A1 0.2 nozzle.json"
+        },
+        {
+            "name": "Panchroma PLA Starlight @BBL A1M",
+            "sub_path": "filament/Polymaker/Panchroma PLA Starlight @BBL A1M.json"
+        },
+        {
+            "name": "Panchroma PLA Starlight @BBL A1M 0.2 nozzle",
+            "sub_path": "filament/Polymaker/Panchroma PLA Starlight @BBL A1M 0.2 nozzle.json"
+        },
+        {
+            "name": "Panchroma PLA Starlight @BBL P1P",
+            "sub_path": "filament/Polymaker/Panchroma PLA Starlight @BBL P1P.json"
+        },
+        {
+            "name": "Panchroma PLA Starlight @BBL P1P 0.2 nozzle",
+            "sub_path": "filament/Polymaker/Panchroma PLA Starlight @BBL P1P 0.2 nozzle.json"
+        },
+        {
+            "name": "Panchroma PLA Starlight @BBL X1",
+            "sub_path": "filament/Polymaker/Panchroma PLA Starlight @BBL X1.json"
+        },
+        {
+            "name": "Panchroma PLA Starlight @BBL X1 0.2 nozzle",
+            "sub_path": "filament/Polymaker/Panchroma PLA Starlight @BBL X1 0.2 nozzle.json"
+        },
+        {
+            "name": "Panchroma PLA Starlight @BBL X1C",
+            "sub_path": "filament/Polymaker/Panchroma PLA Starlight @BBL X1C.json"
+        },
+        {
+            "name": "Panchroma PLA Starlight @BBL X1C 0.2 nozzle",
+            "sub_path": "filament/Polymaker/Panchroma PLA Starlight @BBL X1C 0.2 nozzle.json"
+        },
+        {
+            "name": "Panchroma PLA Temp Shift @BBL A1",
+            "sub_path": "filament/Polymaker/Panchroma PLA Temp Shift @BBL A1.json"
+        },
+        {
+            "name": "Panchroma PLA Temp Shift @BBL A1 0.2 nozzle",
+            "sub_path": "filament/Polymaker/Panchroma PLA Temp Shift @BBL A1 0.2 nozzle.json"
+        },
+        {
+            "name": "Panchroma PLA Temp Shift @BBL A1M",
+            "sub_path": "filament/Polymaker/Panchroma PLA Temp Shift @BBL A1M.json"
+        },
+        {
+            "name": "Panchroma PLA Temp Shift @BBL A1M 0.2 nozzle",
+            "sub_path": "filament/Polymaker/Panchroma PLA Temp Shift @BBL A1M 0.2 nozzle.json"
+        },
+        {
+            "name": "Panchroma PLA Temp Shift @BBL P1P",
+            "sub_path": "filament/Polymaker/Panchroma PLA Temp Shift @BBL P1P.json"
+        },
+        {
+            "name": "Panchroma PLA Temp Shift @BBL P1P 0.2 nozzle",
+            "sub_path": "filament/Polymaker/Panchroma PLA Temp Shift @BBL P1P 0.2 nozzle.json"
+        },
+        {
+            "name": "Panchroma PLA Temp Shift @BBL X1",
+            "sub_path": "filament/Polymaker/Panchroma PLA Temp Shift @BBL X1.json"
+        },
+        {
+            "name": "Panchroma PLA Temp Shift @BBL X1 0.2 nozzle",
+            "sub_path": "filament/Polymaker/Panchroma PLA Temp Shift @BBL X1 0.2 nozzle.json"
+        },
+        {
+            "name": "Panchroma PLA Temp Shift @BBL X1C",
+            "sub_path": "filament/Polymaker/Panchroma PLA Temp Shift @BBL X1C.json"
+        },
+        {
+            "name": "Panchroma PLA Temp Shift @BBL X1C 0.2 nozzle",
+            "sub_path": "filament/Polymaker/Panchroma PLA Temp Shift @BBL X1C 0.2 nozzle.json"
+        },
+        {
+            "name": "Panchroma PLA Translucent @BBL A1",
+            "sub_path": "filament/Polymaker/Panchroma PLA Translucent @BBL A1.json"
+        },
+        {
+            "name": "Panchroma PLA Translucent @BBL A1 0.2 nozzle",
+            "sub_path": "filament/Polymaker/Panchroma PLA Translucent @BBL A1 0.2 nozzle.json"
+        },
+        {
+            "name": "Panchroma PLA Translucent @BBL A1M",
+            "sub_path": "filament/Polymaker/Panchroma PLA Translucent @BBL A1M.json"
+        },
+        {
+            "name": "Panchroma PLA Translucent @BBL A1M 0.2 nozzle",
+            "sub_path": "filament/Polymaker/Panchroma PLA Translucent @BBL A1M 0.2 nozzle.json"
+        },
+        {
+            "name": "Panchroma PLA Translucent @BBL P1P",
+            "sub_path": "filament/Polymaker/Panchroma PLA Translucent @BBL P1P.json"
+        },
+        {
+            "name": "Panchroma PLA Translucent @BBL P1P 0.2 nozzle",
+            "sub_path": "filament/Polymaker/Panchroma PLA Translucent @BBL P1P 0.2 nozzle.json"
+        },
+        {
+            "name": "Panchroma PLA Translucent @BBL X1",
+            "sub_path": "filament/Polymaker/Panchroma PLA Translucent @BBL X1.json"
+        },
+        {
+            "name": "Panchroma PLA Translucent @BBL X1 0.2 nozzle",
+            "sub_path": "filament/Polymaker/Panchroma PLA Translucent @BBL X1 0.2 nozzle.json"
+        },
+        {
+            "name": "Panchroma PLA Translucent @BBL X1C",
+            "sub_path": "filament/Polymaker/Panchroma PLA Translucent @BBL X1C.json"
+        },
+        {
+            "name": "Panchroma PLA Translucent @BBL X1C 0.2 nozzle",
+            "sub_path": "filament/Polymaker/Panchroma PLA Translucent @BBL X1C 0.2 nozzle.json"
+        },
+        {
+            "name": "Panchroma PLA UV Shift @BBL A1",
+            "sub_path": "filament/Polymaker/Panchroma PLA UV Shift @BBL A1.json"
+        },
+        {
+            "name": "Panchroma PLA UV Shift @BBL A1 0.2 nozzle",
+            "sub_path": "filament/Polymaker/Panchroma PLA UV Shift @BBL A1 0.2 nozzle.json"
+        },
+        {
+            "name": "Panchroma PLA UV Shift @BBL A1M",
+            "sub_path": "filament/Polymaker/Panchroma PLA UV Shift @BBL A1M.json"
+        },
+        {
+            "name": "Panchroma PLA UV Shift @BBL A1M 0.2 nozzle",
+            "sub_path": "filament/Polymaker/Panchroma PLA UV Shift @BBL A1M 0.2 nozzle.json"
+        },
+        {
+            "name": "Panchroma PLA UV Shift @BBL P1P",
+            "sub_path": "filament/Polymaker/Panchroma PLA UV Shift @BBL P1P.json"
+        },
+        {
+            "name": "Panchroma PLA UV Shift @BBL P1P 0.2 nozzle",
+            "sub_path": "filament/Polymaker/Panchroma PLA UV Shift @BBL P1P 0.2 nozzle.json"
+        },
+        {
+            "name": "Panchroma PLA UV Shift @BBL X1",
+            "sub_path": "filament/Polymaker/Panchroma PLA UV Shift @BBL X1.json"
+        },
+        {
+            "name": "Panchroma PLA UV Shift @BBL X1 0.2 nozzle",
+            "sub_path": "filament/Polymaker/Panchroma PLA UV Shift @BBL X1 0.2 nozzle.json"
+        },
+        {
+            "name": "Panchroma PLA UV Shift @BBL X1C",
+            "sub_path": "filament/Polymaker/Panchroma PLA UV Shift @BBL X1C.json"
+        },
+        {
+            "name": "Panchroma PLA UV Shift @BBL X1C 0.2 nozzle",
+            "sub_path": "filament/Polymaker/Panchroma PLA UV Shift @BBL X1C 0.2 nozzle.json"
+        },
+        {
+            "name": "PolyLite PLA @BBL A1",
+            "sub_path": "filament/Polymaker/PolyLite PLA @BBL A1.json"
+        },
+        {
+            "name": "PolyLite PLA @BBL A1 0.2 nozzle",
+            "sub_path": "filament/Polymaker/PolyLite PLA @BBL A1 0.2 nozzle.json"
+        },
+        {
+            "name": "PolyLite PLA @BBL A1M",
+            "sub_path": "filament/Polymaker/PolyLite PLA @BBL A1M.json"
+        },
+        {
+            "name": "PolyLite PLA @BBL A1M 0.2 nozzle",
+            "sub_path": "filament/Polymaker/PolyLite PLA @BBL A1M 0.2 nozzle.json"
+        },
+        {
+            "name": "PolyLite PLA @BBL H2D",
+            "sub_path": "filament/Polymaker/PolyLite PLA @BBL H2D.json"
+        },
+        {
+            "name": "PolyLite PLA @BBL P1P",
+            "sub_path": "filament/P1P/PolyLite PLA @BBL P1P.json"
+        },
+        {
+            "name": "PolyLite PLA @BBL X1",
+            "sub_path": "filament/Polymaker/PolyLite PLA @BBL X1.json"
+        },
+        {
+            "name": "PolyLite PLA @BBL X1C",
+            "sub_path": "filament/Polymaker/PolyLite PLA @BBL X1C.json"
+        },
+        {
+            "name": "PolyLite PLA Pro @BBL A1",
+            "sub_path": "filament/Polymaker/PolyLite PLA Pro @BBL A1.json"
+        },
+        {
+            "name": "PolyLite PLA Pro @BBL A1 0.2 nozzle",
+            "sub_path": "filament/Polymaker/PolyLite PLA Pro @BBL A1 0.2 nozzle.json"
+        },
+        {
+            "name": "PolyLite PLA Pro @BBL A1M",
+            "sub_path": "filament/Polymaker/PolyLite PLA Pro @BBL A1M.json"
+        },
+        {
+            "name": "PolyLite PLA Pro @BBL A1M 0.2 nozzle",
+            "sub_path": "filament/Polymaker/PolyLite PLA Pro @BBL A1M 0.2 nozzle.json"
+        },
+        {
+            "name": "PolyLite PLA Pro @BBL P1P",
+            "sub_path": "filament/Polymaker/PolyLite PLA Pro @BBL P1P.json"
+        },
+        {
+            "name": "PolyLite PLA Pro @BBL P1P 0.2 nozzle",
+            "sub_path": "filament/Polymaker/PolyLite PLA Pro @BBL P1P 0.2 nozzle.json"
+        },
+        {
+            "name": "PolyLite PLA Pro @BBL X1",
+            "sub_path": "filament/Polymaker/PolyLite PLA Pro @BBL X1.json"
+        },
+        {
+            "name": "PolyLite PLA Pro @BBL X1 0.2 nozzle",
+            "sub_path": "filament/Polymaker/PolyLite PLA Pro @BBL X1 0.2 nozzle.json"
+        },
+        {
+            "name": "PolyLite PLA Pro @BBL X1C",
+            "sub_path": "filament/Polymaker/PolyLite PLA Pro @BBL X1C.json"
+        },
+        {
+            "name": "PolyLite PLA Pro @BBL X1C 0.2 nozzle",
+            "sub_path": "filament/Polymaker/PolyLite PLA Pro @BBL X1C 0.2 nozzle.json"
+        },
+        {
+            "name": "PolyTerra PLA @BBL A1",
+            "sub_path": "filament/Polymaker/PolyTerra PLA @BBL A1.json"
+        },
+        {
+            "name": "PolyTerra PLA @BBL A1 0.2 nozzle",
+            "sub_path": "filament/Polymaker/PolyTerra PLA @BBL A1 0.2 nozzle.json"
+        },
+        {
+            "name": "PolyTerra PLA @BBL A1M",
+            "sub_path": "filament/Polymaker/PolyTerra PLA @BBL A1M.json"
+        },
+        {
+            "name": "PolyTerra PLA @BBL A1M 0.2 nozzle",
+            "sub_path": "filament/Polymaker/PolyTerra PLA @BBL A1M 0.2 nozzle.json"
+        },
+        {
+            "name": "PolyTerra PLA @BBL H2D",
+            "sub_path": "filament/Polymaker/PolyTerra PLA @BBL H2D.json"
+        },
+        {
+            "name": "PolyTerra PLA @BBL P1P",
+            "sub_path": "filament/P1P/PolyTerra PLA @BBL P1P.json"
+        },
+        {
+            "name": "PolyTerra PLA @BBL X1",
+            "sub_path": "filament/Polymaker/PolyTerra PLA @BBL X1.json"
+        },
+        {
+            "name": "PolyTerra PLA @BBL X1C",
+            "sub_path": "filament/Polymaker/PolyTerra PLA @BBL X1C.json"
+        },
+        {
+            "name": "Polymaker HT-PLA @BBL A1",
+            "sub_path": "filament/Polymaker/Polymaker HT-PLA @BBL A1.json"
+        },
+        {
+            "name": "Polymaker HT-PLA @BBL A1 0.2 nozzle",
+            "sub_path": "filament/Polymaker/Polymaker HT-PLA @BBL A1 0.2 nozzle.json"
+        },
+        {
+            "name": "Polymaker HT-PLA @BBL A1M",
+            "sub_path": "filament/Polymaker/Polymaker HT-PLA @BBL A1M.json"
+        },
+        {
+            "name": "Polymaker HT-PLA @BBL A1M 0.2 nozzle",
+            "sub_path": "filament/Polymaker/Polymaker HT-PLA @BBL A1M 0.2 nozzle.json"
+        },
+        {
+            "name": "Polymaker HT-PLA @BBL P1P",
+            "sub_path": "filament/Polymaker/Polymaker HT-PLA @BBL P1P.json"
+        },
+        {
+            "name": "Polymaker HT-PLA @BBL P1P 0.2 nozzle",
+            "sub_path": "filament/Polymaker/Polymaker HT-PLA @BBL P1P 0.2 nozzle.json"
+        },
+        {
+            "name": "Polymaker HT-PLA @BBL X1",
+            "sub_path": "filament/Polymaker/Polymaker HT-PLA @BBL X1.json"
+        },
+        {
+            "name": "Polymaker HT-PLA @BBL X1 0.2 nozzle",
+            "sub_path": "filament/Polymaker/Polymaker HT-PLA @BBL X1 0.2 nozzle.json"
+        },
+        {
+            "name": "Polymaker HT-PLA @BBL X1C",
+            "sub_path": "filament/Polymaker/Polymaker HT-PLA @BBL X1C.json"
+        },
+        {
+            "name": "Polymaker HT-PLA @BBL X1C 0.2 nozzle",
+            "sub_path": "filament/Polymaker/Polymaker HT-PLA @BBL X1C 0.2 nozzle.json"
+        },
+        {
+            "name": "Polymaker HT-PLA-GF @BBL A1",
+            "sub_path": "filament/Polymaker/Polymaker HT-PLA-GF @BBL A1.json"
+        },
+        {
+            "name": "Polymaker HT-PLA-GF @BBL A1 0.2 nozzle",
+            "sub_path": "filament/Polymaker/Polymaker HT-PLA-GF @BBL A1 0.2 nozzle.json"
+        },
+        {
+            "name": "Polymaker HT-PLA-GF @BBL A1M",
+            "sub_path": "filament/Polymaker/Polymaker HT-PLA-GF @BBL A1M.json"
+        },
+        {
+            "name": "Polymaker HT-PLA-GF @BBL A1M 0.2 nozzle",
+            "sub_path": "filament/Polymaker/Polymaker HT-PLA-GF @BBL A1M 0.2 nozzle.json"
+        },
+        {
+            "name": "Polymaker HT-PLA-GF @BBL P1P",
+            "sub_path": "filament/Polymaker/Polymaker HT-PLA-GF @BBL P1P.json"
+        },
+        {
+            "name": "Polymaker HT-PLA-GF @BBL P1P 0.2 nozzle",
+            "sub_path": "filament/Polymaker/Polymaker HT-PLA-GF @BBL P1P 0.2 nozzle.json"
+        },
+        {
+            "name": "Polymaker HT-PLA-GF @BBL X1",
+            "sub_path": "filament/Polymaker/Polymaker HT-PLA-GF @BBL X1.json"
+        },
+        {
+            "name": "Polymaker HT-PLA-GF @BBL X1 0.2 nozzle",
+            "sub_path": "filament/Polymaker/Polymaker HT-PLA-GF @BBL X1 0.2 nozzle.json"
+        },
+        {
+            "name": "Polymaker HT-PLA-GF @BBL X1C",
+            "sub_path": "filament/Polymaker/Polymaker HT-PLA-GF @BBL X1C.json"
+        },
+        {
+            "name": "Polymaker HT-PLA-GF @BBL X1C 0.2 nozzle",
+            "sub_path": "filament/Polymaker/Polymaker HT-PLA-GF @BBL X1C 0.2 nozzle.json"
+        },
+        {
+            "name": "SUNLU PLA Marble @BBL A1",
+            "sub_path": "filament/SUNLU/SUNLU Marble PLA @BBL A1.json"
+        },
+        {
+            "name": "SUNLU PLA Marble @BBL A1M",
+            "sub_path": "filament/SUNLU/SUNLU Marble PLA @BBL A1M.json"
+        },
+        {
+            "name": "SUNLU PLA Marble @BBL P1P",
+            "sub_path": "filament/SUNLU/SUNLU Marble PLA @BBL P1P.json"
+        },
+        {
+            "name": "SUNLU PLA Marble @BBL X1",
+            "sub_path": "filament/SUNLU/SUNLU Marble PLA @BBL X1.json"
+        },
+        {
+            "name": "SUNLU PLA Marble @BBL X1C",
+            "sub_path": "filament/SUNLU/SUNLU Marble PLA @BBL X1C.json"
+        },
+        {
+            "name": "SUNLU PLA Matte @BBL A1",
+            "sub_path": "filament/SUNLU/SUNLU PLA Matte @BBL A1.json"
+        },
+        {
+            "name": "SUNLU PLA Matte @BBL A1 0.2 nozzle",
+            "sub_path": "filament/SUNLU/SUNLU PLA Matte @BBL A1 0.2 nozzle.json"
+        },
+        {
+            "name": "SUNLU PLA Matte @BBL A1M",
+            "sub_path": "filament/SUNLU/SUNLU PLA Matte @BBL A1M.json"
+        },
+        {
+            "name": "SUNLU PLA Matte @BBL A1M 0.2 nozzle",
+            "sub_path": "filament/SUNLU/SUNLU PLA Matte @BBL A1M 0.2 nozzle.json"
+        },
+        {
+            "name": "SUNLU PLA Matte @BBL P1P",
+            "sub_path": "filament/SUNLU/SUNLU PLA Matte @BBL P1P.json"
+        },
+        {
+            "name": "SUNLU PLA Matte @BBL P1P 0.2 nozzle",
+            "sub_path": "filament/SUNLU/SUNLU PLA Matte @BBL P1P 0.2 nozzle.json"
+        },
+        {
+            "name": "SUNLU PLA Matte @BBL X1",
+            "sub_path": "filament/SUNLU/SUNLU PLA Matte @BBL X1.json"
+        },
+        {
+            "name": "SUNLU PLA Matte @BBL X1C",
+            "sub_path": "filament/SUNLU/SUNLU PLA Matte @BBL X1C.json"
+        },
+        {
+            "name": "SUNLU PLA Matte @BBL X1C 0.2 nozzle",
+            "sub_path": "filament/SUNLU/SUNLU PLA Matte @BBL X1C 0.2 nozzle.json"
+        },
+        {
+            "name": "SUNLU PLA+ 2.0 @BBL A1",
+            "sub_path": "filament/SUNLU/SUNLU PLA+ 2.0 @BBL A1.json"
+        },
+        {
+            "name": "SUNLU PLA+ 2.0 @BBL A1 0.2 nozzle",
+            "sub_path": "filament/SUNLU/SUNLU PLA+ 2.0 @BBL A1 0.2 nozzle.json"
+        },
+        {
+            "name": "SUNLU PLA+ 2.0 @BBL A1M",
+            "sub_path": "filament/SUNLU/SUNLU PLA+ 2.0 @BBL A1M.json"
+        },
+        {
+            "name": "SUNLU PLA+ 2.0 @BBL A1M 0.2 nozzle",
+            "sub_path": "filament/SUNLU/SUNLU PLA+ 2.0 @BBL A1M 0.2 nozzle.json"
+        },
+        {
+            "name": "SUNLU PLA+ 2.0 @BBL P1P",
+            "sub_path": "filament/SUNLU/SUNLU PLA+ 2.0 @BBL P1P.json"
+        },
+        {
+            "name": "SUNLU PLA+ 2.0 @BBL P1P 0.2 nozzle",
+            "sub_path": "filament/SUNLU/SUNLU PLA+ 2.0 @BBL P1P 0.2 nozzle.json"
+        },
+        {
+            "name": "SUNLU PLA+ 2.0 @BBL X1",
+            "sub_path": "filament/SUNLU/SUNLU PLA+ 2.0 @BBL X1.json"
+        },
+        {
+            "name": "SUNLU PLA+ 2.0 @BBL X1C",
+            "sub_path": "filament/SUNLU/SUNLU PLA+ 2.0 @BBL X1C.json"
+        },
+        {
+            "name": "SUNLU PLA+ 2.0 @BBL X1C 0.2 nozzle",
+            "sub_path": "filament/SUNLU/SUNLU PLA+ 2.0 @BBL X1C 0.2 nozzle.json"
+        },
+        {
+            "name": "SUNLU PLA+ @BBL A1",
+            "sub_path": "filament/SUNLU/SUNLU PLA+ @BBL A1.json"
+        },
+        {
+            "name": "SUNLU PLA+ @BBL A1 0.2 nozzle",
+            "sub_path": "filament/SUNLU/SUNLU PLA+ @BBL A1 0.2 nozzle.json"
+        },
+        {
+            "name": "SUNLU PLA+ @BBL A1M",
+            "sub_path": "filament/SUNLU/SUNLU PLA+ @BBL A1M.json"
+        },
+        {
+            "name": "SUNLU PLA+ @BBL A1M 0.2 nozzle",
+            "sub_path": "filament/SUNLU/SUNLU PLA+ @BBL A1M 0.2 nozzle.json"
+        },
+        {
+            "name": "SUNLU PLA+ @BBL P1P",
+            "sub_path": "filament/SUNLU/SUNLU PLA+ @BBL P1P.json"
+        },
+        {
+            "name": "SUNLU PLA+ @BBL P1P 0.2 nozzle",
+            "sub_path": "filament/SUNLU/SUNLU PLA+ @BBL P1P 0.2 nozzle.json"
+        },
+        {
+            "name": "SUNLU PLA+ @BBL X1",
+            "sub_path": "filament/SUNLU/SUNLU PLA+ @BBL X1.json"
+        },
+        {
+            "name": "SUNLU PLA+ @BBL X1C",
+            "sub_path": "filament/SUNLU/SUNLU PLA+ @BBL X1C.json"
+        },
+        {
+            "name": "SUNLU PLA+ @BBL X1C 0.2 nozzle",
+            "sub_path": "filament/SUNLU/SUNLU PLA+ @BBL X1C 0.2 nozzle.json"
+        },
+        {
+            "name": "SUNLU Silk PLA+ @BBL A1",
+            "sub_path": "filament/SUNLU/SUNLU Silk PLA+ @BBL A1.json"
+        },
+        {
+            "name": "SUNLU Silk PLA+ @BBL A1 0.2 nozzle",
+            "sub_path": "filament/SUNLU/SUNLU Silk PLA+ @BBL A1 0.2 nozzle.json"
+        },
+        {
+            "name": "SUNLU Silk PLA+ @BBL A1M",
+            "sub_path": "filament/SUNLU/SUNLU Silk PLA+ @BBL A1M.json"
+        },
+        {
+            "name": "SUNLU Silk PLA+ @BBL A1M 0.2 nozzle",
+            "sub_path": "filament/SUNLU/SUNLU Silk PLA+ @BBL A1M 0.2 nozzle.json"
+        },
+        {
+            "name": "SUNLU Silk PLA+ @BBL P1P",
+            "sub_path": "filament/SUNLU/SUNLU Silk PLA+ @BBL P1P.json"
+        },
+        {
+            "name": "SUNLU Silk PLA+ @BBL P1P 0.2 nozzle",
+            "sub_path": "filament/SUNLU/SUNLU Silk PLA+ @BBL P1P 0.2 nozzle.json"
+        },
+        {
+            "name": "SUNLU Silk PLA+ @BBL X1",
+            "sub_path": "filament/SUNLU/SUNLU Silk PLA+ @BBL X1.json"
+        },
+        {
+            "name": "SUNLU Silk PLA+ @BBL X1C",
+            "sub_path": "filament/SUNLU/SUNLU Silk PLA+ @BBL X1C.json"
+        },
+        {
+            "name": "SUNLU Silk PLA+ @BBL X1C 0.2 nozzle",
+            "sub_path": "filament/SUNLU/SUNLU Silk PLA+ @BBL X1C 0.2 nozzle.json"
+        },
+        {
+            "name": "SUNLU Wood PLA @BBL A1",
+            "sub_path": "filament/SUNLU/SUNLU Wood PLA @BBL A1.json"
+        },
+        {
+            "name": "SUNLU Wood PLA @BBL A1M",
+            "sub_path": "filament/SUNLU/SUNLU Wood PLA @BBL A1M.json"
+        },
+        {
+            "name": "SUNLU Wood PLA @BBL P1P",
+            "sub_path": "filament/SUNLU/SUNLU Wood PLA @BBL P1P.json"
+        },
+        {
+            "name": "SUNLU Wood PLA @BBL X1",
+            "sub_path": "filament/SUNLU/SUNLU Wood PLA @BBL X1.json"
+        },
+        {
+            "name": "SUNLU Wood PLA @BBL X1C",
+            "sub_path": "filament/SUNLU/SUNLU Wood PLA @BBL X1C.json"
+        },
+        {
+            "name": "eSUN PLA+ @BBL A1",
+            "sub_path": "filament/eSUN/eSUN PLA+ @BBL A1.json"
+        },
+        {
+            "name": "eSUN PLA+ @BBL A1 0.2 nozzle",
+            "sub_path": "filament/eSUN/eSUN PLA+ @BBL A1 0.2 nozzle.json"
+        },
+        {
+            "name": "eSUN PLA+ @BBL A1M",
+            "sub_path": "filament/eSUN/eSUN PLA+ @BBL A1M.json"
+        },
+        {
+            "name": "eSUN PLA+ @BBL A1M 0.2 nozzle",
+            "sub_path": "filament/eSUN/eSUN PLA+ @BBL A1M 0.2 nozzle.json"
+        },
+        {
+            "name": "eSUN PLA+ @BBL H2D",
+            "sub_path": "filament/eSUN/eSUN PLA+ @BBL H2D.json"
+        },
+        {
+            "name": "eSUN PLA+ @BBL H2D 0.2 nozzle",
+            "sub_path": "filament/eSUN/eSUN PLA+ @BBL H2D 0.2 nozzle.json"
+        },
+        {
+            "name": "eSUN PLA+ @BBL P1P",
+            "sub_path": "filament/P1P/eSUN PLA+ @BBL P1P.json"
+        },
+        {
+            "name": "eSUN PLA+ @BBL P1P 0.2 nozzle",
+            "sub_path": "filament/P1P/eSUN PLA+ @BBL P1P 0.2 nozzle.json"
+        },
+        {
+            "name": "eSUN PLA+ @BBL X1",
+            "sub_path": "filament/eSUN/eSUN PLA+ @BBL X1.json"
+        },
+        {
+            "name": "eSUN PLA+ @BBL X1C",
+            "sub_path": "filament/eSUN/eSUN PLA+ @BBL X1C.json"
+        },
+        {
+            "name": "eSUN PLA+ @BBL X1C 0.2 nozzle",
+            "sub_path": "filament/eSUN/eSUN PLA+ @BBL X1C 0.2 nozzle.json"
+        },
+        {
+            "name": "Generic PP @BBL A1",
+            "sub_path": "filament/Generic PP @BBL A1.json"
+        },
+        {
+            "name": "Generic PP @BBL A1M",
+            "sub_path": "filament/Generic PP @BBL A1M.json"
+        },
+        {
+            "name": "Generic PP @BBL H2D",
+            "sub_path": "filament/Generic PP @BBL H2D.json"
+        },
+        {
+            "name": "Generic PP @BBL X1C",
+            "sub_path": "filament/Generic PP @BBL X1C.json"
+        },
+        {
+            "name": "Generic PP-CF @BBL A1",
+            "sub_path": "filament/Generic PP-CF @BBL A1.json"
+        },
+        {
+            "name": "Generic PP-CF @BBL H2D",
+            "sub_path": "filament/Generic PP-CF @BBL H2D.json"
+        },
+        {
+            "name": "Generic PP-CF @BBL X1C",
+            "sub_path": "filament/Generic PP-CF @BBL X1C.json"
+        },
+        {
+            "name": "Generic PP-GF @BBL A1",
+            "sub_path": "filament/Generic PP-GF @BBL A1.json"
+        },
+        {
+            "name": "Generic PP-GF @BBL H2D",
+            "sub_path": "filament/Generic PP-GF @BBL H2D.json"
+        },
+        {
+            "name": "Generic PP-GF @BBL X1C",
+            "sub_path": "filament/Generic PP-GF @BBL X1C.json"
+        },
+        {
+            "name": "Bambu PPA-CF @BBL H2D",
+            "sub_path": "filament/Bambu PPA-CF @BBL H2D.json"
+        },
+        {
+            "name": "Bambu PPA-CF @BBL X1C",
+            "sub_path": "filament/Bambu PPA-CF @BBL X1C.json"
+        },
+        {
+            "name": "Bambu PPA-CF @BBL X1E",
+            "sub_path": "filament/Bambu PPA-CF @BBL X1E.json"
+        },
+        {
+            "name": "Bambu PPA-GF @BBL H2D",
+            "sub_path": "filament/Bambu PPA-GF @BBL H2D.json"
+        },
+        {
+            "name": "Bambu PPA-GF @BBL X1C",
+            "sub_path": "filament/Bambu PPA-GF @BBL X1C.json"
+        },
+        {
+            "name": "Bambu PPA-GF @BBL X1E",
+            "sub_path": "filament/Bambu PPA-GF @BBL X1E.json"
+        },
+        {
+            "name": "Generic PPA-CF @BBL H2D",
+            "sub_path": "filament/Generic PPA-CF @BBL H2D.json"
+        },
+        {
+            "name": "Generic PPA-CF @BBL X1C",
+            "sub_path": "filament/Generic PPA-CF @BBL X1C.json"
+        },
+        {
+            "name": "Generic PPA-CF @BBL X1E",
+            "sub_path": "filament/Generic PPA-CF @BBL X1E.json"
+        },
+        {
+            "name": "Generic PPA-GF @BBL H2D",
+            "sub_path": "filament/Generic PPA-GF @BBL H2D.json"
+        },
+        {
+            "name": "Generic PPA-GF @BBL X1C",
+            "sub_path": "filament/Generic PPA-GF @BBL X1C.json"
+        },
+        {
+            "name": "Generic PPA-GF @BBL X1E",
+            "sub_path": "filament/Generic PPA-GF @BBL X1E.json"
+        },
+        {
+            "name": "Bambu PPS-CF @BBL H2D",
+            "sub_path": "filament/Bambu PPS-CF @BBL H2D.json"
+        },
+        {
+            "name": "Bambu PPS-CF @BBL X1E",
+            "sub_path": "filament/Bambu PPS-CF @BBL X1E.json"
+        },
+        {
+            "name": "Generic PPS @BBL H2D",
+            "sub_path": "filament/Generic PPS @BBL H2D.json"
+        },
+        {
+            "name": "Generic PPS @BBL X1E",
+            "sub_path": "filament/Generic PPS @BBL X1E.json"
+        },
+        {
+            "name": "Generic PPS-CF @BBL H2D",
+            "sub_path": "filament/Generic PPS-CF @BBL H2D.json"
+        },
+        {
+            "name": "Generic PPS-CF @BBL X1E",
+            "sub_path": "filament/Generic PPS-CF @BBL X1E.json"
+        },
+        {
+            "name": "Bambu PVA @BBL A1",
+            "sub_path": "filament/Bambu PVA @BBL A1.json"
+        },
+        {
+            "name": "Bambu PVA @BBL A1 0.2 nozzle",
+            "sub_path": "filament/Bambu PVA @BBL A1 0.2 nozzle.json"
+        },
+        {
+            "name": "Bambu PVA @BBL A1M",
+            "sub_path": "filament/Bambu PVA @BBL A1M.json"
+        },
+        {
+            "name": "Bambu PVA @BBL A1M 0.2 nozzle",
+            "sub_path": "filament/Bambu PVA @BBL A1M 0.2 nozzle.json"
+        },
+        {
+            "name": "Bambu PVA @BBL H2D",
+            "sub_path": "filament/Bambu PVA @BBL H2D.json"
+        },
+        {
+            "name": "Bambu PVA @BBL H2D 0.2 nozzle",
+            "sub_path": "filament/Bambu PVA @BBL H2D 0.2 nozzle.json"
+        },
+        {
+            "name": "Bambu PVA @BBL P1P",
+            "sub_path": "filament/Bambu PVA @BBL P1P.json"
+        },
+        {
+            "name": "Bambu PVA @BBL P1P 0.2 nozzle",
+            "sub_path": "filament/Bambu PVA @BBL P1P 0.2 nozzle.json"
+        },
+        {
+            "name": "Bambu PVA @BBL X1C",
+            "sub_path": "filament/Bambu PVA @BBL X1C.json"
+        },
+        {
+            "name": "Bambu PVA @BBL X1C 0.2 nozzle",
+            "sub_path": "filament/Bambu PVA @BBL X1C 0.2 nozzle.json"
+        },
+        {
+            "name": "Generic PVA",
+            "sub_path": "filament/Generic PVA.json"
+        },
+        {
+            "name": "Generic PVA @0.2 nozzle",
+            "sub_path": "filament/Generic PVA @0.2 nozzle.json"
+        },
+        {
+            "name": "Generic PVA @BBL A1",
+            "sub_path": "filament/Generic PVA @BBL A1.json"
+        },
+        {
+            "name": "Generic PVA @BBL A1 0.2 nozzle",
+            "sub_path": "filament/Generic PVA @BBL A1 0.2 nozzle.json"
+        },
+        {
+            "name": "Generic PVA @BBL A1M",
+            "sub_path": "filament/Generic PVA @BBL A1M.json"
+        },
+        {
+            "name": "Generic PVA @BBL A1M 0.2 nozzle",
+            "sub_path": "filament/Generic PVA @BBL A1M 0.2 nozzle.json"
+        },
+        {
+            "name": "Generic PVA @BBL H2D",
+            "sub_path": "filament/Generic PVA @BBL H2D.json"
+        },
+        {
+            "name": "Generic PVA @BBL H2D 0.2 nozzle",
+            "sub_path": "filament/Generic PVA @BBL H2D 0.2 nozzle.json"
+        },
+        {
+            "name": "Generic PVA @BBL P1P",
+            "sub_path": "filament/P1P/Generic PVA @BBL P1P.json"
+        },
+        {
+            "name": "Generic PVA @BBL P1P 0.2 nozzle",
+            "sub_path": "filament/P1P/Generic PVA @BBL P1P 0.2 nozzle.json"
+        },
+        {
+            "name": "Generic SBS",
+            "sub_path": "filament/Generic SBS.json"
+        },
+        {
+            "name": "Bambu TPU 95A @BBL A1",
+            "sub_path": "filament/Bambu TPU 95A @BBL A1.json"
+        },
+        {
+            "name": "Bambu TPU 95A @BBL A1M",
+            "sub_path": "filament/Bambu TPU 95A @BBL A1M.json"
+        },
+        {
+            "name": "Bambu TPU 95A @BBL H2D",
+            "sub_path": "filament/Bambu TPU 95A @BBL H2D.json"
+        },
+        {
+            "name": "Bambu TPU 95A @BBL P1P",
+            "sub_path": "filament/P1P/Bambu TPU 95A @BBL P1P.json"
+        },
+        {
+            "name": "Bambu TPU 95A @BBL X1",
+            "sub_path": "filament/Bambu TPU 95A @BBL X1.json"
+        },
+        {
+            "name": "Bambu TPU 95A @BBL X1C",
+            "sub_path": "filament/Bambu TPU 95A @BBL X1C.json"
+        },
+        {
+            "name": "Bambu TPU 95A HF @BBL A1",
+            "sub_path": "filament/Bambu TPU 95A HF @BBL A1.json"
+        },
+        {
+            "name": "Bambu TPU 95A HF @BBL A1M",
+            "sub_path": "filament/Bambu TPU 95A HF @BBL A1M.json"
+        },
+        {
+            "name": "Bambu TPU 95A HF @BBL H2D",
+            "sub_path": "filament/Bambu TPU 95A HF @BBL H2D.json"
+        },
+        {
+            "name": "Bambu TPU 95A HF @BBL P1P",
+            "sub_path": "filament/Bambu TPU 95A HF @BBL P1P.json"
+        },
+        {
+            "name": "Bambu TPU 95A HF @BBL P1S",
+            "sub_path": "filament/Bambu TPU 95A HF @BBL P1S.json"
+        },
+        {
+            "name": "Bambu TPU 95A HF @BBL X1",
+            "sub_path": "filament/Bambu TPU 95A HF @BBL X1.json"
+        },
+        {
+            "name": "Bambu TPU 95A HF @BBL X1C",
+            "sub_path": "filament/Bambu TPU 95A HF @BBL X1C.json"
+        },
+        {
+            "name": "Bambu TPU 95A HF @BBL X1E",
+            "sub_path": "filament/Bambu TPU 95A HF @BBL X1E.json"
+        },
+        {
+            "name": "Bambu TPU for AMS @BBL A1",
+            "sub_path": "filament/Bambu TPU for AMS @BBL A1.json"
+        },
+        {
+            "name": "Bambu TPU for AMS @BBL A1M",
+            "sub_path": "filament/Bambu TPU for AMS @BBL A1M.json"
+        },
+        {
+            "name": "Bambu TPU for AMS @BBL H2D",
+            "sub_path": "filament/Bambu TPU for AMS @BBL H2D.json"
+        },
+        {
+            "name": "Bambu TPU for AMS @BBL P1P",
+            "sub_path": "filament/Bambu TPU for AMS @BBL P1P.json"
+        },
+        {
+            "name": "Bambu TPU for AMS @BBL X1C",
+            "sub_path": "filament/Bambu TPU for AMS @BBL X1C.json"
+        },
+        {
+            "name": "Generic TPU @BBL A1",
+            "sub_path": "filament/Generic TPU @BBL A1.json"
+        },
+        {
+            "name": "Generic TPU @BBL A1M",
+            "sub_path": "filament/Generic TPU @BBL A1M.json"
+        },
+        {
+            "name": "Generic TPU for AMS @BBL A1",
+            "sub_path": "filament/Generic TPU for AMS @BBL A1.json"
+        },
+        {
+            "name": "Generic TPU for AMS @BBL A1M",
+            "sub_path": "filament/Generic TPU for AMS @BBL A1M.json"
+        },
+        {
+            "name": "Generic TPU for AMS @BBL H2D",
+            "sub_path": "filament/Generic TPU for AMS @BBL H2D.json"
+        },
+        {
+            "name": "Generic TPU for AMS @BBL P1P",
+            "sub_path": "filament/Generic TPU for AMS @BBL P1P.json"
+        },
+        {
+            "name": "Generic TPU for AMS @BBL X1C",
+            "sub_path": "filament/Generic TPU for AMS @BBL X1C.json"
+        },
+        {
+            "name": "Bambu ABS @BBL H2D",
+            "sub_path": "filament/Bambu ABS @BBL H2D.json"
+        },
+        {
+            "name": "Bambu ABS @BBL X1E",
+            "sub_path": "filament/Bambu ABS @BBL X1E.json"
+        },
+        {
+            "name": "Bambu ABS @BBL H2D 0.2 nozzle",
+            "sub_path": "filament/Bambu ABS @BBL H2D 0.2 nozzle.json"
+        },
+        {
+            "name": "Bambu ABS @BBL X1E 0.2 nozzle",
+            "sub_path": "filament/Bambu ABS @BBL X1E 0.2 nozzle.json"
+        },
+        {
+            "name": "Bambu ABS @BBL H2D 0.8 nozzle",
+            "sub_path": "filament/Bambu ABS @BBL H2D 0.8 nozzle.json"
+        },
+        {
+            "name": "Bambu ABS @BBL X1E 0.8 nozzle",
+            "sub_path": "filament/Bambu ABS @BBL X1E 0.8 nozzle.json"
+        },
+        {
+            "name": "Generic ABS @BBL H2D",
+            "sub_path": "filament/Generic ABS @BBL H2D.json"
+        },
+        {
+            "name": "Generic ABS @BBL X1E",
+            "sub_path": "filament/Generic ABS @BBL X1E.json"
+        },
+        {
+            "name": "Generic ABS @BBL H2D 0.2 nozzle",
+            "sub_path": "filament/Generic ABS @BBL H2D 0.2 nozzle.json"
+        },
+        {
+            "name": "Generic ABS @BBL X1E 0.2 nozzle",
+            "sub_path": "filament/Generic ABS @BBL X1E 0.2 nozzle.json"
+        },
+        {
+            "name": "PolyLite ABS @BBL P1P 0.2 nozzle",
+            "sub_path": "filament/Polymaker/PolyLite ABS @BBL P1P 0.2 nozzle.json"
+        },
+        {
+            "name": "PolyLite ABS @BBL H2D",
+            "sub_path": "filament/Polymaker/PolyLite ABS @BBL H2D.json"
+        },
+        {
+            "name": "PolyLite ABS @BBL X1C 0.2 nozzle",
+            "sub_path": "filament/Polymaker/PolyLite ABS @BBL X1C 0.2 nozzle.json"
+        },
+        {
+            "name": "PolyLite ABS @BBL X1E",
+            "sub_path": "filament/Polymaker/PolyLite ABS @BBL X1E.json"
+        },
+        {
+            "name": "Bambu ASA @BBL H2D 0.6 nozzle",
+            "sub_path": "filament/Bambu ASA @BBL H2D 0.6 nozzle.json"
+        },
+        {
+            "name": "Bambu ASA @BBL X1E",
+            "sub_path": "filament/Bambu ASA @BBL X1E.json"
+        },
+        {
+            "name": "Bambu ASA @BBL H2D 0.2 nozzle",
+            "sub_path": "filament/Bambu ASA @BBL H2D 0.2 nozzle.json"
+        },
+        {
+            "name": "Bambu ASA @BBL X1E 0.2 nozzle",
+            "sub_path": "filament/Bambu ASA @BBL X1E 0.2 nozzle.json"
+        },
+        {
+            "name": "Bambu ASA @BBL H2D 0.4 nozzle",
+            "sub_path": "filament/Bambu ASA @BBL H2D 0.4 nozzle.json"
+        },
+        {
+            "name": "Bambu ASA @BBL X1E 0.4 nozzle",
+            "sub_path": "filament/Bambu ASA @BBL X1E 0.4 nozzle.json"
+        },
+        {
+            "name": "Generic ASA @BBL H2D",
+            "sub_path": "filament/Generic ASA @BBL H2D.json"
+        },
+        {
+            "name": "Generic ASA @BBL X1E",
+            "sub_path": "filament/Generic ASA @BBL X1E.json"
+        },
+        {
+            "name": "Generic ASA @BBL H2D 0.2 nozzle",
+            "sub_path": "filament/Generic ASA @BBL H2D 0.2 nozzle.json"
+        },
+        {
+            "name": "Generic ASA @BBL X1E 0.2 nozzle",
+            "sub_path": "filament/Generic ASA @BBL X1E 0.2 nozzle.json"
+        },
+        {
+            "name": "PolyLite ASA @BBL P1P 0.2 nozzle",
+            "sub_path": "filament/Polymaker/PolyLite ASA @BBL P1P 0.2 nozzle.json"
+        },
+        {
+            "name": "PolyLite ASA @BBL H2D",
+            "sub_path": "filament/Polymaker/PolyLite ASA @BBL H2D.json"
+        },
+        {
+            "name": "PolyLite ASA @BBL X1C 0.2 nozzle",
+            "sub_path": "filament/Polymaker/PolyLite ASA @BBL X1C 0.2 nozzle.json"
+        },
+        {
+            "name": "PolyLite ASA @BBL X1E",
+            "sub_path": "filament/Polymaker/PolyLite ASA @BBL X1E.json"
+        },
+        {
+            "name": "Bambu PA-CF @BBL H2D",
+            "sub_path": "filament/Bambu PA-CF @BBL H2D.json"
+        },
+        {
+            "name": "Bambu PA-CF @BBL X1E",
+            "sub_path": "filament/Bambu PA-CF @BBL X1E.json"
+        },
+        {
+            "name": "Bambu Support G @BBL H2D",
+            "sub_path": "filament/Bambu Support G @BBL H2D.json"
+        },
+        {
+            "name": "Bambu Support G @BBL X1E",
+            "sub_path": "filament/Bambu Support G @BBL X1E.json"
+        },
+        {
+            "name": "Bambu PC @BBL H2D 0.4 nozzle",
+            "sub_path": "filament/Bambu PC @BBL H2D 0.4 nozzle.json"
+        },
+        {
+            "name": "Bambu PC @BBL P1S",
+            "sub_path": "filament/Bambu PC @BBL P1S.json"
+        },
+        {
+            "name": "Bambu PC @BBL X1E",
+            "sub_path": "filament/Bambu PC @BBL X1E.json"
+        },
+        {
+            "name": "Bambu PC @BBL H2D 0.2 nozzle",
+            "sub_path": "filament/Bambu PC @BBL H2D 0.2 nozzle.json"
+        },
+        {
+            "name": "Bambu PC @BBL P1S 0.2 nozzle",
+            "sub_path": "filament/Bambu PC @BBL P1S 0.2 nozzle.json"
+        },
+        {
+            "name": "Bambu PC @BBL X1E 0.2 nozzle",
+            "sub_path": "filament/Bambu PC @BBL X1E 0.2 nozzle.json"
+        },
+        {
+            "name": "Bambu PC @BBL H2D 0.6 nozzle",
+            "sub_path": "filament/Bambu PC @BBL H2D 0.6 nozzle.json"
+        },
+        {
+            "name": "Bambu PC @BBL P1S 0.6 nozzle",
+            "sub_path": "filament/Bambu PC @BBL P1S 0.6 nozzle.json"
+        },
+        {
+            "name": "Bambu PC @BBL X1E 0.6 nozzle",
+            "sub_path": "filament/Bambu PC @BBL X1E 0.6 nozzle.json"
+        },
+        {
+            "name": "Bambu PC @BBL H2D 0.8 nozzle",
+            "sub_path": "filament/Bambu PC @BBL H2D 0.8 nozzle.json"
+        },
+        {
+            "name": "Bambu PC @BBL P1S 0.8 nozzle",
+            "sub_path": "filament/Bambu PC @BBL P1S 0.8 nozzle.json"
+        },
+        {
+            "name": "Bambu PC @BBL X1E 0.8 nozzle",
+            "sub_path": "filament/Bambu PC @BBL X1E 0.8 nozzle.json"
+        },
+        {
+            "name": "Generic PC @BBL H2D",
+            "sub_path": "filament/Generic PC @BBL H2D.json"
+        },
+        {
+            "name": "Generic PC @BBL P1S",
+            "sub_path": "filament/Generic PC @BBL P1S.json"
+        },
+        {
+            "name": "Generic PC @BBL X1E",
+            "sub_path": "filament/Generic PC @BBL X1E.json"
+        },
+        {
+            "name": "Generic PC @BBL H2D 0.2 nozzle",
+            "sub_path": "filament/Generic PC @BBL H2D 0.2 nozzle.json"
+        },
+        {
+            "name": "Generic PC @BBL P1S 0.2 nozzle",
+            "sub_path": "filament/Generic PC @BBL P1S 0.2 nozzle.json"
+        },
+        {
+            "name": "Generic PC @BBL X1E 0.2 nozzle",
+            "sub_path": "filament/Generic PC @BBL X1E 0.2 nozzle.json"
+        },
+        {
+            "name": "Bambu PET-CF @BBL H2D",
+            "sub_path": "filament/Bambu PET-CF @BBL H2D.json"
+        },
+        {
+            "name": "Bambu PET-CF @BBL X1E",
+            "sub_path": "filament/Bambu PET-CF @BBL X1E.json"
+        },
+        {
+            "name": "Bambu PETG Basic @BBL A1M 0.4 nozzle",
+            "sub_path": "filament/Bambu PETG Basic @BBL A1M 0.4 nozzle.json"
+        },
+        {
+            "name": "Bambu PETG Basic @BBL A1M 0.2 nozzle",
+            "sub_path": "filament/Bambu PETG Basic @BBL A1M 0.2 nozzle.json"
+        },
+        {
+            "name": "Bambu PETG Basic @BBL A1M 0.8 nozzle",
+            "sub_path": "filament/Bambu PETG Basic @BBL A1M 0.8 nozzle.json"
+        },
+        {
+            "name": "Bambu PETG-CF @BBL A1M 0.4 nozzle",
+            "sub_path": "filament/Bambu PETG-CF @BBL A1M 0.4 nozzle.json"
+        },
+        {
+            "name": "Generic PETG-CF @BBL A1M",
+            "sub_path": "filament/P1P/Generic PETG-CF @BBL A1M.json"
+        },
+        {
+            "name": "PolyLite PETG @BBL A1M 0.2 nozzle",
+            "sub_path": "filament/Polymaker/PolyLite PETG @BBL A1M 0.2 nozzle.json"
+        },
+        {
+            "name": "PolyLite PETG @BBL P1P 0.2 nozzle",
+            "sub_path": "filament/Polymaker/PolyLite PETG @BBL P1P 0.2 nozzle.json"
+        },
+        {
+            "name": "PolyLite PETG @BBL H2D 0.2 nozzle",
+            "sub_path": "filament/Polymaker/PolyLite PETG @BBL H2D 0.2 nozzle.json"
+        },
+        {
+            "name": "PolyLite PETG @BBL X1C 0.2 nozzle",
+            "sub_path": "filament/Polymaker/PolyLite PETG @BBL X1C 0.2 nozzle.json"
+        },
+        {
+            "name": "SUNLU PETG @BBL A1M 0.4 nozzle",
+            "sub_path": "filament/SUNLU/SUNLU PETG @BBL A1M.json"
+        },
+        {
+            "name": "SUNLU PETG @BBL A1M 0.2 nozzle",
+            "sub_path": "filament/SUNLU/SUNLU PETG @BBL A1M 0.2 nozzle.json"
+        },
+        {
+            "name": "SUNLU PETG @BBL A1M 0.8 nozzle",
+            "sub_path": "filament/SUNLU/SUNLU PETG @BBL A1M 0.8 nozzle.json"
+        },
+        {
+            "name": "Bambu PLA Glow @BBL P1P 0.2 nozzle",
+            "sub_path": "filament/Bambu PLA Glow @BBL P1P 0.2 nozzle.json"
+        },
+        {
+            "name": "Bambu PLA Glow @BBL X1 0.2 nozzle",
+            "sub_path": "filament/Bambu PLA Glow @BBL X1 0.2 nozzle.json"
+        },
+        {
+            "name": "Bambu PLA Glow @BBL X1C 0.2 nozzle",
+            "sub_path": "filament/Bambu PLA Glow @BBL X1C 0.2 nozzle.json"
+        },
+        {
+            "name": "Bambu PLA Glow @BBL H2D 0.2 nozzle",
+            "sub_path": "filament/Bambu PLA Glow @BBL H2D 0.2 nozzle.json"
+        },
+        {
+            "name": "Bambu PLA Glow @BBL X1E 0.2 nozzle",
+            "sub_path": "filament/Bambu PLA Glow @BBL X1E 0.2 nozzle.json"
+        },
+        {
+            "name": "Generic PLA High Speed @BBL A1M 0.2 nozzle",
+            "sub_path": "filament/Generic PLA High Speed @BBL A1M 0.2 nozzle.json"
+        },
+        {
+            "name": "Generic PLA High Speed @BBL P1P 0.2 nozzle",
+            "sub_path": "filament/Generic PLA High Speed @BBL P1P 0.2 nozzle.json"
+        },
+        {
+            "name": "Generic PLA High Speed @BBL H2D 0.2 nozzle",
+            "sub_path": "filament/Generic PLA High Speed @BBL H2D 0.2 nozzle.json"
+        },
+        {
+            "name": "Generic PLA High Speed @BBL X1C 0.2 nozzle",
+            "sub_path": "filament/Generic PLA High Speed @BBL X1C 0.2 nozzle.json"
+        },
+        {
+            "name": "Overture Matte PLA @BBL A1M 0.2 nozzle",
+            "sub_path": "filament/Overture/Overture Matte PLA @BBL A1M 0.2 nozzle.json"
+        },
+        {
+            "name": "Overture Matte PLA @BBL P1P 0.2 nozzle",
+            "sub_path": "filament/Overture/Overture Matte PLA @BBL P1P 0.2 nozzle.json"
+        },
+        {
+            "name": "Overture Matte PLA @BBL H2D 0.2 nozzle",
+            "sub_path": "filament/Overture Matte PLA @BBL H2D 0.2 nozzle.json"
+        },
+        {
+            "name": "Overture Matte PLA @BBL X1C 0.2 nozzle",
+            "sub_path": "filament/Overture/Overture Matte PLA @BBL X1C 0.2 nozzle.json"
+        },
+        {
+            "name": "Overture PLA @BBL A1M 0.2 nozzle",
+            "sub_path": "filament/Overture/Overture PLA @BBL A1M 0.2 nozzle.json"
+        },
+        {
+            "name": "Overture PLA @BBL P1P 0.2 nozzle",
+            "sub_path": "filament/Overture/Overture PLA @BBL P1P 0.2 nozzle.json"
+        },
+        {
+            "name": "Overture PLA @BBL H2D 0.2 nozzle",
+            "sub_path": "filament/Overture PLA @BBL H2D 0.2 nozzle.json"
+        },
+        {
+            "name": "Overture PLA @BBL X1C 0.2 nozzle",
+            "sub_path": "filament/Overture/Overture PLA @BBL X1C 0.2 nozzle.json"
+        },
+        {
+            "name": "PolyLite PLA @BBL H2D 0.2 nozzle",
+            "sub_path": "filament/Polymaker/PolyLite PLA @BBL H2D 0.2 nozzle.json"
+        },
+        {
+            "name": "PolyLite PLA @BBL P1P 0.2 nozzle",
+            "sub_path": "filament/P1P/PolyLite PLA @BBL P1P 0.2 nozzle.json"
+        },
+        {
+            "name": "PolyLite PLA @BBL X1C 0.2 nozzle",
+            "sub_path": "filament/Polymaker/PolyLite PLA @BBL X1C 0.2 nozzle.json"
+        },
+        {
+            "name": "PolyTerra PLA @BBL H2D 0.2 nozzle",
+            "sub_path": "filament/Polymaker/PolyTerra PLA @BBL H2D 0.2 nozzle.json"
+        },
+        {
+            "name": "PolyTerra PLA @BBL P1P 0.2 nozzle",
+            "sub_path": "filament/P1P/PolyTerra PLA @BBL P1P 0.2 nozzle.json"
+        },
+        {
+            "name": "PolyTerra PLA @BBL X1C 0.2 nozzle",
+            "sub_path": "filament/Polymaker/PolyTerra PLA @BBL X1C 0.2 nozzle.json"
+        },
+        {
+            "name": "PolyLite ABS @BBL H2D 0.2 nozzle",
+            "sub_path": "filament/Polymaker/PolyLite ABS @BBL H2D 0.2 nozzle.json"
+        },
+        {
+            "name": "PolyLite ABS @BBL X1E 0.2 nozzle",
+            "sub_path": "filament/Polymaker/PolyLite ABS @BBL X1E 0.2 nozzle.json"
+        },
+        {
+            "name": "PolyLite ASA @BBL H2D 0.2 nozzle",
+            "sub_path": "filament/Polymaker/PolyLite ASA @BBL H2D 0.2 nozzle.json"
+        },
+        {
+            "name": "PolyLite ASA @BBL X1E 0.2 nozzle",
+            "sub_path": "filament/Polymaker/PolyLite ASA @BBL X1E 0.2 nozzle.json"
+        },
+        {
+            "name": "AliZ PA-CF @P1-X1",
+            "sub_path": "filament/AliZ/AliZ PA-CF @P1-X1.json"
+        },
+        {
+            "name": "AliZ PETG @P1-X1",
+            "sub_path": "filament/AliZ/AliZ PETG @P1-X1.json"
+        },
+        {
+            "name": "AliZ PETG-CF @P1-X1",
+            "sub_path": "filament/AliZ/AliZ PETG-CF @P1-X1.json"
+        },
+        {
+            "name": "AliZ PETG-Metal @P1-X1",
+            "sub_path": "filament/AliZ/AliZ PETG-Metal @P1-X1.json"
+        },
+        {
+            "name": "AliZ PLA @P1-X1",
+            "sub_path": "filament/AliZ/AliZ PLA @P1-X1.json"
+        },
+        {
+            "name": "Overture ASA @BBL X1",
+            "sub_path": "filament/Overture/Overture ASA @BBL X1.json"
+        },
+        {
+            "name": "Overture ASA @BBL X1 0.2 nozzle",
+            "sub_path": "filament/Overture/Overture ASA @BBL X1 0.2 nozzle.json"
+        },
+        {
+            "name": "Overture ASA @BBL X1C",
+            "sub_path": "filament/Overture/Overture ASA @BBL X1C.json"
+        },
+        {
+            "name": "Overture ASA @BBL X1C 0.2 nozzle",
+            "sub_path": "filament/Overture/Overture ASA @BBL X1C 0.2 nozzle.json"
+        },
+        {
+            "name": "Overture Air PLA @BBL A1",
+            "sub_path": "filament/Overture/Overture Air PLA @BBL A1.json"
+        },
+        {
+            "name": "Overture Air PLA @BBL A1 0.2 nozzle",
+            "sub_path": "filament/Overture/Overture Air PLA @BBL A1 0.2 nozzle.json"
+        },
+        {
+            "name": "Overture Air PLA @BBL A1M",
+            "sub_path": "filament/Overture/Overture Air PLA @BBL A1M.json"
+        },
+        {
+            "name": "Overture Air PLA @BBL A1M 0.2 nozzle",
+            "sub_path": "filament/Overture/Overture Air PLA @BBL A1M 0.2 nozzle.json"
+        },
+        {
+            "name": "Overture Air PLA @BBL P1P",
+            "sub_path": "filament/Overture/Overture Air PLA @BBL P1P.json"
+        },
+        {
+            "name": "Overture Air PLA @BBL P1P 0.2 nozzle",
+            "sub_path": "filament/Overture/Overture Air PLA @BBL P1P 0.2 nozzle.json"
+        },
+        {
+            "name": "Overture Air PLA @BBL X1",
+            "sub_path": "filament/Overture/Overture Air PLA @BBL X1.json"
+        },
+        {
+            "name": "Overture Air PLA @BBL X1 0.2 nozzle",
+            "sub_path": "filament/Overture/Overture Air PLA @BBL X1 0.2 nozzle.json"
+        },
+        {
+            "name": "Overture Air PLA @BBL X1C",
+            "sub_path": "filament/Overture/Overture Air PLA @BBL X1C.json"
+        },
+        {
+            "name": "Overture Air PLA @BBL X1C 0.2 nozzle",
+            "sub_path": "filament/Overture/Overture Air PLA @BBL X1C 0.2 nozzle.json"
+        },
+        {
+            "name": "Overture Easy PLA @BBL A1",
+            "sub_path": "filament/Overture/Overture Easy PLA @BBL A1.json"
+        },
+        {
+            "name": "Overture Easy PLA @BBL A1 0.2 nozzle",
+            "sub_path": "filament/Overture/Overture Easy PLA @BBL A1 0.2 nozzle.json"
+        },
+        {
+            "name": "Overture Easy PLA @BBL A1M",
+            "sub_path": "filament/Overture/Overture Easy PLA @BBL A1M.json"
+        },
+        {
+            "name": "Overture Easy PLA @BBL A1M 0.2 nozzle",
+            "sub_path": "filament/Overture/Overture Easy PLA @BBL A1M 0.2 nozzle.json"
+        },
+        {
+            "name": "Overture Easy PLA @BBL P1P",
+            "sub_path": "filament/Overture/Overture Easy PLA @BBL P1P.json"
+        },
+        {
+            "name": "Overture Easy PLA @BBL P1P 0.2 nozzle",
+            "sub_path": "filament/Overture/Overture Easy PLA @BBL P1P 0.2 nozzle.json"
+        },
+        {
+            "name": "Overture Easy PLA @BBL X1",
+            "sub_path": "filament/Overture/Overture Easy PLA @BBL X1.json"
+        },
+        {
+            "name": "Overture Easy PLA @BBL X1 0.2 nozzle",
+            "sub_path": "filament/Overture/Overture Easy PLA @BBL X1 0.2 nozzle.json"
+        },
+        {
+            "name": "Overture Easy PLA @BBL X1C",
+            "sub_path": "filament/Overture/Overture Easy PLA @BBL X1C.json"
+        },
+        {
+            "name": "Overture Easy PLA @BBL X1C 0.2 nozzle",
+            "sub_path": "filament/Overture/Overture Easy PLA @BBL X1C 0.2 nozzle.json"
+        },
+        {
+            "name": "Overture Rock PLA @BBL A1",
+            "sub_path": "filament/Overture/Overture Rock PLA @BBL A1.json"
+        },
+        {
+            "name": "Overture Rock PLA @BBL A1 0.2 nozzle",
+            "sub_path": "filament/Overture/Overture Rock PLA @BBL A1 0.2 nozzle.json"
+        },
+        {
+            "name": "Overture Rock PLA @BBL A1M",
+            "sub_path": "filament/Overture/Overture Rock PLA @BBL A1M.json"
+        },
+        {
+            "name": "Overture Rock PLA @BBL A1M 0.2 nozzle",
+            "sub_path": "filament/Overture/Overture Rock PLA @BBL A1M 0.2 nozzle.json"
+        },
+        {
+            "name": "Overture Rock PLA @BBL P1P",
+            "sub_path": "filament/Overture/Overture Rock PLA @BBL P1P.json"
+        },
+        {
+            "name": "Overture Rock PLA @BBL P1P 0.2 nozzle",
+            "sub_path": "filament/Overture/Overture Rock PLA @BBL P1P 0.2 nozzle.json"
+        },
+        {
+            "name": "Overture Rock PLA @BBL X1",
+            "sub_path": "filament/Overture/Overture Rock PLA @BBL X1.json"
+        },
+        {
+            "name": "Overture Rock PLA @BBL X1 0.2 nozzle",
+            "sub_path": "filament/Overture/Overture Rock PLA @BBL X1 0.2 nozzle.json"
+        },
+        {
+            "name": "Overture Rock PLA @BBL X1C",
+            "sub_path": "filament/Overture/Overture Rock PLA @BBL X1C.json"
+        },
+        {
+            "name": "Overture Rock PLA @BBL X1C 0.2 nozzle",
+            "sub_path": "filament/Overture/Overture Rock PLA @BBL X1C 0.2 nozzle.json"
+        },
+        {
+            "name": "Overture Silk PLA @BBL A1",
+            "sub_path": "filament/Overture/Overture Silk PLA @BBL A1.json"
+        },
+        {
+            "name": "Overture Silk PLA @BBL A1 0.2 nozzle",
+            "sub_path": "filament/Overture/Overture Silk PLA @BBL A1 0.2 nozzle.json"
+        },
+        {
+            "name": "Overture Silk PLA @BBL A1M",
+            "sub_path": "filament/Overture/Overture Silk PLA @BBL A1M.json"
+        },
+        {
+            "name": "Overture Silk PLA @BBL A1M 0.2 nozzle",
+            "sub_path": "filament/Overture/Overture Silk PLA @BBL A1M 0.2 nozzle.json"
+        },
+        {
+            "name": "Overture Silk PLA @BBL P1P",
+            "sub_path": "filament/Overture/Overture Silk PLA @BBL P1P.json"
+        },
+        {
+            "name": "Overture Silk PLA @BBL P1P 0.2 nozzle",
+            "sub_path": "filament/Overture/Overture Silk PLA @BBL P1P 0.2 nozzle.json"
+        },
+        {
+            "name": "Overture Silk PLA @BBL X1",
+            "sub_path": "filament/Overture/Overture Silk PLA @BBL X1.json"
+        },
+        {
+            "name": "Overture Silk PLA @BBL X1 0.2 nozzle",
+            "sub_path": "filament/Overture/Overture Silk PLA @BBL X1 0.2 nozzle.json"
+        },
+        {
+            "name": "Overture Silk PLA @BBL X1C",
+            "sub_path": "filament/Overture/Overture Silk PLA @BBL X1C.json"
+        },
+        {
+            "name": "Overture Silk PLA @BBL X1C 0.2 nozzle",
+            "sub_path": "filament/Overture/Overture Silk PLA @BBL X1C 0.2 nozzle.json"
+        },
+        {
+            "name": "Overture Super PLA+ @BBL A1",
+            "sub_path": "filament/Overture/Overture Super PLA+ @BBL A1.json"
+        },
+        {
+            "name": "Overture Super PLA+ @BBL A1 0.2 nozzle",
+            "sub_path": "filament/Overture/Overture Super PLA+ @BBL A1 0.2 nozzle.json"
+        },
+        {
+            "name": "Overture Super PLA+ @BBL A1M",
+            "sub_path": "filament/Overture/Overture Super PLA+ @BBL A1M.json"
+        },
+        {
+            "name": "Overture Super PLA+ @BBL A1M 0.2 nozzle",
+            "sub_path": "filament/Overture/Overture Super PLA+ @BBL A1M 0.2 nozzle.json"
+        },
+        {
+            "name": "Overture Super PLA+ @BBL P1P",
+            "sub_path": "filament/Overture/Overture Super PLA+ @BBL P1P.json"
+        },
+        {
+            "name": "Overture Super PLA+ @BBL P1P 0.2 nozzle",
+            "sub_path": "filament/Overture/Overture Super PLA+ @BBL P1P 0.2 nozzle.json"
+        },
+        {
+            "name": "Overture Super PLA+ @BBL X1",
+            "sub_path": "filament/Overture/Overture Super PLA+ @BBL X1.json"
+        },
+        {
+            "name": "Overture Super PLA+ @BBL X1 0.2 nozzle",
+            "sub_path": "filament/Overture/Overture Super PLA+ @BBL X1 0.2 nozzle.json"
+        },
+        {
+            "name": "Overture Super PLA+ @BBL X1C",
+            "sub_path": "filament/Overture/Overture Super PLA+ @BBL X1C.json"
+        },
+        {
+            "name": "Overture Super PLA+ @BBL X1C 0.2 nozzle",
+            "sub_path": "filament/Overture/Overture Super PLA+ @BBL X1C 0.2 nozzle.json"
+        },
+        {
+            "name": "Overture TPU @BBL A1",
+            "sub_path": "filament/Overture/Overture TPU @BBL A1.json"
+        },
+        {
+            "name": "Overture TPU @BBL A1 0.2 nozzle",
+            "sub_path": "filament/Overture/Overture TPU @BBL A1 0.2 nozzle.json"
+        },
+        {
+            "name": "Overture TPU @BBL A1M",
+            "sub_path": "filament/Overture/Overture TPU @BBL A1M.json"
+        },
+        {
+            "name": "Overture TPU @BBL A1M 0.2 nozzle",
+            "sub_path": "filament/Overture/Overture TPU @BBL A1M 0.2 nozzle.json"
+        },
+        {
+            "name": "Overture TPU @BBL P1P",
+            "sub_path": "filament/Overture/Overture TPU @BBL P1P.json"
+        },
+        {
+            "name": "Overture TPU @BBL P1P 0.2 nozzle",
+            "sub_path": "filament/Overture/Overture TPU @BBL P1P 0.2 nozzle.json"
+        },
+        {
+            "name": "Overture TPU @BBL X1",
+            "sub_path": "filament/Overture/Overture TPU @BBL X1.json"
+        },
+        {
+            "name": "Overture TPU @BBL X1 0.2 nozzle",
+            "sub_path": "filament/Overture/Overture TPU @BBL X1 0.2 nozzle.json"
+        },
+        {
+            "name": "Overture TPU @BBL X1C",
+            "sub_path": "filament/Overture/Overture TPU @BBL X1C.json"
+        },
+        {
+            "name": "Overture TPU @BBL X1C 0.2 nozzle",
+            "sub_path": "filament/Overture/Overture TPU @BBL X1C 0.2 nozzle.json"
+        },
+        {
             "name": "fdm_filament_dual_common",
             "sub_path": "filament/fdm_filament_dual_common.json"
-=======
-            "name": "FusRock ABS-GF @base",
-            "sub_path": "filament/FusRock/FusRock ABS-GF @base.json"
-        },
-        {
-            "name": "fdm_filament_abs",
-            "sub_path": "filament/fdm_filament_abs.json"
-        },
-        {
-            "name": "fdm_filament_asa",
-            "sub_path": "filament/fdm_filament_asa.json"
->>>>>>> 1e876664
-        },
-        {
-            "name": "fdm_filament_pla",
-            "sub_path": "filament/fdm_filament_pla.json"
-        },
-        {
-            "name": "fdm_filament_tpu",
-            "sub_path": "filament/fdm_filament_tpu.json"
-        },
-        {
-            "name": "fdm_filament_pet",
-            "sub_path": "filament/fdm_filament_pet.json"
-        },
-        {
-            "name": "fdm_filament_abs",
-            "sub_path": "filament/fdm_filament_abs.json"
-        },
-        {
-            "name": "fdm_filament_pc",
-            "sub_path": "filament/fdm_filament_pc.json"
-        },
-        {
-            "name": "fdm_filament_pctg",
-            "sub_path": "filament/fdm_filament_pctg.json"
-        },
-        {
-            "name": "fdm_filament_asa",
-            "sub_path": "filament/fdm_filament_asa.json"
-        },
-        {
-            "name": "fdm_filament_pva",
-            "sub_path": "filament/fdm_filament_pva.json"
-        },
-        {
-            "name": "fdm_filament_pa",
-            "sub_path": "filament/fdm_filament_pa.json"
-        },
-        {
-            "name": "fdm_filament_hips",
-            "sub_path": "filament/fdm_filament_hips.json"
-        },
-        {
-            "name": "fdm_filament_pps",
-            "sub_path": "filament/fdm_filament_pps.json"
-        },
-        {
-            "name": "fdm_filament_ppa",
-            "sub_path": "filament/fdm_filament_ppa.json"
-        },
-        {
-            "name": "fdm_filament_pe",
-            "sub_path": "filament/fdm_filament_pe.json"
-        },
-        {
-            "name": "fdm_filament_pp",
-            "sub_path": "filament/fdm_filament_pp.json"
-        },
-        {
-            "name": "fdm_filament_eva",
-            "sub_path": "filament/fdm_filament_eva.json"
-        },
-        {
-            "name": "fdm_filament_pha",
-            "sub_path": "filament/fdm_filament_pha.json"
-        },
-        {
-<<<<<<< HEAD
-            "name": "fdm_filament_bvoh",
-            "sub_path": "filament/fdm_filament_bvoh.json"
-        },
-        {
-            "name": "fdm_filament_sbs",
-            "sub_path": "filament/fdm_filament_sbs.json"
-=======
-            "name": "FusRock ABS-GF @BBL A1",
-            "sub_path": "filament/FusRock/FusRock ABS-GF @BBL A1.json"
-        },
-        {
-            "name": "FusRock ABS-GF @BBL H2D",
-            "sub_path": "filament/FusRock/FusRock ABS-GF @BBL H2D.json"
-        },
-        {
-            "name": "FusRock ABS-GF @BBL P1P",
-            "sub_path": "filament/FusRock/FusRock ABS-GF @BBL P1P.json"
-        },
-        {
-            "name": "FusRock ABS-GF @BBL X1C",
-            "sub_path": "filament/FusRock/FusRock ABS-GF @BBL X1C.json"
-        },
-        {
-            "name": "Bambu ABS @base",
-            "sub_path": "filament/Bambu ABS @base.json"
-        },
-        {
-            "name": "Bambu ABS-GF @base",
-            "sub_path": "filament/Bambu ABS-GF @base.json"
->>>>>>> 1e876664
-        },
-        {
-            "name": "Bambu PLA Matte @base",
-            "sub_path": "filament/Bambu PLA Matte @base.json"
-        },
-        {
-            "name": "Bambu PLA Basic @base",
-            "sub_path": "filament/Bambu PLA Basic @base.json"
-        },
-        {
-            "name": "Bambu PLA Tough @base",
-            "sub_path": "filament/Bambu PLA Tough @base.json"
-        },
-        {
-            "name": "Bambu PLA Marble @base",
-            "sub_path": "filament/Bambu PLA Marble @base.json"
-        },
-        {
-            "name": "Bambu PLA Sparkle @base",
-            "sub_path": "filament/Bambu PLA Sparkle @base.json"
-        },
-        {
-            "name": "Bambu PLA Impact @base",
-            "sub_path": "filament/Bambu PLA Impact @base.json"
-        },
-        {
-            "name": "Bambu PLA Impact @BBL X1C",
-            "sub_path": "filament/Bambu PLA Impact @BBL X1C.json"
-        },
-        {
-            "name": "Bambu PLA Metal @base",
-            "sub_path": "filament/Bambu PLA Metal @base.json"
-        },
-        {
-            "name": "Bambu PLA Silk @base",
-            "sub_path": "filament/Bambu PLA Silk @base.json"
-        },
-        {
-            "name": "Bambu Support W @base",
-            "sub_path": "filament/Bambu Support W @base.json"
-        },
-        {
-            "name": "SUNLU PLA Matte @base",
-            "sub_path": "filament/SUNLU/SUNLU PLA Matte @base.json"
-        },
-        {
-            "name": "SUNLU PLA+ @base",
-            "sub_path": "filament/SUNLU/SUNLU PLA+ @base.json"
-        },
-        {
-            "name": "SUNLU PLA+ 2.0 @base",
-            "sub_path": "filament/SUNLU/SUNLU PLA+ 2.0 @base.json"
-        },
-        {
-            "name": "SUNLU Silk PLA+ @base",
-            "sub_path": "filament/SUNLU/SUNLU Silk PLA+ @base.json"
-        },
-        {
-            "name": "SUNLU PLA Marble @base",
-            "sub_path": "filament/SUNLU/SUNLU Marble PLA @base.json"
-        },
-        {
-            "name": "SUNLU Wood PLA @base",
-            "sub_path": "filament/SUNLU/SUNLU Wood PLA @base.json"
-        },
-        {
-            "name": "SUNLU PETG @base",
-            "sub_path": "filament/SUNLU/SUNLU PETG @base.json"
-        },
-        {
-            "name": "eSUN PLA+ @base",
-            "sub_path": "filament/eSUN/eSUN PLA+ @base.json"
-        },
-        {
-            "name": "PolyTerra PLA @base",
-            "sub_path": "filament/Polymaker/PolyTerra PLA @base.json"
-        },
-        {
-            "name": "PolyLite PLA @base",
-            "sub_path": "filament/Polymaker/PolyLite PLA @base.json"
-        },
-        {
-            "name": "Generic PLA @base",
-            "sub_path": "filament/Generic PLA @base.json"
-        },
-        {
-            "name": "Generic PLA Silk @base",
-            "sub_path": "filament/Generic PLA Silk @base.json"
-        },
-        {
-            "name": "Generic PLA-CF @base",
-            "sub_path": "filament/Generic PLA-CF @base.json"
-        },
-        {
-            "name": "Bambu PLA-CF @base",
-            "sub_path": "filament/Bambu PLA-CF @base.json"
-        },
-        {
-            "name": "Bambu Support For PLA @base",
-            "sub_path": "filament/Bambu Support For PLA @base.json"
-        },
-        {
-            "name": "Bambu PLA Aero @base",
-            "sub_path": "filament/Bambu PLA Aero @base.json"
-        },
-        {
-            "name": "Overture PLA @base",
-            "sub_path": "filament/Overture PLA @base.json"
-        },
-        {
-            "name": "Overture Matte PLA @base",
-            "sub_path": "filament/Overture Matte PLA @base.json"
-        },
-        {
-            "name": "Generic PLA High Speed @base",
-            "sub_path": "filament/Generic PLA High Speed @base.json"
-        },
-        {
-            "name": "Bambu PLA Glow @base",
-            "sub_path": "filament/Bambu PLA Glow @base.json"
-        },
-        {
-            "name": "Bambu PLA Dynamic @base",
-            "sub_path": "filament/Bambu PLA Dynamic @base.json"
-        },
-        {
-            "name": "Bambu PLA Galaxy @base",
-            "sub_path": "filament/Bambu PLA Galaxy @base.json"
-        },
-        {
-            "name": "Bambu Support For PLA/PETG @base",
-            "sub_path": "filament/Bambu Support For PLA-PETG @base.json"
-        },
-        {
-            "name": "Bambu PLA Wood @base",
-            "sub_path": "filament/Bambu PLA Wood @base.json"
-        },
-        {
-            "name": "Bambu PLA Silk+ @base",
-            "sub_path": "filament/Bambu PLA Silk+ @base.json"
-        },
-        {
-            "name": "Bambu TPU 95A @base",
-            "sub_path": "filament/Bambu TPU 95A @base.json"
-        },
-        {
-            "name": "Generic TPU",
-            "sub_path": "filament/Generic TPU.json"
-        },
-        {
-            "name": "Generic TPU @BBL P1P",
-            "sub_path": "filament/P1P/Generic TPU @BBL P1P.json"
-        },
-        {
-            "name": "Bambu TPU 95A HF @base",
-            "sub_path": "filament/Bambu TPU 95A HF @base.json"
-        },
-        {
-            "name": "Generic TPU for AMS @base",
-            "sub_path": "filament/Generic TPU for AMS @base.json"
-        },
-        {
-            "name": "Bambu TPU for AMS @base",
-            "sub_path": "filament/Bambu TPU for AMS @base.json"
-        },
-        {
-            "name": "Generic TPU @BBL H2D",
-            "sub_path": "filament/Generic TPU @BBL H2D.json"
-        },
-        {
-            "name": "Bambu PETG Basic @base",
-            "sub_path": "filament/Bambu PETG Basic @base.json"
-        },
-        {
-            "name": "Bambu PET-CF @base",
-            "sub_path": "filament/Bambu PET-CF @base.json"
-        },
-        {
-            "name": "Generic PETG @base",
-            "sub_path": "filament/Generic PETG @base.json"
-        },
-        {
-            "name": "Generic PETG-CF @base",
-            "sub_path": "filament/Generic PETG-CF @base.json"
-        },
-        {
-            "name": "Bambu PETG-CF @base",
-            "sub_path": "filament/Bambu PETG-CF @base.json"
-        },
-        {
-            "name": "PolyLite PETG @base",
-            "sub_path": "filament/Polymaker/PolyLite PETG @base.json"
-        },
-        {
-            "name": "Bambu PETG Translucent @base",
-            "sub_path": "filament/Bambu PETG Translucent @base.json"
-        },
-        {
-            "name": "Bambu PETG HF @base",
-            "sub_path": "filament/Bambu PETG HF @base.json"
-        },
-        {
-            "name": "Fiberon PETG-ESD @base",
-            "sub_path": "filament/Polymaker/Fiberon PETG-ESD @base.json"
-        },
-        {
-            "name": "Fiberon PETG-rCF @base",
-            "sub_path": "filament/Polymaker/Fiberon PETG-rCF @base.json"
-        },
-        {
-            "name": "Fiberon PET-CF @base",
-            "sub_path": "filament/Polymaker/Fiberon PET-CF @base.json"
-        },
-        {
-            "name": "Generic PETG HF @base",
-            "sub_path": "filament/Generic PETG HF @base.json"
-        },
-        {
-            "name": "Bambu ABS @base",
-            "sub_path": "filament/Bambu ABS @base.json"
-        },
-        {
-            "name": "Generic ABS @base",
-            "sub_path": "filament/Generic ABS @base.json"
-        },
-        {
-            "name": "PolyLite ABS @base",
-            "sub_path": "filament/Polymaker/PolyLite ABS @base.json"
-        },
-        {
-            "name": "Bambu ABS-GF @base",
-            "sub_path": "filament/Bambu ABS-GF @base.json"
-        },
-        {
-            "name": "Bambu Support for ABS @base",
-            "sub_path": "filament/Bambu Support for ABS @base.json"
-        },
-        {
-            "name": "Bambu PC @base",
-            "sub_path": "filament/Bambu PC @base.json"
-        },
-        {
-            "name": "Generic PC @base",
-            "sub_path": "filament/Generic PC @base.json"
-        },
-        {
-            "name": "Bambu PC FR @base",
-            "sub_path": "filament/Bambu PC FR @base.json"
-        },
-        {
-            "name": "Generic PCTG @base",
-            "sub_path": "filament/Generic PCTG @base.json"
-        },
-        {
-            "name": "Generic ASA @base",
-            "sub_path": "filament/Generic ASA @base.json"
-        },
-        {
-            "name": "Bambu ASA @base",
-            "sub_path": "filament/Bambu ASA @base.json"
-        },
-        {
-            "name": "PolyLite ASA @base",
-            "sub_path": "filament/Polymaker/PolyLite ASA @base.json"
-        },
-        {
-            "name": "Bambu ASA-Aero @base",
-            "sub_path": "filament/Bambu ASA-Aero @base.json"
-        },
-        {
-            "name": "Bambu ASA-CF @base",
-            "sub_path": "filament/Bambu ASA-CF @base.json"
-        },
-        {
-            "name": "Generic PVA @base",
-            "sub_path": "filament/Generic PVA @base.json"
-        },
-        {
-            "name": "Bambu PVA @base",
-            "sub_path": "filament/Bambu PVA @base.json"
-        },
-        {
-            "name": "Bambu Support G @base",
-            "sub_path": "filament/Bambu Support G @base.json"
-        },
-        {
-            "name": "Bambu PA-CF @base",
-            "sub_path": "filament/Bambu PA-CF @base.json"
-        },
-        {
-            "name": "Generic PA",
-            "sub_path": "filament/Generic PA.json"
-        },
-        {
-            "name": "Generic PA-CF",
-            "sub_path": "filament/Generic PA-CF.json"
-        },
-        {
-            "name": "Bambu PAHT-CF @base",
-            "sub_path": "filament/Bambu PAHT-CF @base.json"
-        },
-        {
-            "name": "Generic PA-CF @BBL P1P",
-            "sub_path": "filament/P1P/Generic PA-CF @BBL P1P.json"
-        },
-        {
-            "name": "Generic PA @BBL P1P",
-            "sub_path": "filament/P1P/Generic PA @BBL P1P.json"
-        },
-        {
-            "name": "Bambu Support For PA/PET @base",
-            "sub_path": "filament/Bambu Support For PA PET @base.json"
-        },
-        {
-            "name": "Bambu PA6-CF @base",
-            "sub_path": "filament/Bambu PA6-CF @base.json"
-        },
-        {
-            "name": "Bambu PA6-GF @base",
-            "sub_path": "filament/Bambu PA6-GF @base.json"
-        },
-        {
-            "name": "Fiberon PA6-CF @base",
-            "sub_path": "filament/Polymaker/Fiberon PA6-CF @base.json"
-        },
-        {
-            "name": "Fiberon PA6-GF @base",
-            "sub_path": "filament/Polymaker/Fiberon PA6-GF @base.json"
-        },
-        {
-            "name": "Fiberon PA12-CF @base",
-            "sub_path": "filament/Polymaker/Fiberon PA12-CF @base.json"
-        },
-        {
-            "name": "Fiberon PA612-CF @base",
-            "sub_path": "filament/Polymaker/Fiberon PA612-CF @base.json"
-        },
-        {
-            "name": "Generic PA @BBL H2D",
-            "sub_path": "filament/Generic PA @BBL H2D.json"
-        },
-        {
-            "name": "Generic HIPS @base",
-            "sub_path": "filament/Generic HIPS @base.json"
-        },
-        {
-            "name": "Generic PPS-CF @base",
-            "sub_path": "filament/Generic PPS-CF @base.json"
-        },
-        {
-            "name": "Generic PPS @base",
-            "sub_path": "filament/Generic PPS @base.json"
-        },
-        {
-            "name": "Bambu PPS-CF @base",
-            "sub_path": "filament/Bambu PPS-CF @base.json"
-        },
-        {
-            "name": "Bambu PPA-CF @base",
-            "sub_path": "filament/Bambu PPA-CF @base.json"
-        },
-        {
-            "name": "Generic PPA-CF @base",
-            "sub_path": "filament/Generic PPA-CF @base.json"
-        },
-        {
-            "name": "Bambu PPA-GF @base",
-            "sub_path": "filament/Bambu PPA-GF @base.json"
-        },
-        {
-            "name": "Generic PPA-GF @base",
-            "sub_path": "filament/Generic PPA-GF @base.json"
-        },
-        {
-            "name": "Generic PE @base",
-            "sub_path": "filament/Generic PE @base.json"
-        },
-        {
-            "name": "Generic PE-CF @base",
-            "sub_path": "filament/Generic PE-CF @base.json"
-        },
-        {
-            "name": "Generic PP @base",
-            "sub_path": "filament/Generic PP @base.json"
-        },
-        {
-            "name": "Generic PP-CF @base",
-            "sub_path": "filament/Generic PP-CF @base.json"
-        },
-        {
-            "name": "Generic PP-GF @base",
-            "sub_path": "filament/Generic PP-GF @base.json"
-        },
-        {
-            "name": "Generic EVA @base",
-            "sub_path": "filament/Generic EVA @base.json"
-        },
-        {
-            "name": "Generic PHA @base",
-            "sub_path": "filament/Generic PHA @base.json"
-        },
-        {
-            "name": "Generic BVOH @base",
-            "sub_path": "filament/Generic BVOH @base.json"
-        },
-        {
-            "name": "Bambu PLA Matte @BBL X1C",
-            "sub_path": "filament/Bambu PLA Matte @BBL X1C.json"
-        },
-        {
-            "name": "Bambu PLA Matte @BBL X1C 0.2 nozzle",
-            "sub_path": "filament/Bambu PLA Matte @BBL X1C 0.2 nozzle.json"
-        },
-        {
-            "name": "Bambu PLA Matte @BBL X1C 0.8 nozzle",
-            "sub_path": "filament/Bambu PLA Matte @BBL X1C 0.8 nozzle.json"
-        },
-        {
-            "name": "Bambu PLA Matte @BBL X1",
-            "sub_path": "filament/Bambu PLA Matte @BBL X1.json"
-        },
-        {
-            "name": "Bambu PLA Matte @BBL P1P 0.2 nozzle",
-            "sub_path": "filament/P1P/Bambu PLA Matte @BBL P1P 0.2 nozzle.json"
-        },
-        {
-            "name": "Bambu PLA Matte @BBL P1P",
-            "sub_path": "filament/P1P/Bambu PLA Matte @BBL P1P.json"
-        },
-        {
-            "name": "Bambu PLA Matte @BBL A1M",
-            "sub_path": "filament/Bambu PLA Matte @BBL A1M.json"
-        },
-        {
-            "name": "Bambu PLA Matte @BBL A1M 0.2 nozzle",
-            "sub_path": "filament/Bambu PLA Matte @BBL A1M 0.2 nozzle.json"
-        },
-        {
-            "name": "Bambu PLA Matte @BBL A1",
-            "sub_path": "filament/Bambu PLA Matte @BBL A1.json"
-        },
-        {
-            "name": "Bambu PLA Matte @BBL A1 0.2 nozzle",
-            "sub_path": "filament/Bambu PLA Matte @BBL A1 0.2 nozzle.json"
-        },
-        {
-            "name": "Bambu PLA Matte @BBL H2D",
-            "sub_path": "filament/Bambu PLA Matte @BBL H2D.json"
-        },
-        {
-            "name": "Bambu PLA Matte @BBL H2D 0.2 nozzle",
-            "sub_path": "filament/Bambu PLA Matte @BBL H2D 0.2 nozzle.json"
-        },
-        {
-            "name": "Bambu PLA Matte @BBL H2D 0.8 nozzle",
-            "sub_path": "filament/Bambu PLA Matte @BBL H2D 0.8 nozzle.json"
-        },
-        {
-            "name": "Bambu PLA Basic @BBL X1C",
-            "sub_path": "filament/Bambu PLA Basic @BBL X1C.json"
-        },
-        {
-            "name": "Bambu PLA Basic @BBL X1C 0.2 nozzle",
-            "sub_path": "filament/Bambu PLA Basic @BBL X1C 0.2 nozzle.json"
-        },
-        {
-            "name": "Bambu PLA Basic @BBL X1C 0.8 nozzle",
-            "sub_path": "filament/Bambu PLA Basic @BBL X1C 0.8 nozzle.json"
-        },
-        {
-            "name": "Bambu PLA Basic @BBL X1",
-            "sub_path": "filament/Bambu PLA Basic @BBL X1.json"
-        },
-        {
-            "name": "Bambu PLA Basic @BBL P1P 0.2 nozzle",
-            "sub_path": "filament/P1P/Bambu PLA Basic @BBL P1P 0.2 nozzle.json"
-        },
-        {
-            "name": "Bambu PLA Basic @BBL P1P",
-            "sub_path": "filament/P1P/Bambu PLA Basic @BBL P1P.json"
-        },
-        {
-            "name": "Bambu PLA Basic @BBL A1M",
-            "sub_path": "filament/Bambu PLA Basic @BBL A1M.json"
-        },
-        {
-            "name": "Bambu PLA Basic @BBL A1M 0.2 nozzle",
-            "sub_path": "filament/Bambu PLA Basic @BBL A1M 0.2 nozzle.json"
-        },
-        {
-            "name": "Bambu PLA Basic @BBL A1",
-            "sub_path": "filament/Bambu PLA Basic @BBL A1.json"
-        },
-        {
-            "name": "Bambu PLA Basic @BBL A1 0.2 nozzle",
-            "sub_path": "filament/Bambu PLA Basic @BBL A1 0.2 nozzle.json"
-        },
-        {
-            "name": "Bambu PLA Basic @BBL H2D",
-            "sub_path": "filament/Bambu PLA Basic @BBL H2D.json"
-        },
-        {
-            "name": "Bambu PLA Basic @BBL H2D 0.2 nozzle",
-            "sub_path": "filament/Bambu PLA Basic @BBL H2D 0.2 nozzle.json"
-        },
-        {
-            "name": "Bambu PLA Basic @BBL H2D 0.8 nozzle",
-            "sub_path": "filament/Bambu PLA Basic @BBL H2D 0.8 nozzle.json"
-        },
-        {
-            "name": "Bambu PLA Tough @BBL X1C",
-            "sub_path": "filament/Bambu PLA Tough @BBL X1C.json"
-        },
-        {
-            "name": "Bambu PLA Tough @BBL X1C 0.2 nozzle",
-            "sub_path": "filament/Bambu PLA Tough @BBL X1C 0.2 nozzle.json"
-        },
-        {
-            "name": "Bambu PLA Tough @BBL X1",
-            "sub_path": "filament/Bambu PLA Tough @BBL X1.json"
-        },
-        {
-            "name": "Bambu PLA Tough @BBL P1P 0.2 nozzle",
-            "sub_path": "filament/P1P/Bambu PLA Tough @BBL P1P 0.2 nozzle.json"
-        },
-        {
-            "name": "Bambu PLA Tough @BBL P1P",
-            "sub_path": "filament/P1P/Bambu PLA Tough @BBL P1P.json"
-        },
-        {
-            "name": "Bambu PLA Tough @BBL A1M",
-            "sub_path": "filament/Bambu PLA Tough @BBL A1M.json"
-        },
-        {
-            "name": "Bambu PLA Tough @BBL A1M 0.2 nozzle",
-            "sub_path": "filament/Bambu PLA Tough @BBL A1M 0.2 nozzle.json"
-        },
-        {
-            "name": "Bambu PLA Tough @BBL A1",
-            "sub_path": "filament/Bambu PLA Tough @BBL A1.json"
-        },
-        {
-            "name": "Bambu PLA Tough @BBL A1 0.2 nozzle",
-            "sub_path": "filament/Bambu PLA Tough @BBL A1 0.2 nozzle.json"
-        },
-        {
-            "name": "Bambu PLA Tough @BBL H2D",
-            "sub_path": "filament/Bambu PLA Tough @BBL H2D.json"
-        },
-        {
-            "name": "Bambu PLA Tough @BBL H2D 0.2 nozzle",
-            "sub_path": "filament/Bambu PLA Tough @BBL H2D 0.2 nozzle.json"
-        },
-        {
-            "name": "Bambu PLA Marble @BBL X1",
-            "sub_path": "filament/Bambu PLA Marble @BBL X1.json"
-        },
-        {
-            "name": "Bambu PLA Marble @BBL X1C",
-            "sub_path": "filament/Bambu PLA Marble @BBL X1C.json"
-        },
-        {
-            "name": "Bambu PLA Marble @BBL P1P",
-            "sub_path": "filament/P1P/Bambu PLA Marble @BBL P1P.json"
-        },
-        {
-            "name": "Bambu PLA Marble @BBL A1M",
-            "sub_path": "filament/Bambu PLA Marble @BBL A1M.json"
-        },
-        {
-            "name": "Bambu PLA Marble @BBL A1",
-            "sub_path": "filament/Bambu PLA Marble @BBL A1.json"
-        },
-        {
-            "name": "Bambu PLA Marble @BBL H2D",
-            "sub_path": "filament/Bambu PLA Marble @BBL H2D.json"
-        },
-        {
-            "name": "Bambu PLA Sparkle @BBL X1",
-            "sub_path": "filament/Bambu PLA Sparkle @BBL X1.json"
-        },
-        {
-            "name": "Bambu PLA Sparkle @BBL X1C",
-            "sub_path": "filament/Bambu PLA Sparkle @BBL X1C.json"
-        },
-        {
-            "name": "Bambu PLA Sparkle @BBL P1P",
-            "sub_path": "filament/P1P/Bambu PLA Sparkle @BBL P1P.json"
-        },
-        {
-            "name": "Bambu PLA Sparkle @BBL A1M",
-            "sub_path": "filament/Bambu PLA Sparkle @BBL A1M.json"
-        },
-        {
-            "name": "Bambu PLA Sparkle @BBL A1",
-            "sub_path": "filament/Bambu PLA Sparkle @BBL A1.json"
-        },
-        {
-            "name": "Bambu PLA Sparkle @BBL H2D",
-            "sub_path": "filament/Bambu PLA Sparkle @BBL H2D.json"
-        },
-        {
-            "name": "Bambu PLA Metal @BBL X1C 0.2 nozzle",
-            "sub_path": "filament/Bambu PLA Metal @BBL X1C 0.2 nozzle.json"
-        },
-        {
-            "name": "Bambu PLA Metal @BBL X1",
-            "sub_path": "filament/Bambu PLA Metal @BBL X1.json"
-        },
-        {
-            "name": "Bambu PLA Metal @BBL X1C",
-            "sub_path": "filament/Bambu PLA Metal @BBL X1C.json"
-        },
-        {
-            "name": "Bambu PLA Metal @BBL P1P 0.2 nozzle",
-            "sub_path": "filament/P1P/Bambu PLA Metal @BBL P1P 0.2 nozzle.json"
-        },
-        {
-            "name": "Bambu PLA Metal @BBL P1P",
-            "sub_path": "filament/P1P/Bambu PLA Metal @BBL P1P.json"
-        },
-        {
-            "name": "Bambu PLA Metal @BBL A1M",
-            "sub_path": "filament/Bambu PLA Metal @BBL A1M.json"
-        },
-        {
-            "name": "Bambu PLA Metal @BBL A1M 0.2 nozzle",
-            "sub_path": "filament/Bambu PLA Metal @BBL A1M 0.2 nozzle.json"
-        },
-        {
-            "name": "Bambu PLA Metal @BBL A1",
-            "sub_path": "filament/Bambu PLA Metal @BBL A1.json"
-        },
-        {
-            "name": "Bambu PLA Metal @BBL A1 0.2 nozzle",
-            "sub_path": "filament/Bambu PLA Metal @BBL A1 0.2 nozzle.json"
-        },
-        {
-            "name": "Bambu PLA Metal @BBL H2D 0.2 nozzle",
-            "sub_path": "filament/Bambu PLA Metal @BBL H2D 0.2 nozzle.json"
-        },
-        {
-            "name": "Bambu PLA Metal @BBL H2D",
-            "sub_path": "filament/Bambu PLA Metal @BBL H2D.json"
-        },
-        {
-            "name": "Bambu PLA Silk @BBL X1",
-            "sub_path": "filament/Bambu PLA Silk @BBL X1.json"
-        },
-        {
-            "name": "Bambu PLA Silk @BBL X1C 0.2 nozzle",
-            "sub_path": "filament/Bambu PLA Silk @BBL X1C 0.2 nozzle.json"
-        },
-        {
-            "name": "Bambu PLA Silk @BBL X1C",
-            "sub_path": "filament/Bambu PLA Silk @BBL X1C.json"
-        },
-        {
-            "name": "Bambu PLA Silk @BBL P1P",
-            "sub_path": "filament/P1P/Bambu PLA Silk @BBL P1P.json"
-        },
-        {
-            "name": "Bambu PLA Silk @BBL P1P 0.2 nozzle",
-            "sub_path": "filament/P1P/Bambu PLA Silk @BBL P1P 0.2 nozzle.json"
-        },
-        {
-            "name": "Bambu PLA Silk @BBL A1M",
-            "sub_path": "filament/Bambu PLA Silk @BBL A1M.json"
-        },
-        {
-            "name": "Bambu PLA Silk @BBL A1M 0.2 nozzle",
-            "sub_path": "filament/Bambu PLA Silk @BBL A1M 0.2 nozzle.json"
-        },
-        {
-            "name": "Bambu PLA Silk @BBL A1",
-            "sub_path": "filament/Bambu PLA Silk @BBL A1.json"
-        },
-        {
-            "name": "Bambu PLA Silk @BBL A1 0.2 nozzle",
-            "sub_path": "filament/Bambu PLA Silk @BBL A1 0.2 nozzle.json"
-        },
-        {
-<<<<<<< HEAD
-            "name": "Bambu PLA Silk @BBL H2D 0.2 nozzle",
-            "sub_path": "filament/Bambu PLA Silk @BBL H2D 0.2 nozzle.json"
-        },
-        {
-            "name": "Bambu PLA Silk @BBL H2D",
-            "sub_path": "filament/Bambu PLA Silk @BBL H2D.json"
-=======
-            "name": "Overture Matte PLA @base",
-            "sub_path": "filament/Overture/Overture Matte PLA @base.json"
-        },
-        {
-            "name": "Overture PLA @base",
-            "sub_path": "filament/Overture/Overture PLA @base.json"
-        },
-        {
-            "name": "Overture PLA Pro @base",
-            "sub_path": "filament/Overture/Overture PLA Pro @base.json"
-        },
-        {
-            "name": "Panchroma CoPE @base",
-            "sub_path": "filament/Polymaker/Panchroma CoPE @base.json"
-        },
-        {
-            "name": "Panchroma PLA @base",
-            "sub_path": "filament/Polymaker/Panchroma PLA @base.json"
-        },
-        {
-            "name": "Panchroma PLA Celestial @base",
-            "sub_path": "filament/Polymaker/Panchroma PLA Celestial @base.json"
-        },
-        {
-            "name": "Panchroma PLA Galaxy @base",
-            "sub_path": "filament/Polymaker/Panchroma PLA Galaxy @base.json"
-        },
-        {
-            "name": "Panchroma PLA Glow @base",
-            "sub_path": "filament/Polymaker/Panchroma PLA Glow @base.json"
-        },
-        {
-            "name": "Panchroma PLA Luminous @base",
-            "sub_path": "filament/Polymaker/Panchroma PLA Luminous @base.json"
-        },
-        {
-            "name": "Panchroma PLA Marble @base",
-            "sub_path": "filament/Polymaker/Panchroma PLA Marble @base.json"
-        },
-        {
-            "name": "Panchroma PLA Matte @base",
-            "sub_path": "filament/Polymaker/Panchroma PLA Matte @base.json"
-        },
-        {
-            "name": "Panchroma PLA Metallic @base",
-            "sub_path": "filament/Polymaker/Panchroma PLA Metallic @base.json"
-        },
-        {
-            "name": "Panchroma PLA Neon @base",
-            "sub_path": "filament/Polymaker/Panchroma PLA Neon @base.json"
-        },
-        {
-            "name": "Panchroma PLA Silk @base",
-            "sub_path": "filament/Polymaker/Panchroma PLA Silk @base.json"
-        },
-        {
-            "name": "Panchroma PLA Stain @base",
-            "sub_path": "filament/Polymaker/Panchroma PLA Stain @base.json"
-        },
-        {
-            "name": "Panchroma PLA Starlight @base",
-            "sub_path": "filament/Polymaker/Panchroma PLA Starlight @base.json"
-        },
-        {
-            "name": "Panchroma PLA Temp Shift @base",
-            "sub_path": "filament/Polymaker/Panchroma PLA Temp Shift @base.json"
-        },
-        {
-            "name": "Panchroma PLA Translucent @base",
-            "sub_path": "filament/Polymaker/Panchroma PLA Translucent @base.json"
-        },
-        {
-            "name": "Panchroma PLA UV Shift @base",
-            "sub_path": "filament/Polymaker/Panchroma PLA UV Shift @base.json"
->>>>>>> 1e876664
-        },
-        {
-            "name": "Bambu Support W @BBL X1C",
-            "sub_path": "filament/Bambu Support W @BBL X1C.json"
-        },
-        {
-<<<<<<< HEAD
-            "name": "Bambu Support W @BBL X1C 0.2 nozzle",
-            "sub_path": "filament/Bambu Support W @BBL X1C 0.2 nozzle.json"
-        },
-        {
-            "name": "Bambu Support W @BBL X1",
-            "sub_path": "filament/Bambu Support W @BBL X1.json"
-=======
-            "name": "PolyLite PLA Pro @base",
-            "sub_path": "filament/Polymaker/PolyLite PLA Pro @base.json"
-        },
-        {
-            "name": "PolyTerra PLA @base",
-            "sub_path": "filament/Polymaker/PolyTerra PLA @base.json"
-        },
-        {
-            "name": "Polymaker HT-PLA @base",
-            "sub_path": "filament/Polymaker/Polymaker HT-PLA @base.json"
-        },
-        {
-            "name": "Polymaker HT-PLA-GF @base",
-            "sub_path": "filament/Polymaker/Polymaker HT-PLA-GF @base.json"
-        },
-        {
-            "name": "SUNLU PLA Marble @base",
-            "sub_path": "filament/SUNLU/SUNLU Marble PLA @base.json"
->>>>>>> 1e876664
-        },
-        {
-            "name": "Bambu Support W @BBL P1P 0.2 nozzle",
-            "sub_path": "filament/P1P/Bambu Support W @BBL P1P 0.2 nozzle.json"
-        },
-        {
-            "name": "Bambu Support W @BBL P1P",
-            "sub_path": "filament/P1P/Bambu Support W @BBL P1P.json"
-        },
-        {
-            "name": "Bambu Support W @BBL A1M",
-            "sub_path": "filament/Bambu Support W @BBL A1M.json"
-        },
-        {
-            "name": "Bambu Support W @BBL A1M 0.2 nozzle",
-            "sub_path": "filament/Bambu Support W @BBL A1M 0.2 nozzle.json"
-        },
-        {
-            "name": "Bambu Support W @BBL A1",
-            "sub_path": "filament/Bambu Support W @BBL A1.json"
-        },
-        {
-            "name": "Bambu Support W @BBL A1 0.2 nozzle",
-            "sub_path": "filament/Bambu Support W @BBL A1 0.2 nozzle.json"
-        },
-        {
-            "name": "SUNLU PLA Matte @BBL X1C",
-            "sub_path": "filament/SUNLU/SUNLU PLA Matte @BBL X1C.json"
-        },
-        {
-            "name": "SUNLU PLA Matte @BBL X1C 0.2 nozzle",
-            "sub_path": "filament/SUNLU/SUNLU PLA Matte @BBL X1C 0.2 nozzle.json"
-        },
-        {
-            "name": "SUNLU PLA Matte @BBL X1",
-            "sub_path": "filament/SUNLU/SUNLU PLA Matte @BBL X1.json"
-        },
-        {
-            "name": "SUNLU PLA Matte @BBL P1P 0.2 nozzle",
-            "sub_path": "filament/SUNLU/SUNLU PLA Matte @BBL P1P 0.2 nozzle.json"
-        },
-        {
-            "name": "SUNLU PLA Matte @BBL P1P",
-            "sub_path": "filament/SUNLU/SUNLU PLA Matte @BBL P1P.json"
-        },
-        {
-            "name": "SUNLU PLA Matte @BBL A1M",
-            "sub_path": "filament/SUNLU/SUNLU PLA Matte @BBL A1M.json"
-        },
-        {
-            "name": "SUNLU PLA Matte @BBL A1M 0.2 nozzle",
-            "sub_path": "filament/SUNLU/SUNLU PLA Matte @BBL A1M 0.2 nozzle.json"
-        },
-        {
-            "name": "SUNLU PLA Matte @BBL A1",
-            "sub_path": "filament/SUNLU/SUNLU PLA Matte @BBL A1.json"
-        },
-        {
-            "name": "SUNLU PLA Matte @BBL A1 0.2 nozzle",
-            "sub_path": "filament/SUNLU/SUNLU PLA Matte @BBL A1 0.2 nozzle.json"
-        },
-        {
-            "name": "SUNLU PLA+ @BBL X1C",
-            "sub_path": "filament/SUNLU/SUNLU PLA+ @BBL X1C.json"
-        },
-        {
-            "name": "SUNLU PLA+ @BBL X1C 0.2 nozzle",
-            "sub_path": "filament/SUNLU/SUNLU PLA+ @BBL X1C 0.2 nozzle.json"
-        },
-        {
-            "name": "SUNLU PLA+ @BBL X1",
-            "sub_path": "filament/SUNLU/SUNLU PLA+ @BBL X1.json"
-        },
-        {
-            "name": "SUNLU PLA+ @BBL P1P 0.2 nozzle",
-            "sub_path": "filament/SUNLU/SUNLU PLA+ @BBL P1P 0.2 nozzle.json"
-        },
-        {
-            "name": "SUNLU PLA+ @BBL P1P",
-            "sub_path": "filament/SUNLU/SUNLU PLA+ @BBL P1P.json"
-        },
-        {
-            "name": "SUNLU PLA+ @BBL A1M",
-            "sub_path": "filament/SUNLU/SUNLU PLA+ @BBL A1M.json"
-        },
-        {
-            "name": "SUNLU PLA+ @BBL A1M 0.2 nozzle",
-            "sub_path": "filament/SUNLU/SUNLU PLA+ @BBL A1M 0.2 nozzle.json"
-        },
-        {
-            "name": "SUNLU PLA+ @BBL A1",
-            "sub_path": "filament/SUNLU/SUNLU PLA+ @BBL A1.json"
-        },
-        {
-            "name": "SUNLU PLA+ @BBL A1 0.2 nozzle",
-            "sub_path": "filament/SUNLU/SUNLU PLA+ @BBL A1 0.2 nozzle.json"
-        },
-        {
-            "name": "SUNLU PLA+ 2.0 @BBL X1C",
-            "sub_path": "filament/SUNLU/SUNLU PLA+ 2.0 @BBL X1C.json"
-        },
-        {
-            "name": "SUNLU PLA+ 2.0 @BBL X1C 0.2 nozzle",
-            "sub_path": "filament/SUNLU/SUNLU PLA+ 2.0 @BBL X1C 0.2 nozzle.json"
-        },
-        {
-            "name": "SUNLU PLA+ 2.0 @BBL X1",
-            "sub_path": "filament/SUNLU/SUNLU PLA+ 2.0 @BBL X1.json"
-        },
-        {
-            "name": "SUNLU PLA+ 2.0 @BBL P1P 0.2 nozzle",
-            "sub_path": "filament/SUNLU/SUNLU PLA+ 2.0 @BBL P1P 0.2 nozzle.json"
-        },
-        {
-            "name": "SUNLU PLA+ 2.0 @BBL P1P",
-            "sub_path": "filament/SUNLU/SUNLU PLA+ 2.0 @BBL P1P.json"
-        },
-        {
-            "name": "SUNLU PLA+ 2.0 @BBL A1M",
-            "sub_path": "filament/SUNLU/SUNLU PLA+ 2.0 @BBL A1M.json"
-        },
-        {
-            "name": "SUNLU PLA+ 2.0 @BBL A1M 0.2 nozzle",
-            "sub_path": "filament/SUNLU/SUNLU PLA+ 2.0 @BBL A1M 0.2 nozzle.json"
-        },
-        {
-            "name": "SUNLU PLA+ 2.0 @BBL A1",
-            "sub_path": "filament/SUNLU/SUNLU PLA+ 2.0 @BBL A1.json"
-        },
-        {
-            "name": "SUNLU PLA+ 2.0 @BBL A1 0.2 nozzle",
-            "sub_path": "filament/SUNLU/SUNLU PLA+ 2.0 @BBL A1 0.2 nozzle.json"
-        },
-        {
-            "name": "SUNLU Silk PLA+ @BBL X1C",
-            "sub_path": "filament/SUNLU/SUNLU Silk PLA+ @BBL X1C.json"
-        },
-        {
-            "name": "SUNLU Silk PLA+ @BBL X1C 0.2 nozzle",
-            "sub_path": "filament/SUNLU/SUNLU Silk PLA+ @BBL X1C 0.2 nozzle.json"
-        },
-        {
-            "name": "SUNLU Silk PLA+ @BBL X1",
-            "sub_path": "filament/SUNLU/SUNLU Silk PLA+ @BBL X1.json"
-        },
-        {
-            "name": "SUNLU Silk PLA+ @BBL P1P 0.2 nozzle",
-            "sub_path": "filament/SUNLU/SUNLU Silk PLA+ @BBL P1P 0.2 nozzle.json"
-        },
-        {
-            "name": "SUNLU Silk PLA+ @BBL P1P",
-            "sub_path": "filament/SUNLU/SUNLU Silk PLA+ @BBL P1P.json"
-        },
-        {
-            "name": "SUNLU Silk PLA+ @BBL A1M",
-            "sub_path": "filament/SUNLU/SUNLU Silk PLA+ @BBL A1M.json"
-        },
-        {
-            "name": "SUNLU Silk PLA+ @BBL A1M 0.2 nozzle",
-            "sub_path": "filament/SUNLU/SUNLU Silk PLA+ @BBL A1M 0.2 nozzle.json"
-        },
-        {
-            "name": "SUNLU Silk PLA+ @BBL A1",
-            "sub_path": "filament/SUNLU/SUNLU Silk PLA+ @BBL A1.json"
-        },
-        {
-            "name": "SUNLU Silk PLA+ @BBL A1 0.2 nozzle",
-            "sub_path": "filament/SUNLU/SUNLU Silk PLA+ @BBL A1 0.2 nozzle.json"
-        },
-        {
-            "name": "SUNLU PLA Marble @BBL X1C",
-            "sub_path": "filament/SUNLU/SUNLU Marble PLA @BBL X1C.json"
-        },
-        {
-            "name": "SUNLU PLA Marble @BBL X1",
-            "sub_path": "filament/SUNLU/SUNLU Marble PLA @BBL X1.json"
-        },
-        {
-            "name": "SUNLU PLA Marble @BBL P1P",
-            "sub_path": "filament/SUNLU/SUNLU Marble PLA @BBL P1P.json"
-        },
-        {
-            "name": "SUNLU PLA Marble @BBL A1M",
-            "sub_path": "filament/SUNLU/SUNLU Marble PLA @BBL A1M.json"
-        },
-        {
-            "name": "SUNLU PLA Marble @BBL A1",
-            "sub_path": "filament/SUNLU/SUNLU Marble PLA @BBL A1.json"
-        },
-        {
-            "name": "SUNLU Wood PLA @BBL X1C",
-            "sub_path": "filament/SUNLU/SUNLU Wood PLA @BBL X1C.json"
-        },
-        {
-            "name": "SUNLU Wood PLA @BBL X1",
-            "sub_path": "filament/SUNLU/SUNLU Wood PLA @BBL X1.json"
-        },
-        {
-            "name": "SUNLU Wood PLA @BBL P1P",
-            "sub_path": "filament/SUNLU/SUNLU Wood PLA @BBL P1P.json"
-        },
-        {
-            "name": "SUNLU Wood PLA @BBL A1M",
-            "sub_path": "filament/SUNLU/SUNLU Wood PLA @BBL A1M.json"
-        },
-        {
-            "name": "SUNLU Wood PLA @BBL A1",
-            "sub_path": "filament/SUNLU/SUNLU Wood PLA @BBL A1.json"
-        },
-        {
-            "name": "SUNLU PETG @BBL X1C",
-            "sub_path": "filament/SUNLU/SUNLU PETG @BBL X1C.json"
-        },
-        {
-            "name": "SUNLU PETG @BBL X1C 0.2 nozzle",
-            "sub_path": "filament/SUNLU/SUNLU PETG @BBL X1C 0.2 nozzle.json"
-        },
-        {
-            "name": "SUNLU PETG @BBL X1C 0.8 nozzle",
-            "sub_path": "filament/SUNLU/SUNLU PETG @BBL X1C 0.8 nozzle.json"
-        },
-        {
-            "name": "SUNLU PETG @BBL A1M 0.2 nozzle",
-            "sub_path": "filament/SUNLU/SUNLU PETG @BBL A1M 0.2 nozzle.json"
-        },
-        {
-            "name": "SUNLU PETG @BBL A1M 0.4 nozzle",
-            "sub_path": "filament/SUNLU/SUNLU PETG @BBL A1M.json"
-        },
-        {
-            "name": "SUNLU PETG @BBL A1M 0.8 nozzle",
-            "sub_path": "filament/SUNLU/SUNLU PETG @BBL A1M 0.8 nozzle.json"
-        },
-        {
-            "name": "SUNLU PETG @BBL A1",
-            "sub_path": "filament/SUNLU/SUNLU PETG @BBL A1.json"
-        },
-        {
-            "name": "SUNLU PETG @BBL A1 0.2 nozzle",
-            "sub_path": "filament/SUNLU/SUNLU PETG @BBL A1 0.2 nozzle.json"
-        },
-        {
-            "name": "SUNLU PETG @BBL A1 0.8 nozzle",
-            "sub_path": "filament/SUNLU/SUNLU PETG @BBL A1 0.8 nozzle.json"
-        },
-        {
-            "name": "Bambu Support W @BBL H2D",
-            "sub_path": "filament/Bambu Support W @BBL H2D.json"
-        },
-        {
-            "name": "Bambu Support W @BBL H2D 0.2 nozzle",
-            "sub_path": "filament/Bambu Support W @BBL H2D 0.2 nozzle.json"
-        },
-        {
-            "name": "eSUN PLA+ @BBL X1C",
-            "sub_path": "filament/eSUN/eSUN PLA+ @BBL X1C.json"
-        },
-        {
-            "name": "eSUN PLA+ @BBL X1",
-            "sub_path": "filament/eSUN/eSUN PLA+ @BBL X1.json"
-        },
-        {
-            "name": "eSUN PLA+ @BBL X1C 0.2 nozzle",
-            "sub_path": "filament/eSUN/eSUN PLA+ @BBL X1C 0.2 nozzle.json"
-        },
-        {
-            "name": "eSUN PLA+ @BBL P1P",
-            "sub_path": "filament/P1P/eSUN PLA+ @BBL P1P.json"
-        },
-        {
-            "name": "eSUN PLA+ @BBL P1P 0.2 nozzle",
-            "sub_path": "filament/P1P/eSUN PLA+ @BBL P1P 0.2 nozzle.json"
-        },
-        {
-            "name": "eSUN PLA+ @BBL A1M",
-            "sub_path": "filament/eSUN/eSUN PLA+ @BBL A1M.json"
-        },
-        {
-            "name": "eSUN PLA+ @BBL A1M 0.2 nozzle",
-            "sub_path": "filament/eSUN/eSUN PLA+ @BBL A1M 0.2 nozzle.json"
-        },
-        {
-            "name": "eSUN PLA+ @BBL A1",
-            "sub_path": "filament/eSUN/eSUN PLA+ @BBL A1.json"
-        },
-        {
-            "name": "eSUN PLA+ @BBL A1 0.2 nozzle",
-            "sub_path": "filament/eSUN/eSUN PLA+ @BBL A1 0.2 nozzle.json"
-        },
-        {
-            "name": "eSUN PLA+ @BBL H2D",
-            "sub_path": "filament/eSUN/eSUN PLA+ @BBL H2D.json"
-        },
-        {
-            "name": "eSUN PLA+ @BBL H2D 0.2 nozzle",
-            "sub_path": "filament/eSUN/eSUN PLA+ @BBL H2D 0.2 nozzle.json"
-        },
-        {
-            "name": "PolyTerra PLA @BBL X1C",
-            "sub_path": "filament/Polymaker/PolyTerra PLA @BBL X1C.json"
-        },
-        {
-            "name": "PolyTerra PLA @BBL X1",
-            "sub_path": "filament/Polymaker/PolyTerra PLA @BBL X1.json"
-        },
-        {
-            "name": "PolyTerra PLA @BBL P1P",
-            "sub_path": "filament/P1P/PolyTerra PLA @BBL P1P.json"
-        },
-        {
-            "name": "PolyTerra PLA @BBL A1M",
-            "sub_path": "filament/Polymaker/PolyTerra PLA @BBL A1M.json"
-        },
-        {
-            "name": "PolyTerra PLA @BBL A1M 0.2 nozzle",
-            "sub_path": "filament/Polymaker/PolyTerra PLA @BBL A1M 0.2 nozzle.json"
-        },
-        {
-            "name": "PolyTerra PLA @BBL A1",
-            "sub_path": "filament/Polymaker/PolyTerra PLA @BBL A1.json"
-        },
-        {
-            "name": "PolyTerra PLA @BBL A1 0.2 nozzle",
-            "sub_path": "filament/Polymaker/PolyTerra PLA @BBL A1 0.2 nozzle.json"
-        },
-        {
-            "name": "PolyTerra PLA @BBL H2D",
-            "sub_path": "filament/Polymaker/PolyTerra PLA @BBL H2D.json"
-        },
-        {
-            "name": "PolyLite PLA @BBL X1C",
-            "sub_path": "filament/Polymaker/PolyLite PLA @BBL X1C.json"
-        },
-        {
-            "name": "PolyLite PLA @BBL X1",
-            "sub_path": "filament/Polymaker/PolyLite PLA @BBL X1.json"
-        },
-        {
-            "name": "PolyLite PLA @BBL P1P",
-            "sub_path": "filament/P1P/PolyLite PLA @BBL P1P.json"
-        },
-        {
-            "name": "PolyLite PLA @BBL A1M",
-            "sub_path": "filament/Polymaker/PolyLite PLA @BBL A1M.json"
-        },
-        {
-<<<<<<< HEAD
-            "name": "PolyLite PLA @BBL A1M 0.2 nozzle",
-            "sub_path": "filament/Polymaker/PolyLite PLA @BBL A1M 0.2 nozzle.json"
-        },
-        {
-            "name": "PolyLite PLA @BBL A1",
-            "sub_path": "filament/Polymaker/PolyLite PLA @BBL A1.json"
-        },
-        {
-            "name": "PolyLite PLA @BBL A1 0.2 nozzle",
-            "sub_path": "filament/Polymaker/PolyLite PLA @BBL A1 0.2 nozzle.json"
-        },
-        {
-            "name": "PolyLite PLA @BBL H2D",
-            "sub_path": "filament/Polymaker/PolyLite PLA @BBL H2D.json"
-        },
-        {
-            "name": "Generic PLA",
-            "sub_path": "filament/Generic PLA.json"
-        },
-        {
-            "name": "Generic PLA @0.2 nozzle",
-            "sub_path": "filament/Generic PLA @0.2 nozzle.json"
-=======
-            "name": "Bambu ASA @BBL A1 0.6 nozzle",
-            "sub_path": "filament/Bambu ASA @BBL A1 0.6 nozzle.json"
->>>>>>> 1e876664
-        },
-        {
-            "name": "Generic PLA @BBL P1P 0.2 nozzle",
-            "sub_path": "filament/P1P/Generic PLA @BBL P1P 0.2 nozzle.json"
-        },
-        {
-            "name": "Generic PLA @BBL P1P",
-            "sub_path": "filament/P1P/Generic PLA @BBL P1P.json"
-        },
-        {
-            "name": "Generic PLA @BBL A1M",
-            "sub_path": "filament/Generic PLA @BBL A1M.json"
-        },
-        {
-            "name": "Generic PLA @BBL A1M 0.2 nozzle",
-            "sub_path": "filament/Generic PLA @BBL A1M 0.2 nozzle.json"
-        },
-        {
-            "name": "Generic PLA @BBL A1",
-            "sub_path": "filament/Generic PLA @BBL A1.json"
-        },
-        {
-            "name": "Generic PLA @BBL A1 0.2 nozzle",
-            "sub_path": "filament/Generic PLA @BBL A1 0.2 nozzle.json"
-        },
-        {
-            "name": "Generic PLA @BBL H2D",
-            "sub_path": "filament/Generic PLA @BBL H2D.json"
-        },
-        {
-            "name": "Generic PLA @BBL H2D 0.2 nozzle",
-            "sub_path": "filament/Generic PLA @BBL H2D 0.2 nozzle.json"
-        },
-        {
-            "name": "Generic PLA Silk",
-            "sub_path": "filament/Generic PLA Silk.json"
-        },
-        {
-            "name": "Generic PLA Silk @BBL P1P",
-            "sub_path": "filament/P1P/Generic PLA Silk @BBL P1P.json"
-        },
-        {
-            "name": "Generic PLA Silk @BBL A1M",
-            "sub_path": "filament/Generic PLA Silk @BBL A1M.json"
-        },
-        {
-            "name": "Generic PLA Silk @BBL A1",
-            "sub_path": "filament/Generic PLA Silk @BBL A1.json"
-        },
-        {
-            "name": "Generic PLA Silk @BBL H2D",
-            "sub_path": "filament/Generic PLA Silk @BBL H2D.json"
-        },
-        {
-            "name": "Generic PLA-CF",
-            "sub_path": "filament/Generic PLA-CF.json"
-        },
-        {
-            "name": "Generic PLA-CF @BBL P1P",
-            "sub_path": "filament/P1P/Generic PLA-CF @BBL P1P.json"
-        },
-        {
-            "name": "Generic PLA-CF @BBL A1M",
-            "sub_path": "filament/Generic PLA-CF @BBL A1M.json"
-        },
-        {
-            "name": "Generic PLA-CF @BBL A1",
-            "sub_path": "filament/Generic PLA-CF @BBL A1.json"
-        },
-        {
-            "name": "Generic PLA-CF @BBL H2D",
-            "sub_path": "filament/Generic PLA-CF @BBL H2D.json"
-        },
-        {
-            "name": "Bambu PLA-CF @BBL X1C 0.8 nozzle",
-            "sub_path": "filament/Bambu PLA-CF @BBL X1C 0.8 nozzle.json"
-        },
-        {
-            "name": "Bambu PLA-CF @BBL X1C",
-            "sub_path": "filament/Bambu PLA-CF @BBL X1C.json"
-        },
-        {
-            "name": "Bambu PLA-CF @BBL P1P",
-            "sub_path": "filament/P1P/Bambu PLA-CF @BBL P1P.json"
-        },
-        {
-            "name": "Bambu PLA-CF @BBL P1P 0.8 nozzle",
-            "sub_path": "filament/P1P/Bambu PLA-CF @BBL P1P 0.8 nozzle.json"
-        },
-        {
-            "name": "Bambu PLA-CF @BBL A1M",
-            "sub_path": "filament/Bambu PLA-CF @BBL A1M.json"
-        },
-        {
-            "name": "Bambu PLA-CF @BBL A1M 0.8 nozzle",
-            "sub_path": "filament/Bambu PLA-CF @BBL A1M 0.8 nozzle.json"
-        },
-        {
-            "name": "Bambu PLA-CF @BBL A1",
-            "sub_path": "filament/Bambu PLA-CF @BBL A1.json"
-        },
-        {
-            "name": "Bambu PLA-CF @BBL A1 0.8 nozzle",
-            "sub_path": "filament/Bambu PLA-CF @BBL A1 0.8 nozzle.json"
-        },
-        {
-            "name": "Bambu PLA-CF @BBL H2D 0.6 nozzle",
-            "sub_path": "filament/Bambu PLA-CF @BBL H2D 0.6 nozzle.json"
-        },
-        {
-            "name": "Bambu PLA-CF @BBL H2D 0.4 nozzle",
-            "sub_path": "filament/Bambu PLA-CF @BBL H2D 0.4 nozzle.json"
-        },
-        {
-            "name": "Bambu Support For PLA @BBL X1C 0.2 nozzle",
-            "sub_path": "filament/Bambu Support For PLA @BBL X1C 0.2 nozzle.json"
-        },
-        {
-            "name": "Bambu Support For PLA @BBL X1C",
-            "sub_path": "filament/Bambu Support For PLA @BBL X1C.json"
-        },
-        {
-            "name": "Bambu Support For PLA @BBL P1P 0.2 nozzle",
-            "sub_path": "filament/P1P/Bambu Support For PLA @BBL P1P 0.2 nozzle.json"
-        },
-        {
-            "name": "Bambu Support For PLA @BBL P1P",
-            "sub_path": "filament/P1P/Bambu Support For PLA @BBL P1P.json"
-        },
-        {
-            "name": "Bambu Support For PLA @BBL A1M",
-            "sub_path": "filament/Bambu Support For PLA @BBL A1M.json"
-        },
-        {
-            "name": "Bambu Support For PLA @BBL A1M 0.2 nozzle",
-            "sub_path": "filament/Bambu Support For PLA @BBL A1M 0.2 nozzle.json"
-        },
-        {
-            "name": "Bambu Support For PLA @BBL A1",
-            "sub_path": "filament/Bambu Support For PLA @BBL A1.json"
-        },
-        {
-            "name": "Bambu Support For PLA @BBL A1 0.2 nozzle",
-            "sub_path": "filament/Bambu Support For PLA @BBL A1 0.2 nozzle.json"
-        },
-        {
-            "name": "Bambu Support For PLA @BBL H2D 0.2 nozzle",
-            "sub_path": "filament/Bambu Support For PLA @BBL H2D 0.2 nozzle.json"
-        },
-        {
-            "name": "Bambu Support For PLA @BBL H2D",
-            "sub_path": "filament/Bambu Support For PLA @BBL H2D.json"
-        },
-        {
-            "name": "Bambu PLA Aero @BBL X1",
-            "sub_path": "filament/Bambu PLA Aero @BBL X1.json"
-        },
-        {
-            "name": "Bambu PLA Aero @BBL X1C",
-            "sub_path": "filament/Bambu PLA Aero @BBL X1C.json"
-        },
-        {
-            "name": "Bambu PLA Aero @BBL P1P",
-            "sub_path": "filament/P1P/Bambu PLA Aero @BBL P1P.json"
-        },
-        {
-            "name": "Bambu PLA Aero @BBL A1M",
-            "sub_path": "filament/Bambu PLA Aero @BBL A1M.json"
-        },
-        {
-            "name": "Bambu PLA Aero @BBL A1",
-            "sub_path": "filament/Bambu PLA Aero @BBL A1.json"
-        },
-        {
-            "name": "Bambu PLA Aero @BBL H2D",
-            "sub_path": "filament/Bambu PLA Aero @BBL H2D.json"
-        },
-        {
-            "name": "Overture PLA @BBL X1C",
-            "sub_path": "filament/Overture PLA @BBL X1C.json"
-        },
-        {
-            "name": "Overture PLA @BBL X1",
-            "sub_path": "filament/Overture PLA @BBL X1.json"
-        },
-        {
-            "name": "Overture PLA @BBL P1P",
-            "sub_path": "filament/Overture PLA @BBL P1P.json"
-        },
-        {
-            "name": "Overture PLA @BBL A1M",
-            "sub_path": "filament/Overture PLA @BBL A1M.json"
-        },
-        {
-            "name": "Overture PLA @BBL A1",
-            "sub_path": "filament/Overture PLA @BBL A1.json"
-        },
-        {
-            "name": "Overture PLA @BBL A1 0.2 nozzle",
-            "sub_path": "filament/Overture PLA @BBL A1 0.2 nozzle.json"
-        },
-        {
-            "name": "Overture PLA @BBL H2D",
-            "sub_path": "filament/Overture PLA @BBL H2D.json"
-        },
-        {
-            "name": "Overture Matte PLA @BBL X1C",
-            "sub_path": "filament/Overture Matte PLA @BBL X1C.json"
-        },
-        {
-            "name": "Overture Matte PLA @BBL X1",
-            "sub_path": "filament/Overture Matte PLA @BBL X1.json"
-        },
-        {
-            "name": "Overture Matte PLA @BBL P1P",
-            "sub_path": "filament/Overture Matte PLA @BBL P1P.json"
-        },
-        {
-            "name": "Overture Matte PLA @BBL A1M",
-            "sub_path": "filament/Overture Matte PLA @BBL A1M.json"
-        },
-        {
-            "name": "Overture Matte PLA @BBL A1",
-            "sub_path": "filament/Overture Matte PLA @BBL A1.json"
-        },
-        {
-            "name": "Overture Matte PLA @BBL A1 0.2 nozzle",
-            "sub_path": "filament/Overture Matte PLA @BBL A1 0.2 nozzle.json"
-        },
-        {
-            "name": "Overture Matte PLA @BBL H2D",
-            "sub_path": "filament/Overture Matte PLA @BBL H2D.json"
-        },
-        {
-            "name": "Generic PLA High Speed @BBL X1C",
-            "sub_path": "filament/Generic PLA High Speed @BBL X1C.json"
-        },
-        {
-            "name": "Generic PLA High Speed @BBL P1P",
-            "sub_path": "filament/Generic PLA High Speed @BBL P1P.json"
-        },
-        {
-            "name": "Generic PLA High Speed @BBL A1M",
-            "sub_path": "filament/Generic PLA High Speed @BBL A1M.json"
-        },
-        {
-            "name": "Generic PLA High Speed @BBL A1",
-            "sub_path": "filament/Generic PLA High Speed @BBL A1.json"
-        },
-        {
-            "name": "Generic PLA High Speed @BBL A1 0.2 nozzle",
-            "sub_path": "filament/Generic PLA High Speed @BBL A1 0.2 nozzle.json"
-        },
-        {
-            "name": "Generic PLA High Speed @BBL H2D",
-            "sub_path": "filament/Generic PLA High Speed @BBL H2D.json"
-        },
-        {
-            "name": "Bambu PLA Glow @BBL X1C",
-            "sub_path": "filament/Bambu PLA Glow @BBL X1C.json"
-        },
-        {
-            "name": "Bambu PLA Glow @BBL P1P",
-            "sub_path": "filament/Bambu PLA Glow @BBL P1P.json"
-        },
-        {
-            "name": "Bambu PLA Glow @BBL X1E",
-            "sub_path": "filament/Bambu PLA Glow @BBL X1E.json"
-        },
-        {
-            "name": "Bambu PLA Glow @BBL X1",
-            "sub_path": "filament/Bambu PLA Glow @BBL X1.json"
-        },
-        {
-            "name": "Bambu PLA Glow @BBL A1M",
-            "sub_path": "filament/Bambu PLA Glow @BBL A1M.json"
-        },
-        {
-            "name": "Bambu PLA Glow @BBL A1M 0.2 nozzle",
-            "sub_path": "filament/Bambu PLA Glow @BBL A1M 0.2 nozzle.json"
-        },
-        {
-            "name": "Bambu PLA Glow @BBL A1 0.2 nozzle",
-            "sub_path": "filament/Bambu PLA Glow @BBL A1 0.2 nozzle.json"
-        },
-        {
-            "name": "Bambu PLA Glow @BBL A1",
-            "sub_path": "filament/Bambu PLA Glow @BBL A1.json"
-        },
-        {
-            "name": "Bambu PLA Glow @BBL H2D",
-            "sub_path": "filament/Bambu PLA Glow @BBL H2D.json"
-        },
-        {
-            "name": "Bambu PLA Dynamic @BBL X1C",
-            "sub_path": "filament/Bambu PLA Dynamic @BBL X1C.json"
-        },
-        {
-            "name": "Bambu PLA Dynamic @BBL X1C 0.2 nozzle",
-            "sub_path": "filament/Bambu PLA Dynamic @BBL X1C 0.2 nozzle.json"
-        },
-        {
-            "name": "Bambu PLA Dynamic @BBL X1C 0.8 nozzle",
-            "sub_path": "filament/Bambu PLA Dynamic @BBL X1C 0.8 nozzle.json"
-        },
-        {
-            "name": "Bambu PLA Dynamic @BBL P1P",
-            "sub_path": "filament/Bambu PLA Dynamic @BBL P1P.json"
-        },
-        {
-            "name": "Bambu PLA Dynamic @BBL P1P 0.2 nozzle",
-            "sub_path": "filament/Bambu PLA Dynamic @BBL P1P 0.2 nozzle.json"
-        },
-        {
-            "name": "Bambu PLA Dynamic @BBL A1",
-            "sub_path": "filament/Bambu PLA Dynamic @BBL A1.json"
-        },
-        {
-            "name": "Bambu PLA Dynamic @BBL A1 0.2 nozzle",
-            "sub_path": "filament/Bambu PLA Dynamic @BBL A1 0.2 nozzle.json"
-        },
-        {
-            "name": "Bambu PLA Dynamic @BBL A1M 0.2 nozzle",
-            "sub_path": "filament/Bambu PLA Dynamic @BBL A1M 0.2 nozzle.json"
-        },
-        {
-            "name": "Bambu PLA Dynamic @BBL A1M",
-            "sub_path": "filament/Bambu PLA Dynamic @BBL A1M.json"
-        },
-        {
-            "name": "Bambu PLA Dynamic @BBL H2D",
-            "sub_path": "filament/Bambu PLA Dynamic @BBL H2D.json"
-        },
-        {
-            "name": "Bambu PLA Dynamic @BBL H2D 0.2 nozzle",
-            "sub_path": "filament/Bambu PLA Dynamic @BBL H2D 0.2 nozzle.json"
-        },
-        {
-            "name": "Bambu PLA Dynamic @BBL H2D 0.8 nozzle",
-            "sub_path": "filament/Bambu PLA Dynamic @BBL H2D 0.8 nozzle.json"
-        },
-        {
-            "name": "Bambu PLA Galaxy @BBL X1C",
-            "sub_path": "filament/Bambu PLA Galaxy @BBL X1C.json"
-        },
-        {
-            "name": "Bambu PLA Galaxy @BBL X1C 0.2 nozzle",
-            "sub_path": "filament/Bambu PLA Galaxy @BBL X1C 0.2 nozzle.json"
-        },
-        {
-            "name": "Bambu PLA Galaxy @BBL X1C 0.8 nozzle",
-            "sub_path": "filament/Bambu PLA Galaxy @BBL X1C 0.8 nozzle.json"
-        },
-        {
-            "name": "Bambu PLA Galaxy @BBL P1P",
-            "sub_path": "filament/Bambu PLA Galaxy @BBL P1P.json"
-        },
-        {
-            "name": "Bambu PLA Galaxy @BBL P1P 0.2 nozzle",
-            "sub_path": "filament/Bambu PLA Galaxy @BBL P1P 0.2 nozzle.json"
-        },
-        {
-            "name": "Bambu PLA Galaxy @BBL A1",
-            "sub_path": "filament/Bambu PLA Galaxy @BBL A1.json"
-        },
-        {
-            "name": "Bambu PLA Galaxy @BBL A1 0.2 nozzle",
-            "sub_path": "filament/Bambu PLA Galaxy @BBL A1 0.2 nozzle.json"
-        },
-        {
-            "name": "Bambu PLA Galaxy @BBL A1M",
-            "sub_path": "filament/Bambu PLA Galaxy @BBL A1M.json"
-        },
-        {
-            "name": "Bambu PLA Galaxy @BBL A1M 0.2 nozzle",
-            "sub_path": "filament/Bambu PLA Galaxy @BBL A1M 0.2 nozzle.json"
-        },
-        {
-            "name": "Bambu PLA Galaxy @BBL H2D",
-            "sub_path": "filament/Bambu PLA Galaxy @BBL H2D.json"
-        },
-        {
-            "name": "Bambu PLA Galaxy @BBL H2D 0.2 nozzle",
-            "sub_path": "filament/Bambu PLA Galaxy @BBL H2D 0.2 nozzle.json"
-        },
-        {
-            "name": "Bambu PLA Galaxy @BBL H2D 0.8 nozzle",
-            "sub_path": "filament/Bambu PLA Galaxy @BBL H2D 0.8 nozzle.json"
-        },
-        {
-            "name": "Bambu Support For PLA/PETG @BBL X1C",
-            "sub_path": "filament/Bambu Support For PLA-PETG @BBL X1C.json"
-        },
-        {
-            "name": "Bambu Support For PLA/PETG @BBL X1C 0.2 nozzle",
-            "sub_path": "filament/Bambu Support For PLA-PETG @BBL X1C 0.2 nozzle.json"
-        },
-        {
-            "name": "Bambu Support For PLA/PETG @BBL P1P",
-            "sub_path": "filament/Bambu Support For PLA-PETG @BBL P1P.json"
-        },
-        {
-            "name": "Bambu Support For PLA/PETG @BBL P1P 0.2 nozzle",
-            "sub_path": "filament/Bambu Support For PLA-PETG @BBL P1P 0.2 nozzle.json"
-        },
-        {
-            "name": "Bambu Support For PLA/PETG @BBL A1M",
-            "sub_path": "filament/Bambu Support For PLA-PETG @BBL A1M.json"
-        },
-        {
-            "name": "Bambu Support For PLA/PETG @BBL A1M 0.2 nozzle",
-            "sub_path": "filament/Bambu Support For PLA-PETG @BBL A1M 0.2 nozzle.json"
-        },
-        {
-            "name": "Bambu Support For PLA/PETG @BBL A1",
-            "sub_path": "filament/Bambu Support For PLA-PETG @BBL A1.json"
-        },
-        {
-            "name": "Bambu Support For PLA/PETG @BBL A1 0.2 nozzle",
-            "sub_path": "filament/Bambu Support For PLA-PETG @BBL A1 0.2 nozzle.json"
-        },
-        {
-            "name": "Bambu Support For PLA/PETG @BBL H2D",
-            "sub_path": "filament/Bambu Support For PLA-PETG @BBL H2D.json"
-        },
-        {
-            "name": "Bambu Support For PLA/PETG @BBL H2D 0.2 nozzle",
-            "sub_path": "filament/Bambu Support For PLA-PETG @BBL H2D 0.2 nozzle.json"
-        },
-        {
-            "name": "Bambu PLA Wood @BBL X1C",
-            "sub_path": "filament/Bambu PLA Wood @BBL X1C.json"
-        },
-        {
-            "name": "Bambu PLA Wood @BBL X1C 0.8 nozzle",
-            "sub_path": "filament/Bambu PLA Wood @BBL X1C 0.8 nozzle.json"
-        },
-        {
-            "name": "Bambu PLA Wood @BBL X1",
-            "sub_path": "filament/Bambu PLA Wood @BBL X1.json"
-        },
-        {
-            "name": "Bambu PLA Wood @BBL P1P",
-            "sub_path": "filament/Bambu PLA Wood @BBL P1P.json"
-        },
-        {
-            "name": "Bambu PLA Wood @BBL A1",
-            "sub_path": "filament/Bambu PLA Wood @BBL A1.json"
-        },
-        {
-            "name": "Bambu PLA Wood @BBL A1M",
-            "sub_path": "filament/Bambu PLA Wood @BBL A1M.json"
-        },
-        {
-            "name": "Bambu PLA Wood @BBL H2D",
-            "sub_path": "filament/Bambu PLA Wood @BBL H2D.json"
-        },
-        {
-            "name": "Bambu PLA Wood @BBL H2D 0.8 nozzle",
-            "sub_path": "filament/Bambu PLA Wood @BBL H2D 0.8 nozzle.json"
-        },
-        {
-            "name": "Bambu PLA Silk+ @BBL X1C",
-            "sub_path": "filament/Bambu PLA Silk+ @BBL X1C.json"
-        },
-        {
-            "name": "Bambu PLA Silk+ @BBL X1C 0.2 nozzle",
-            "sub_path": "filament/Bambu PLA Silk+ @BBL X1C 0.2 nozzle.json"
-        },
-        {
-            "name": "Bambu PLA Silk+ @BBL X1",
-            "sub_path": "filament/Bambu PLA Silk+ @BBL X1.json"
-        },
-        {
-            "name": "Bambu PLA Silk+ @BBL P1P",
-            "sub_path": "filament/Bambu PLA Silk+ @BBL P1P.json"
-        },
-        {
-            "name": "Bambu PLA Silk+ @BBL P1P 0.2 nozzle",
-            "sub_path": "filament/Bambu PLA Silk+ @BBL P1P 0.2 nozzle.json"
-        },
-        {
-            "name": "Bambu PLA Silk+ @BBL A1",
-            "sub_path": "filament/Bambu PLA Silk+ @BBL A1.json"
-        },
-        {
-            "name": "Bambu PLA Silk+ @BBL A1 0.2 nozzle",
-            "sub_path": "filament/Bambu PLA Silk+ @BBL A1 0.2 nozzle.json"
-        },
-        {
-            "name": "Bambu PLA Silk+ @BBL A1M",
-            "sub_path": "filament/Bambu PLA Silk+ @BBL A1M.json"
-        },
-        {
-            "name": "Bambu PLA Silk+ @BBL A1M 0.2 nozzle",
-            "sub_path": "filament/Bambu PLA Silk+ @BBL A1M 0.2 nozzle.json"
-        },
-        {
-            "name": "Bambu PLA Silk+ @BBL H2D",
-            "sub_path": "filament/Bambu PLA Silk+ @BBL H2D.json"
-        },
-        {
-            "name": "Bambu PLA Silk+ @BBL H2D 0.2 nozzle",
-            "sub_path": "filament/Bambu PLA Silk+ @BBL H2D 0.2 nozzle.json"
-        },
-        {
-            "name": "Bambu TPU 95A @BBL X1C",
-            "sub_path": "filament/Bambu TPU 95A @BBL X1C.json"
-        },
-        {
-            "name": "Bambu TPU 95A @BBL X1",
-            "sub_path": "filament/Bambu TPU 95A @BBL X1.json"
-        },
-        {
-            "name": "Bambu TPU 95A @BBL P1P",
-            "sub_path": "filament/P1P/Bambu TPU 95A @BBL P1P.json"
-        },
-        {
-            "name": "Bambu TPU 95A @BBL A1M",
-            "sub_path": "filament/Bambu TPU 95A @BBL A1M.json"
-        },
-        {
-            "name": "Bambu TPU 95A @BBL A1",
-            "sub_path": "filament/Bambu TPU 95A @BBL A1.json"
-        },
-        {
-            "name": "Bambu TPU 95A @BBL H2D",
-            "sub_path": "filament/Bambu TPU 95A @BBL H2D.json"
-        },
-        {
-            "name": "Generic TPU @BBL A1M",
-            "sub_path": "filament/Generic TPU @BBL A1M.json"
-        },
-        {
-            "name": "Generic TPU @BBL A1",
-            "sub_path": "filament/Generic TPU @BBL A1.json"
-        },
-        {
-            "name": "Bambu TPU 95A HF @BBL X1C",
-            "sub_path": "filament/Bambu TPU 95A HF @BBL X1C.json"
-        },
-        {
-            "name": "Bambu TPU 95A HF @BBL X1",
-            "sub_path": "filament/Bambu TPU 95A HF @BBL X1.json"
-        },
-        {
-            "name": "Bambu TPU 95A HF @BBL P1P",
-            "sub_path": "filament/Bambu TPU 95A HF @BBL P1P.json"
-        },
-        {
-            "name": "Bambu TPU 95A HF @BBL P1S",
-            "sub_path": "filament/Bambu TPU 95A HF @BBL P1S.json"
-        },
-        {
-            "name": "Bambu TPU 95A HF @BBL X1E",
-            "sub_path": "filament/Bambu TPU 95A HF @BBL X1E.json"
-        },
-        {
-            "name": "Bambu TPU 95A HF @BBL A1M",
-            "sub_path": "filament/Bambu TPU 95A HF @BBL A1M.json"
-        },
-        {
-            "name": "Bambu TPU 95A HF @BBL A1",
-            "sub_path": "filament/Bambu TPU 95A HF @BBL A1.json"
-        },
-        {
-            "name": "Bambu TPU 95A HF @BBL H2D",
-            "sub_path": "filament/Bambu TPU 95A HF @BBL H2D.json"
-        },
-        {
-            "name": "Generic TPU for AMS @BBL X1C",
-            "sub_path": "filament/Generic TPU for AMS @BBL X1C.json"
-        },
-        {
-            "name": "Generic TPU for AMS @BBL P1P",
-            "sub_path": "filament/Generic TPU for AMS @BBL P1P.json"
-        },
-        {
-            "name": "Generic TPU for AMS @BBL A1",
-            "sub_path": "filament/Generic TPU for AMS @BBL A1.json"
-        },
-        {
-            "name": "Generic TPU for AMS @BBL A1M",
-            "sub_path": "filament/Generic TPU for AMS @BBL A1M.json"
-        },
-        {
-            "name": "Generic TPU for AMS @BBL H2D",
-            "sub_path": "filament/Generic TPU for AMS @BBL H2D.json"
-        },
-        {
-            "name": "Bambu TPU for AMS @BBL X1C",
-            "sub_path": "filament/Bambu TPU for AMS @BBL X1C.json"
-        },
-        {
-            "name": "Bambu TPU for AMS @BBL P1P",
-            "sub_path": "filament/Bambu TPU for AMS @BBL P1P.json"
-        },
-        {
-            "name": "Bambu TPU for AMS @BBL A1",
-            "sub_path": "filament/Bambu TPU for AMS @BBL A1.json"
-        },
-        {
-            "name": "Bambu TPU for AMS @BBL A1M",
-            "sub_path": "filament/Bambu TPU for AMS @BBL A1M.json"
-        },
-        {
-            "name": "Bambu TPU for AMS @BBL H2D",
-            "sub_path": "filament/Bambu TPU for AMS @BBL H2D.json"
-        },
-        {
-            "name": "Bambu PETG Basic @BBL X1C",
-            "sub_path": "filament/Bambu PETG Basic @BBL X1C.json"
-        },
-        {
-            "name": "Bambu PETG Basic @BBL X1C 0.2 nozzle",
-            "sub_path": "filament/Bambu PETG Basic @BBL X1C 0.2 nozzle.json"
-        },
-        {
-            "name": "Bambu PETG Basic @BBL X1C 0.8 nozzle",
-            "sub_path": "filament/Bambu PETG Basic @BBL X1C 0.8 nozzle.json"
-        },
-        {
-            "name": "Bambu PETG Basic @BBL A1",
-            "sub_path": "filament/Bambu PETG Basic @BBL A1.json"
-        },
-        {
-            "name": "Bambu PETG Basic @BBL A1 0.2 nozzle",
-            "sub_path": "filament/Bambu PETG Basic @BBL A1 0.2 nozzle.json"
-        },
-        {
-            "name": "Bambu PETG Basic @BBL A1 0.8 nozzle",
-            "sub_path": "filament/Bambu PETG Basic @BBL A1 0.8 nozzle.json"
-        },
-        {
-            "name": "Bambu PETG Basic @BBL H2D 0.4 nozzle",
-            "sub_path": "filament/Bambu PETG Basic @BBL H2D 0.4 nozzle.json"
-        },
-        {
-            "name": "Bambu PETG Basic @BBL H2D 0.2 nozzle",
-            "sub_path": "filament/Bambu PETG Basic @BBL H2D 0.2 nozzle.json"
-        },
-        {
-            "name": "Bambu PETG Basic @BBL H2D 0.6 nozzle",
-            "sub_path": "filament/Bambu PETG Basic @BBL H2D 0.6 nozzle.json"
-        },
-        {
-            "name": "Bambu PET-CF @BBL X1C",
-            "sub_path": "filament/Bambu PET-CF @BBL X1C.json"
-        },
-        {
-            "name": "Bambu PET-CF @BBL P1P",
-            "sub_path": "filament/P1P/Bambu PET-CF @BBL P1P.json"
-        },
-        {
-            "name": "Bambu PET-CF @BBL A1",
-            "sub_path": "filament/Bambu PET-CF @BBL A1.json"
-        },
-        {
-            "name": "Generic PETG",
-            "sub_path": "filament/Generic PETG.json"
-        },
-        {
-            "name": "Generic PETG @0.2 nozzle",
-            "sub_path": "filament/Generic PETG @0.2 nozzle.json"
-        },
-        {
-            "name": "Generic PETG @BBL P1P",
-            "sub_path": "filament/P1P/Generic PETG @BBL P1P.json"
-        },
-        {
-            "name": "Generic PETG @BBL P1P 0.2 nozzle",
-            "sub_path": "filament/P1P/Generic PETG @BBL P1P 0.2 nozzle.json"
-        },
-        {
-            "name": "Generic PETG @BBL A1M",
-            "sub_path": "filament/Generic PETG @BBL A1M.json"
-        },
-        {
-            "name": "Generic PETG @BBL A1M 0.2 nozzle",
-            "sub_path": "filament/Generic PETG @BBL A1M 0.2 nozzle.json"
-        },
-        {
-            "name": "Generic PETG @BBL A1",
-            "sub_path": "filament/Generic PETG @BBL A1.json"
-        },
-        {
-            "name": "Generic PETG @BBL A1 0.2 nozzle",
-            "sub_path": "filament/Generic PETG @BBL A1 0.2 nozzle.json"
-        },
-        {
-            "name": "Generic PETG @BBL H2D",
-            "sub_path": "filament/Generic PETG @BBL H2D.json"
-        },
-        {
-            "name": "Generic PETG @BBL H2D 0.2 nozzle",
-            "sub_path": "filament/Generic PETG @BBL H2D 0.2 nozzle.json"
-        },
-        {
-            "name": "Generic PETG-CF @BBL X1C",
-            "sub_path": "filament/Generic PETG-CF @BBL X1C.json"
-        },
-        {
-            "name": "Generic PETG-CF @BBL P1P",
-            "sub_path": "filament/P1P/Generic PETG-CF @BBL P1P.json"
-        },
-        {
-            "name": "Generic PETG-CF @BBL A1",
-            "sub_path": "filament/Generic PETG-CF @BBL A1.json"
-        },
-        {
-            "name": "Generic PETG-CF @BBL H2D",
-            "sub_path": "filament/Generic PETG-CF @BBL H2D.json"
-        },
-        {
-            "name": "Bambu PETG-CF @BBL X1C",
-            "sub_path": "filament/Bambu PETG-CF @BBL X1C.json"
-        },
-        {
-            "name": "Bambu PETG-CF @BBL X1C 0.4 nozzle",
-            "sub_path": "filament/Bambu PETG-CF @BBL X1C 0.4 nozzle.json"
-        },
-        {
-            "name": "Bambu PETG-CF @BBL P1P",
-            "sub_path": "filament/P1P/Bambu PETG-CF @BBL P1P.json"
-        },
-        {
-            "name": "Bambu PETG-CF @BBL P1P 0.4 nozzle",
-            "sub_path": "filament/P1P/Bambu PETG-CF @BBL P1P 0.4 nozzle.json"
-        },
-        {
-            "name": "Bambu PETG-CF @BBL A1M",
-            "sub_path": "filament/Bambu PETG-CF @BBL A1M.json"
-        },
-        {
-            "name": "Bambu PETG-CF @BBL A1 0.4 nozzle",
-            "sub_path": "filament/Bambu PETG-CF @BBL A1 0.4 nozzle.json"
-        },
-        {
-            "name": "Bambu PETG-CF @BBL A1 0.8 nozzle",
-            "sub_path": "filament/Bambu PETG-CF @BBL A1 0.8 nozzle.json"
-        },
-        {
-            "name": "Bambu PETG-CF @BBL H2D 0.6 nozzle",
-            "sub_path": "filament/Bambu PETG-CF @BBL H2D 0.6 nozzle.json"
-        },
-        {
-            "name": "Bambu PETG-CF @BBL H2D 0.4 nozzle",
-            "sub_path": "filament/Bambu PETG-CF @BBL H2D 0.4 nozzle.json"
-        },
-        {
-            "name": "PolyLite PETG @BBL X1C",
-            "sub_path": "filament/Polymaker/PolyLite PETG @BBL X1C.json"
-        },
-        {
-            "name": "PolyLite PETG @BBL P1P",
-            "sub_path": "filament/Polymaker/PolyLite PETG @BBL P1P.json"
-        },
-        {
-            "name": "PolyLite PETG @BBL A1M",
-            "sub_path": "filament/Polymaker/PolyLite PETG @BBL A1M.json"
-        },
-        {
-            "name": "PolyLite PETG @BBL A1",
-            "sub_path": "filament/Polymaker/PolyLite PETG @BBL A1.json"
-        },
-        {
-            "name": "PolyLite PETG @BBL A1 0.2 nozzle",
-            "sub_path": "filament/Polymaker/PolyLite PETG @BBL A1 0.2 nozzle.json"
-        },
-        {
-            "name": "PolyLite PETG @BBL H2D",
-            "sub_path": "filament/Polymaker/PolyLite PETG @BBL H2D.json"
-        },
-        {
-            "name": "Bambu PETG Translucent @BBL X1C",
-            "sub_path": "filament/Bambu PETG Translucent @BBL X1C.json"
-        },
-        {
-            "name": "Bambu PETG Translucent @BBL X1C 0.8 nozzle",
-            "sub_path": "filament/Bambu PETG Translucent @BBL X1C 0.8 nozzle.json"
-        },
-        {
-            "name": "Bambu PETG Translucent @BBL A1M",
-            "sub_path": "filament/Bambu PETG Translucent @BBL A1M.json"
-        },
-        {
-            "name": "Bambu PETG Translucent @BBL A1M 0.8 nozzle",
-            "sub_path": "filament/Bambu PETG Translucent @BBL A1M 0.8 nozzle.json"
-        },
-        {
-            "name": "Bambu PETG Translucent @BBL A1 0.8 nozzle",
-            "sub_path": "filament/Bambu PETG Translucent @BBL A1 0.8 nozzle.json"
-        },
-        {
-            "name": "Bambu PETG Translucent @BBL A1",
-            "sub_path": "filament/Bambu PETG Translucent @BBL A1.json"
-        },
-        {
-            "name": "Bambu PETG Translucent @BBL X1C 0.2 nozzle",
-            "sub_path": "filament/Bambu PETG Translucent @BBL X1C 0.2 nozzle.json"
-        },
-        {
-            "name": "Bambu PETG Translucent @BBL A1M 0.2 nozzle",
-            "sub_path": "filament/Bambu PETG Translucent @BBL A1M 0.2 nozzle.json"
-        },
-        {
-            "name": "Bambu PETG Translucent @BBL A1 0.2 nozzle",
-            "sub_path": "filament/Bambu PETG Translucent @BBL A1 0.2 nozzle.json"
-        },
-        {
-            "name": "Bambu PETG Translucent @BBL H2D 0.4 nozzle",
-            "sub_path": "filament/Bambu PETG Translucent @BBL H2D 0.4 nozzle.json"
-        },
-        {
-            "name": "Bambu PETG Translucent @BBL H2D 0.6 nozzle",
-            "sub_path": "filament/Bambu PETG Translucent @BBL H2D 0.6 nozzle.json"
-        },
-        {
-            "name": "Bambu PETG Translucent @BBL H2D 0.2 nozzle",
-            "sub_path": "filament/Bambu PETG Translucent @BBL H2D 0.2 nozzle.json"
-        },
-        {
-            "name": "Bambu PETG HF @BBL X1C",
-            "sub_path": "filament/Bambu PETG HF @BBL X1C.json"
-        },
-        {
-            "name": "Bambu PETG HF @BBL X1C 0.2 nozzle",
-            "sub_path": "filament/Bambu PETG HF @BBL X1C 0.2 nozzle.json"
-        },
-        {
-            "name": "Bambu PETG HF @BBL X1C 0.8 nozzle",
-            "sub_path": "filament/Bambu PETG HF @BBL X1C 0.8 nozzle.json"
-        },
-        {
-            "name": "Bambu PETG HF @BBL A1",
-            "sub_path": "filament/Bambu PETG HF @BBL A1.json"
-        },
-        {
-            "name": "Bambu PETG HF @BBL A1 0.2 nozzle",
-            "sub_path": "filament/Bambu PETG HF @BBL A1 0.2 nozzle.json"
-        },
-        {
-            "name": "Bambu PETG HF @BBL A1 0.8 nozzle",
-            "sub_path": "filament/Bambu PETG HF @BBL A1 0.8 nozzle.json"
-        },
-        {
-            "name": "Bambu PETG HF @BBL A1M",
-            "sub_path": "filament/Bambu PETG HF @BBL A1M.json"
-        },
-        {
-            "name": "Bambu PETG HF @BBL A1M 0.2 nozzle",
-            "sub_path": "filament/Bambu PETG HF @BBL A1M 0.2 nozzle.json"
-        },
-        {
-            "name": "Bambu PETG HF @BBL A1M 0.8 nozzle",
-            "sub_path": "filament/Bambu PETG HF @BBL A1M 0.8 nozzle.json"
-        },
-        {
-            "name": "Bambu PETG HF @BBL H2D 0.4 nozzle",
-            "sub_path": "filament/Bambu PETG HF @BBL H2D 0.4 nozzle.json"
-        },
-        {
-            "name": "Bambu PETG HF @BBL H2D 0.2 nozzle",
-            "sub_path": "filament/Bambu PETG HF @BBL H2D 0.2 nozzle.json"
-        },
-        {
-            "name": "Bambu PETG HF @BBL H2D 0.6 nozzle",
-            "sub_path": "filament/Bambu PETG HF @BBL H2D 0.6 nozzle.json"
-        },
-        {
-            "name": "Fiberon PETG-ESD @BBL X1C",
-            "sub_path": "filament/Polymaker/Fiberon PETG-ESD @BBL X1C.json"
-        },
-        {
-            "name": "Fiberon PETG-rCF @BBL X1C",
-            "sub_path": "filament/Polymaker/Fiberon PETG-rCF @BBL X1C.json"
-        },
-        {
-            "name": "Fiberon PET-CF @BBL X1C",
-            "sub_path": "filament/Polymaker/Fiberon PET-CF @BBL X1C.json"
-        },
-        {
-            "name": "Generic PETG HF @BBL X1C",
-            "sub_path": "filament/Generic PETG HF @BBL X1C.json"
-        },
-        {
-            "name": "Generic PETG HF @BBL X1C 0.2 nozzle",
-            "sub_path": "filament/Generic PETG HF @BBL X1C 0.2 nozzle.json"
-        },
-        {
-            "name": "Generic PETG HF @BBL P1P",
-            "sub_path": "filament/Generic PETG HF @BBL P1P.json"
-        },
-        {
-            "name": "Generic PETG HF @BBL P1P 0.2 nozzle",
-            "sub_path": "filament/Generic PETG HF @BBL P1P 0.2 nozzle.json"
-        },
-        {
-            "name": "Generic PETG HF @BBL A1",
-            "sub_path": "filament/Generic PETG HF @BBL A1.json"
-        },
-        {
-            "name": "Generic PETG HF @BBL A1 0.2 nozzle",
-            "sub_path": "filament/Generic PETG HF @BBL A1 0.2 nozzle.json"
-        },
-        {
-            "name": "Generic PETG HF @BBL A1M",
-            "sub_path": "filament/Generic PETG HF @BBL A1M.json"
-        },
-        {
-            "name": "Generic PETG HF @BBL A1M 0.2 nozzle",
-            "sub_path": "filament/Generic PETG HF @BBL A1M 0.2 nozzle.json"
-        },
-        {
-            "name": "Generic PETG HF @BBL H2D",
-            "sub_path": "filament/Generic PETG HF @BBL H2D.json"
-        },
-        {
-            "name": "Generic PETG HF @BBL H2D 0.2 nozzle",
-            "sub_path": "filament/Generic PETG HF @BBL H2D 0.2 nozzle.json"
-        },
-        {
-            "name": "Bambu ABS @BBL X1C",
-            "sub_path": "filament/Bambu ABS @BBL X1C.json"
-        },
-        {
-            "name": "Bambu ABS @BBL X1C 0.2 nozzle",
-            "sub_path": "filament/Bambu ABS @BBL X1C 0.2 nozzle.json"
-        },
-        {
-            "name": "Bambu ABS @BBL X1C 0.8 nozzle",
-            "sub_path": "filament/Bambu ABS @BBL X1C 0.8 nozzle.json"
-        },
-        {
-            "name": "Bambu ABS @BBL P1P 0.2 nozzle",
-            "sub_path": "filament/P1P/Bambu ABS @BBL P1P 0.2 nozzle.json"
-        },
-        {
-            "name": "Bambu ABS @BBL P1P",
-            "sub_path": "filament/P1P/Bambu ABS @BBL P1P.json"
-        },
-        {
-            "name": "Bambu ABS @BBL A1",
-            "sub_path": "filament/Bambu ABS @BBL A1.json"
-        },
-        {
-            "name": "Bambu ABS @BBL A1 0.2 nozzle",
-            "sub_path": "filament/Bambu ABS @BBL A1 0.2 nozzle.json"
-        },
-        {
-            "name": "Generic ABS",
-            "sub_path": "filament/Generic ABS.json"
-        },
-        {
-            "name": "Generic ABS @0.2 nozzle",
-            "sub_path": "filament/Generic ABS @0.2 nozzle.json"
-        },
-        {
-            "name": "Generic ABS @BBL P1P 0.2 nozzle",
-            "sub_path": "filament/P1P/Generic ABS @BBL P1P 0.2 nozzle.json"
-        },
-        {
-            "name": "Generic ABS @BBL P1P",
-            "sub_path": "filament/P1P/Generic ABS @BBL P1P.json"
-        },
-        {
-            "name": "Generic ABS @BBL A1",
-            "sub_path": "filament/Generic ABS @BBL A1.json"
-        },
-        {
-            "name": "Generic ABS @BBL A1 0.2 nozzle",
-            "sub_path": "filament/Generic ABS @BBL A1 0.2 nozzle.json"
-        },
-        {
-            "name": "PolyLite ABS @BBL X1C",
-            "sub_path": "filament/Polymaker/PolyLite ABS @BBL X1C.json"
-        },
-        {
-            "name": "PolyLite ABS @BBL P1P",
-            "sub_path": "filament/Polymaker/PolyLite ABS @BBL P1P.json"
-        },
-        {
-            "name": "PolyLite ABS @BBL A1",
-            "sub_path": "filament/Polymaker/PolyLite ABS @BBL A1.json"
-        },
-        {
-            "name": "PolyLite ABS @BBL A1 0.2 nozzle",
-            "sub_path": "filament/Polymaker/PolyLite ABS @BBL A1 0.2 nozzle.json"
-        },
-        {
-            "name": "Bambu ABS-GF @BBL X1C",
-            "sub_path": "filament/Bambu ABS-GF @BBL X1C.json"
-        },
-        {
-            "name": "Bambu ABS-GF @BBL P1P",
-            "sub_path": "filament/Bambu ABS-GF @BBL P1P.json"
-        },
-        {
-            "name": "Bambu ABS-GF @BBL A1",
-            "sub_path": "filament/Bambu ABS-GF @BBL A1.json"
-        },
-        {
-            "name": "Bambu ABS-GF @BBL H2D",
-            "sub_path": "filament/Bambu ABS-GF @BBL H2D.json"
-        },
-        {
-            "name": "Bambu Support for ABS @BBL X1C",
-            "sub_path": "filament/Bambu Support for ABS @BBL X1C.json"
-        },
-        {
-            "name": "Bambu Support for ABS @BBL A1",
-            "sub_path": "filament/Bambu Support for ABS @BBL A1.json"
-        },
-        {
-            "name": "Bambu Support for ABS @BBL H2D",
-            "sub_path": "filament/Bambu Support for ABS @BBL H2D.json"
-        },
-        {
-            "name": "Bambu PC @BBL X1C",
-            "sub_path": "filament/Bambu PC @BBL X1C.json"
-        },
-        {
-            "name": "Bambu PC @BBL X1C 0.2 nozzle",
-            "sub_path": "filament/Bambu PC @BBL X1C 0.2 nozzle.json"
-        },
-        {
-            "name": "Bambu PC @BBL X1C 0.8 nozzle",
-            "sub_path": "filament/Bambu PC @BBL X1C 0.8 nozzle.json"
-        },
-        {
-            "name": "Bambu PC @BBL X1C 0.6 nozzle",
-            "sub_path": "filament/Bambu PC @BBL X1C 0.6 nozzle.json"
-        },
-        {
-            "name": "Bambu PC @BBL P1P",
-            "sub_path": "filament/P1P/Bambu PC @BBL P1P.json"
-        },
-        {
-            "name": "Bambu PC @BBL P1P 0.2 nozzle",
-            "sub_path": "filament/P1P/Bambu PC @BBL P1P 0.2 nozzle.json"
-        },
-        {
-            "name": "Bambu PC @BBL A1 0.2 nozzle",
-            "sub_path": "filament/Bambu PC @BBL A1 0.2 nozzle.json"
-        },
-        {
-            "name": "Bambu PC @BBL A1",
-            "sub_path": "filament/Bambu PC @BBL A1.json"
-        },
-        {
-            "name": "Generic PC @0.2 nozzle",
-            "sub_path": "filament/Generic PC @0.2 nozzle.json"
-        },
-        {
-            "name": "Generic PC",
-            "sub_path": "filament/Generic PC.json"
-        },
-        {
-            "name": "Generic PC @BBL P1P 0.2 nozzle",
-            "sub_path": "filament/P1P/Generic PC @BBL P1P 0.2 nozzle.json"
-        },
-        {
-            "name": "Generic PC @BBL P1P",
-            "sub_path": "filament/P1P/Generic PC @BBL P1P.json"
-        },
-        {
-            "name": "Generic PC @BBL A1",
-            "sub_path": "filament/Generic PC @BBL A1.json"
-        },
-        {
-            "name": "Generic PC @BBL A1 0.2 nozzle",
-            "sub_path": "filament/Generic PC @BBL A1 0.2 nozzle.json"
-        },
-        {
-            "name": "Bambu PC FR @BBL X1C",
-            "sub_path": "filament/Bambu PC FR @BBL X1C.json"
-        },
-        {
-            "name": "Bambu PC FR @BBL X1C 0.6 nozzle",
-            "sub_path": "filament/Bambu PC FR @BBL X1C 0.6 nozzle.json"
-        },
-        {
-            "name": "Bambu PC FR @BBL X1C 0.8 nozzle",
-            "sub_path": "filament/Bambu PC FR @BBL X1C 0.8 nozzle.json"
-        },
-        {
-            "name": "Bambu PC FR @BBL X1C 0.2 nozzle",
-            "sub_path": "filament/Bambu PC FR @BBL X1C 0.2 nozzle.json"
-        },
-        {
-            "name": "Bambu PC FR @BBL P1S",
-            "sub_path": "filament/Bambu PC FR @BBL P1S.json"
-        },
-        {
-            "name": "Bambu PC FR @BBL P1S 0.2 nozzle",
-            "sub_path": "filament/Bambu PC FR @BBL P1S 0.2 nozzle.json"
-        },
-        {
-            "name": "Bambu PC FR @BBL P1S 0.6 nozzle",
-            "sub_path": "filament/Bambu PC FR @BBL P1S 0.6 nozzle.json"
-        },
-        {
-            "name": "Bambu PC FR @BBL P1S 0.8 nozzle",
-            "sub_path": "filament/Bambu PC FR @BBL P1S 0.8 nozzle.json"
-        },
-        {
-            "name": "Bambu PC FR @BBL P1P",
-            "sub_path": "filament/Bambu PC FR @BBL P1P.json"
-        },
-        {
-            "name": "Bambu PC FR @BBL P1P 0.2 nozzle",
-            "sub_path": "filament/Bambu PC FR @BBL P1P 0.2 nozzle.json"
-        },
-        {
-            "name": "Bambu PC FR @BBL X1E",
-            "sub_path": "filament/Bambu PC FR @BBL X1E.json"
-        },
-        {
-            "name": "Bambu PC FR @BBL X1E 0.2 nozzle",
-            "sub_path": "filament/Bambu PC FR @BBL X1E 0.2 nozzle.json"
-        },
-        {
-            "name": "Bambu PC FR @BBL X1E 0.6 nozzle",
-            "sub_path": "filament/Bambu PC FR @BBL X1E 0.6 nozzle.json"
-        },
-        {
-            "name": "Bambu PC FR @BBL X1E 0.8 nozzle",
-            "sub_path": "filament/Bambu PC FR @BBL X1E 0.8 nozzle.json"
-        },
-        {
-            "name": "Bambu PC FR @BBL A1",
-            "sub_path": "filament/Bambu PC FR @BBL A1.json"
-        },
-        {
-            "name": "Bambu PC FR @BBL A1 0.2 nozzle",
-            "sub_path": "filament/Bambu PC FR @BBL A1 0.2 nozzle.json"
-        },
-        {
-            "name": "Bambu PC FR @BBL H2D 0.4 nozzle",
-            "sub_path": "filament/Bambu PC FR @BBL H2D 0.4 nozzle.json"
-        },
-        {
-            "name": "Bambu PC FR @BBL H2D 0.2 nozzle",
-            "sub_path": "filament/Bambu PC FR @BBL H2D 0.2 nozzle.json"
-        },
-        {
-            "name": "Bambu PC FR @BBL H2D 0.6 nozzle",
-            "sub_path": "filament/Bambu PC FR @BBL H2D 0.6 nozzle.json"
-        },
-        {
-            "name": "Bambu PC FR @BBL H2D 0.8 nozzle",
-            "sub_path": "filament/Bambu PC FR @BBL H2D 0.8 nozzle.json"
-        },
-        {
-            "name": "Generic PCTG @BBL X1C",
-            "sub_path": "filament/Generic PCTG @BBL X1C.json"
-        },
-        {
-            "name": "Generic PCTG @BBL A1",
-            "sub_path": "filament/Generic PCTG @BBL A1.json"
-        },
-        {
-            "name": "Generic PCTG @BBL A1M",
-            "sub_path": "filament/Generic PCTG @BBL A1M.json"
-        },
-        {
-            "name": "Generic PCTG @BBL H2D",
-            "sub_path": "filament/Generic PCTG @BBL H2D.json"
-        },
-        {
-            "name": "Generic ASA @0.2 nozzle",
-            "sub_path": "filament/Generic ASA @0.2 nozzle.json"
-        },
-        {
-            "name": "Generic ASA",
-            "sub_path": "filament/Generic ASA.json"
-        },
-        {
-            "name": "Generic ASA @BBL P1P 0.2 nozzle",
-            "sub_path": "filament/P1P/Generic ASA @BBL P1P 0.2 nozzle.json"
-        },
-        {
-            "name": "Generic ASA @BBL P1P",
-            "sub_path": "filament/P1P/Generic ASA @BBL P1P.json"
-        },
-        {
-            "name": "Generic ASA @BBL A1 0.2 nozzle",
-            "sub_path": "filament/Generic ASA @BBL A1 0.2 nozzle.json"
-        },
-        {
-            "name": "Generic ASA @BBL A1",
-            "sub_path": "filament/Generic ASA @BBL A1.json"
-        },
-        {
-            "name": "Bambu ASA @BBL X1 0.2 nozzle",
-            "sub_path": "filament/Bambu ASA @BBL X1 0.2 nozzle.json"
-        },
-        {
-            "name": "Bambu ASA @BBL X1 0.6 nozzle",
-            "sub_path": "filament/Bambu ASA @BBL X1 0.6 nozzle.json"
-        },
-        {
-            "name": "Bambu ASA @BBL X1C",
-            "sub_path": "filament/Bambu ASA @BBL X1C.json"
-        },
-        {
-            "name": "Bambu ASA @BBL X1C 0.2 nozzle",
-            "sub_path": "filament/Bambu ASA @BBL X1C 0.2 nozzle.json"
-        },
-        {
-            "name": "Bambu ASA @BBL X1C 0.4 nozzle",
-            "sub_path": "filament/Bambu ASA @BBL X1C 0.4 nozzle.json"
-        },
-        {
-            "name": "Bambu ASA @BBL A1 0.6 nozzle",
-            "sub_path": "filament/Bambu ASA @BBL A1 0.6 nozzle.json"
-        },
-        {
-            "name": "Bambu ASA @BBL A1 0.4 nozzle",
-            "sub_path": "filament/Bambu ASA @BBL A1 0.4 nozzle.json"
-        },
-        {
-            "name": "Bambu ASA @BBL A1 0.2 nozzle",
-            "sub_path": "filament/Bambu ASA @BBL A1 0.2 nozzle.json"
-        },
-        {
-            "name": "PolyLite ASA @BBL X1C",
-            "sub_path": "filament/Polymaker/PolyLite ASA @BBL X1C.json"
-        },
-        {
-            "name": "PolyLite ASA @BBL P1P",
-            "sub_path": "filament/Polymaker/PolyLite ASA @BBL P1P.json"
-        },
-        {
-            "name": "PolyLite ASA @BBL A1 0.2 nozzle",
-            "sub_path": "filament/Polymaker/PolyLite ASA @BBL A1 0.2 nozzle.json"
-        },
-        {
-            "name": "PolyLite ASA @BBL A1",
-            "sub_path": "filament/Polymaker/PolyLite ASA @BBL A1.json"
-        },
-        {
-            "name": "Bambu ASA-Aero @BBL X1C",
-            "sub_path": "filament/Bambu ASA-Aero @BBL X1C.json"
-        },
-        {
-            "name": "Bambu ASA-Aero @BBL P1P",
-            "sub_path": "filament/Bambu ASA-Aero @BBL P1P.json"
-        },
-        {
-            "name": "Bambu ASA-Aero @BBL A1",
-            "sub_path": "filament/Bambu ASA-Aero @BBL A1.json"
-        },
-        {
-            "name": "Bambu ASA-Aero @BBL H2D",
-            "sub_path": "filament/Bambu ASA-Aero @BBL H2D.json"
-        },
-        {
-            "name": "Bambu ASA-CF @BBL X1C",
-            "sub_path": "filament/Bambu ASA-CF @BBL X1C.json"
-        },
-        {
-            "name": "Bambu ASA-CF @BBL X1C 0.6 nozzle",
-            "sub_path": "filament/Bambu ASA-CF @BBL X1C 0.6 nozzle.json"
-        },
-        {
-            "name": "Bambu ASA-CF @BBL P1P",
-            "sub_path": "filament/Bambu ASA-CF @BBL P1P.json"
-        },
-        {
-            "name": "Bambu ASA-CF @BBL P1P 0.6 nozzle",
-            "sub_path": "filament/Bambu ASA-CF @BBL P1P 0.6 nozzle.json"
-        },
-        {
-            "name": "Bambu ASA-CF @BBL A1",
-            "sub_path": "filament/Bambu ASA-CF @BBL A1.json"
-        },
-        {
-            "name": "Bambu ASA-CF @BBL A1 0.6 nozzle",
-            "sub_path": "filament/Bambu ASA-CF @BBL A1 0.6 nozzle.json"
-        },
-        {
-            "name": "Bambu ASA-CF @BBL H2D 0.4 nozzle",
-            "sub_path": "filament/Bambu ASA-CF @BBL H2D 0.4 nozzle.json"
-        },
-        {
-            "name": "Bambu ASA-CF @BBL H2D 0.6 nozzle",
-            "sub_path": "filament/Bambu ASA-CF @BBL H2D 0.6 nozzle.json"
-        },
-        {
-            "name": "Generic PVA @0.2 nozzle",
-            "sub_path": "filament/Generic PVA @0.2 nozzle.json"
-        },
-        {
-            "name": "Generic PVA",
-            "sub_path": "filament/Generic PVA.json"
-        },
-        {
-            "name": "Generic PVA @BBL P1P 0.2 nozzle",
-            "sub_path": "filament/P1P/Generic PVA @BBL P1P 0.2 nozzle.json"
-        },
-        {
-            "name": "Generic PVA @BBL P1P",
-            "sub_path": "filament/P1P/Generic PVA @BBL P1P.json"
-        },
-        {
-<<<<<<< HEAD
-            "name": "Generic PVA @BBL A1M",
-            "sub_path": "filament/Generic PVA @BBL A1M.json"
-        },
-        {
-            "name": "Generic PVA @BBL A1M 0.2 nozzle",
-            "sub_path": "filament/Generic PVA @BBL A1M 0.2 nozzle.json"
-        },
-        {
-            "name": "Generic PVA @BBL A1",
-            "sub_path": "filament/Generic PVA @BBL A1.json"
-        },
-        {
-            "name": "Generic PVA @BBL A1 0.2 nozzle",
-            "sub_path": "filament/Generic PVA @BBL A1 0.2 nozzle.json"
-        },
-        {
-            "name": "Generic PVA @BBL H2D 0.2 nozzle",
-            "sub_path": "filament/Generic PVA @BBL H2D 0.2 nozzle.json"
-        },
-        {
-            "name": "Generic PVA @BBL H2D",
-            "sub_path": "filament/Generic PVA @BBL H2D.json"
-        },
-        {
-            "name": "Bambu PVA @BBL X1C",
-            "sub_path": "filament/Bambu PVA @BBL X1C.json"
-        },
-        {
-            "name": "Bambu PVA @BBL X1C 0.2 nozzle",
-            "sub_path": "filament/Bambu PVA @BBL X1C 0.2 nozzle.json"
-        },
-        {
-            "name": "Bambu PVA @BBL P1P",
-            "sub_path": "filament/Bambu PVA @BBL P1P.json"
-        },
-        {
-            "name": "Bambu PVA @BBL P1P 0.2 nozzle",
-            "sub_path": "filament/Bambu PVA @BBL P1P 0.2 nozzle.json"
-        },
-        {
-            "name": "Bambu PVA @BBL A1",
-            "sub_path": "filament/Bambu PVA @BBL A1.json"
-        },
-        {
-            "name": "Bambu PVA @BBL A1 0.2 nozzle",
-            "sub_path": "filament/Bambu PVA @BBL A1 0.2 nozzle.json"
-        },
-        {
-            "name": "Bambu PVA @BBL A1M",
-            "sub_path": "filament/Bambu PVA @BBL A1M.json"
-        },
-        {
-            "name": "Bambu PVA @BBL A1M 0.2 nozzle",
-            "sub_path": "filament/Bambu PVA @BBL A1M 0.2 nozzle.json"
-        },
-        {
-            "name": "Bambu PVA @BBL H2D",
-            "sub_path": "filament/Bambu PVA @BBL H2D.json"
-        },
-        {
-            "name": "Bambu PVA @BBL H2D 0.2 nozzle",
-            "sub_path": "filament/Bambu PVA @BBL H2D 0.2 nozzle.json"
-        },
-        {
-            "name": "Bambu Support G @BBL X1C",
-            "sub_path": "filament/Bambu Support G @BBL X1C.json"
-        },
-        {
-            "name": "Bambu Support G @BBL P1P",
-            "sub_path": "filament/P1P/Bambu Support G @BBL P1P.json"
-        },
-        {
-            "name": "Bambu Support G @BBL A1",
-            "sub_path": "filament/Bambu Support G @BBL A1.json"
-        },
-        {
-            "name": "Bambu PA-CF @BBL X1C",
-            "sub_path": "filament/Bambu PA-CF @BBL X1C.json"
-        },
-        {
-            "name": "Bambu PA-CF @BBL P1P",
-            "sub_path": "filament/P1P/Bambu PA-CF @BBL P1P.json"
-        },
-        {
-            "name": "Bambu PA-CF @BBL A1",
-            "sub_path": "filament/Bambu PA-CF @BBL A1.json"
-        },
-        {
-            "name": "Generic PA @BBL A1",
-            "sub_path": "filament/Generic PA @BBL A1.json"
-        },
-        {
-            "name": "Generic PA-CF @BBL X1E",
-            "sub_path": "filament/Generic PA-CF @BBL X1E.json"
-        },
-        {
-            "name": "Generic PA-CF @BBL A1",
-            "sub_path": "filament/Generic PA-CF @BBL A1.json"
-        },
-        {
-            "name": "Generic PA-CF @BBL H2D",
-            "sub_path": "filament/Generic PA-CF @BBL H2D.json"
-        },
-        {
-            "name": "Bambu PAHT-CF @BBL X1C",
-            "sub_path": "filament/Bambu PAHT-CF @BBL X1C.json"
-        },
-        {
-            "name": "Bambu PAHT-CF @BBL P1P",
-            "sub_path": "filament/P1P/Bambu PAHT-CF @BBL P1P.json"
-        },
-        {
-            "name": "Bambu PAHT-CF @BBL A1",
-            "sub_path": "filament/Bambu PAHT-CF @BBL A1.json"
-        },
-        {
-            "name": "Bambu PAHT-CF @BBL H2D",
-            "sub_path": "filament/Bambu PAHT-CF @BBL H2D.json"
-        },
-        {
-            "name": "Bambu Support For PA/PET @BBL P1P",
-            "sub_path": "filament/P1P/Bambu Support For PA PET @BBL P1P.json"
-        },
-        {
-            "name": "Bambu Support For PA/PET @BBL X1C",
-            "sub_path": "filament/Bambu Support For PA PET @BBL X1C.json"
-        },
-        {
-            "name": "Bambu Support For PA/PET @BBL A1",
-            "sub_path": "filament/Bambu Support For PA PET @BBL A1.json"
-        },
-        {
-            "name": "Bambu Support For PA/PET @BBL H2D",
-            "sub_path": "filament/Bambu Support For PA PET @BBL H2D.json"
-        },
-        {
-            "name": "Bambu PA6-CF @BBL X1C",
-            "sub_path": "filament/Bambu PA6-CF @BBL X1C.json"
-        },
-        {
-            "name": "Bambu PA6-CF @BBL X1E",
-            "sub_path": "filament/Bambu PA6-CF @BBL X1E.json"
-        },
-        {
-            "name": "Bambu PA6-CF @BBL A1",
-            "sub_path": "filament/Bambu PA6-CF @BBL A1.json"
-        },
-        {
-            "name": "Bambu PA6-CF @BBL H2D",
-            "sub_path": "filament/Bambu PA6-CF @BBL H2D.json"
-        },
-        {
-            "name": "Bambu PA6-GF @BBL X1C",
-            "sub_path": "filament/Bambu PA6-GF @BBL X1C.json"
-        },
-        {
-            "name": "Bambu PA6-GF @BBL P1P",
-            "sub_path": "filament/Bambu PA6-GF @BBL P1P.json"
-        },
-        {
-            "name": "Bambu PA6-GF @BBL A1",
-            "sub_path": "filament/Bambu PA6-GF @BBL A1.json"
-        },
-        {
-            "name": "Bambu PA6-GF @BBL H2D",
-            "sub_path": "filament/Bambu PA6-GF @BBL H2D.json"
-        },
-        {
-            "name": "Fiberon PA6-CF @BBL X1C",
-            "sub_path": "filament/Polymaker/Fiberon PA6-CF @BBL X1C.json"
-        },
-        {
-            "name": "Fiberon PA6-GF @BBL X1C",
-            "sub_path": "filament/Polymaker/Fiberon PA6-GF @BBL X1C.json"
-        },
-        {
-            "name": "Fiberon PA12-CF @BBL X1C",
-            "sub_path": "filament/Polymaker/Fiberon PA12-CF @BBL X1C.json"
-        },
-        {
-            "name": "Fiberon PA612-CF @BBL X1C",
-            "sub_path": "filament/Polymaker/Fiberon PA612-CF @BBL X1C.json"
-        },
-        {
-            "name": "Generic HIPS @BBL X1C",
-            "sub_path": "filament/Generic HIPS @BBL X1C.json"
-        },
-        {
-            "name": "Generic HIPS @BBL X1C 0.2 nozzle",
-            "sub_path": "filament/Generic HIPS @BBL X1C 0.2 nozzle.json"
-        },
-        {
-            "name": "Generic HIPS @BBL A1M",
-            "sub_path": "filament/Generic HIPS @BBL A1M.json"
-        },
-        {
-            "name": "Generic HIPS @BBL A1M 0.2 nozzle",
-            "sub_path": "filament/Generic HIPS @BBL A1M 0.2 nozzle.json"
-        },
-        {
-            "name": "Generic HIPS @BBL A1",
-            "sub_path": "filament/Generic HIPS @BBL A1.json"
-        },
-        {
-            "name": "Generic HIPS @BBL A1 0.2 nozzle",
-            "sub_path": "filament/Generic HIPS @BBL A1 0.2 nozzle.json"
-        },
-        {
-            "name": "Generic HIPS @BBL H2D",
-            "sub_path": "filament/Generic HIPS @BBL H2D.json"
-        },
-        {
-            "name": "Generic HIPS @BBL H2D 0.2 nozzle",
-            "sub_path": "filament/Generic HIPS @BBL H2D 0.2 nozzle.json"
-        },
-        {
-            "name": "Generic PPS-CF @BBL X1E",
-            "sub_path": "filament/Generic PPS-CF @BBL X1E.json"
-        },
-        {
-            "name": "Generic PPS-CF @BBL H2D",
-            "sub_path": "filament/Generic PPS-CF @BBL H2D.json"
-        },
-        {
-            "name": "Generic PPS @BBL X1E",
-            "sub_path": "filament/Generic PPS @BBL X1E.json"
-        },
-        {
-            "name": "Generic PPS @BBL H2D",
-            "sub_path": "filament/Generic PPS @BBL H2D.json"
-        },
-        {
-            "name": "Bambu PPS-CF @BBL X1E",
-            "sub_path": "filament/Bambu PPS-CF @BBL X1E.json"
-        },
-        {
-            "name": "Bambu PPS-CF @BBL H2D",
-            "sub_path": "filament/Bambu PPS-CF @BBL H2D.json"
-        },
-        {
-            "name": "Bambu PPA-CF @BBL X1C",
-            "sub_path": "filament/Bambu PPA-CF @BBL X1C.json"
-        },
-        {
-            "name": "Bambu PPA-CF @BBL X1E",
-            "sub_path": "filament/Bambu PPA-CF @BBL X1E.json"
-        },
-        {
-            "name": "Bambu PPA-CF @BBL H2D",
-            "sub_path": "filament/Bambu PPA-CF @BBL H2D.json"
-        },
-        {
-            "name": "Generic PPA-CF @BBL X1E",
-            "sub_path": "filament/Generic PPA-CF @BBL X1E.json"
-        },
-        {
-            "name": "Generic PPA-CF @BBL X1C",
-            "sub_path": "filament/Generic PPA-CF @BBL X1C.json"
-        },
-        {
-            "name": "Generic PPA-CF @BBL H2D",
-            "sub_path": "filament/Generic PPA-CF @BBL H2D.json"
-        },
-        {
-            "name": "Bambu PPA-GF @BBL X1C",
-            "sub_path": "filament/Bambu PPA-GF @BBL X1C.json"
-        },
-        {
-            "name": "Bambu PPA-GF @BBL X1E",
-            "sub_path": "filament/Bambu PPA-GF @BBL X1E.json"
-        },
-        {
-            "name": "Bambu PPA-GF @BBL H2D",
-            "sub_path": "filament/Bambu PPA-GF @BBL H2D.json"
-        },
-        {
-            "name": "Generic PPA-GF @BBL X1C",
-            "sub_path": "filament/Generic PPA-GF @BBL X1C.json"
-        },
-        {
-            "name": "Generic PPA-GF @BBL X1E",
-            "sub_path": "filament/Generic PPA-GF @BBL X1E.json"
-        },
-        {
-            "name": "Generic PPA-GF @BBL H2D",
-            "sub_path": "filament/Generic PPA-GF @BBL H2D.json"
-        },
-        {
-            "name": "Generic PE @BBL X1C",
-            "sub_path": "filament/Generic PE @BBL X1C.json"
-        },
-        {
-            "name": "Generic PE @BBL A1",
-            "sub_path": "filament/Generic PE @BBL A1.json"
-        },
-        {
-            "name": "Generic PE @BBL A1M",
-            "sub_path": "filament/Generic PE @BBL A1M.json"
-        },
-        {
-            "name": "Generic PE @BBL H2D",
-            "sub_path": "filament/Generic PE @BBL H2D.json"
-        },
-        {
-            "name": "Generic PE-CF @BBL X1C",
-            "sub_path": "filament/Generic PE-CF @BBL X1C.json"
-        },
-        {
-            "name": "Generic PE-CF @BBL A1",
-            "sub_path": "filament/Generic PE-CF @BBL A1.json"
-        },
-        {
-            "name": "Generic PE-CF @BBL A1M",
-            "sub_path": "filament/Generic PE-CF @BBL A1M.json"
-        },
-        {
-            "name": "Generic PE-CF @BBL H2D",
-            "sub_path": "filament/Generic PE-CF @BBL H2D.json"
-        },
-        {
-            "name": "Generic PP @BBL X1C",
-            "sub_path": "filament/Generic PP @BBL X1C.json"
-=======
-            "name": "Overture Matte PLA @BBL A1",
-            "sub_path": "filament/Overture/Overture Matte PLA @BBL A1.json"
-        },
-        {
-            "name": "Overture Matte PLA @BBL A1 0.2 nozzle",
-            "sub_path": "filament/Overture/Overture Matte PLA @BBL A1 0.2 nozzle.json"
-        },
-        {
-            "name": "Overture Matte PLA @BBL A1M",
-            "sub_path": "filament/Overture/Overture Matte PLA @BBL A1M.json"
-        },
-        {
-            "name": "Overture Matte PLA @BBL P1P",
-            "sub_path": "filament/Overture/Overture Matte PLA @BBL P1P.json"
-        },
-        {
-            "name": "Overture Matte PLA @BBL X1",
-            "sub_path": "filament/Overture/Overture Matte PLA @BBL X1.json"
-        },
-        {
-            "name": "Overture Matte PLA @BBL X1C",
-            "sub_path": "filament/Overture/Overture Matte PLA @BBL X1C.json"
-        },
-        {
-            "name": "Overture PLA @BBL A1",
-            "sub_path": "filament/Overture/Overture PLA @BBL A1.json"
-        },
-        {
-            "name": "Overture PLA @BBL A1 0.2 nozzle",
-            "sub_path": "filament/Overture/Overture PLA @BBL A1 0.2 nozzle.json"
-        },
-        {
-            "name": "Overture PLA @BBL A1M",
-            "sub_path": "filament/Overture/Overture PLA @BBL A1M.json"
-        },
-        {
-            "name": "Overture PLA @BBL P1P",
-            "sub_path": "filament/Overture/Overture PLA @BBL P1P.json"
-        },
-        {
-            "name": "Overture PLA @BBL X1",
-            "sub_path": "filament/Overture/Overture PLA @BBL X1.json"
-        },
-        {
-            "name": "Overture PLA @BBL X1C",
-            "sub_path": "filament/Overture/Overture PLA @BBL X1C.json"
-        },
-        {
-            "name": "Overture PLA Pro @BBL A1",
-            "sub_path": "filament/Overture/Overture PLA Pro @BBL A1.json"
-        },
-        {
-            "name": "Overture PLA Pro @BBL A1 0.2 nozzle",
-            "sub_path": "filament/Overture/Overture PLA Pro @BBL A1 0.2 nozzle.json"
-        },
-        {
-            "name": "Overture PLA Pro @BBL A1M",
-            "sub_path": "filament/Overture/Overture PLA Pro @BBL A1M.json"
-        },
-        {
-            "name": "Overture PLA Pro @BBL A1M 0.2 nozzle",
-            "sub_path": "filament/Overture/Overture PLA Pro @BBL A1M 0.2 nozzle.json"
-        },
-        {
-            "name": "Overture PLA Pro @BBL P1P",
-            "sub_path": "filament/Overture/Overture PLA Pro @BBL P1P.json"
-        },
-        {
-            "name": "Overture PLA Pro @BBL P1P 0.2 nozzle",
-            "sub_path": "filament/Overture/Overture PLA Pro @BBL P1P 0.2 nozzle.json"
-        },
-        {
-            "name": "Overture PLA Pro @BBL X1",
-            "sub_path": "filament/Overture/Overture PLA Pro @BBL X1.json"
-        },
-        {
-            "name": "Overture PLA Pro @BBL X1 0.2 nozzle",
-            "sub_path": "filament/Overture/Overture PLA Pro @BBL X1 0.2 nozzle.json"
-        },
-        {
-            "name": "Overture PLA Pro @BBL X1C",
-            "sub_path": "filament/Overture/Overture PLA Pro @BBL X1C.json"
-        },
-        {
-            "name": "Overture PLA Pro @BBL X1C 0.2 nozzle",
-            "sub_path": "filament/Overture/Overture PLA Pro @BBL X1C 0.2 nozzle.json"
-        },
-        {
-            "name": "Panchroma CoPE @BBL A1",
-            "sub_path": "filament/Polymaker/Panchroma CoPE @BBL A1.json"
-        },
-        {
-            "name": "Panchroma CoPE @BBL A1 0.2 nozzle",
-            "sub_path": "filament/Polymaker/Panchroma CoPE @BBL A1 0.2 nozzle.json"
-        },
-        {
-            "name": "Panchroma CoPE @BBL A1M",
-            "sub_path": "filament/Polymaker/Panchroma CoPE @BBL A1M.json"
-        },
-        {
-            "name": "Panchroma CoPE @BBL A1M 0.2 nozzle",
-            "sub_path": "filament/Polymaker/Panchroma CoPE @BBL A1M 0.2 nozzle.json"
-        },
-        {
-            "name": "Panchroma CoPE @BBL P1P",
-            "sub_path": "filament/Polymaker/Panchroma CoPE @BBL P1P.json"
-        },
-        {
-            "name": "Panchroma CoPE @BBL P1P 0.2 nozzle",
-            "sub_path": "filament/Polymaker/Panchroma CoPE @BBL P1P 0.2 nozzle.json"
-        },
-        {
-            "name": "Panchroma CoPE @BBL X1",
-            "sub_path": "filament/Polymaker/Panchroma CoPE @BBL X1.json"
-        },
-        {
-            "name": "Panchroma CoPE @BBL X1 0.2 nozzle",
-            "sub_path": "filament/Polymaker/Panchroma CoPE @BBL X1 0.2 nozzle.json"
-        },
-        {
-            "name": "Panchroma CoPE @BBL X1C",
-            "sub_path": "filament/Polymaker/Panchroma CoPE @BBL X1C.json"
-        },
-        {
-            "name": "Panchroma CoPE @BBL X1C 0.2 nozzle",
-            "sub_path": "filament/Polymaker/Panchroma CoPE @BBL X1C 0.2 nozzle.json"
-        },
-        {
-            "name": "Panchroma PLA @BBL A1",
-            "sub_path": "filament/Polymaker/Panchroma PLA @BBL A1.json"
-        },
-        {
-            "name": "Panchroma PLA @BBL A1 0.2 nozzle",
-            "sub_path": "filament/Polymaker/Panchroma PLA @BBL A1 0.2 nozzle.json"
-        },
-        {
-            "name": "Panchroma PLA @BBL A1M",
-            "sub_path": "filament/Polymaker/Panchroma PLA @BBL A1M.json"
-        },
-        {
-            "name": "Panchroma PLA @BBL A1M 0.2 nozzle",
-            "sub_path": "filament/Polymaker/Panchroma PLA @BBL A1M 0.2 nozzle.json"
-        },
-        {
-            "name": "Panchroma PLA @BBL P1P",
-            "sub_path": "filament/Polymaker/Panchroma PLA @BBL P1P.json"
-        },
-        {
-            "name": "Panchroma PLA @BBL P1P 0.2 nozzle",
-            "sub_path": "filament/Polymaker/Panchroma PLA @BBL P1P 0.2 nozzle.json"
-        },
-        {
-            "name": "Panchroma PLA @BBL X1",
-            "sub_path": "filament/Polymaker/Panchroma PLA @BBL X1.json"
-        },
-        {
-            "name": "Panchroma PLA @BBL X1 0.2 nozzle",
-            "sub_path": "filament/Polymaker/Panchroma PLA @BBL X1 0.2 nozzle.json"
-        },
-        {
-            "name": "Panchroma PLA @BBL X1C",
-            "sub_path": "filament/Polymaker/Panchroma PLA @BBL X1C.json"
-        },
-        {
-            "name": "Panchroma PLA @BBL X1C 0.2 nozzle",
-            "sub_path": "filament/Polymaker/Panchroma PLA @BBL X1C 0.2 nozzle.json"
-        },
-        {
-            "name": "Panchroma PLA Silk @BBL X1C 0.2 nozzle",
-            "sub_path": "filament/Polymaker/Panchroma PLA Silk @BBL X1C 0.2 nozzle.json"
-        },
-        {
-            "name": "Panchroma PLA Celestial @BBL A1",
-            "sub_path": "filament/Polymaker/Panchroma PLA Celestial @BBL A1.json"
-        },
-        {
-            "name": "Panchroma PLA Celestial @BBL A1 0.2 nozzle",
-            "sub_path": "filament/Polymaker/Panchroma PLA Celestial @BBL A1 0.2 nozzle.json"
-        },
-        {
-            "name": "Panchroma PLA Celestial @BBL A1M",
-            "sub_path": "filament/Polymaker/Panchroma PLA Celestial @BBL A1M.json"
-        },
-        {
-            "name": "Panchroma PLA Celestial @BBL A1M 0.2 nozzle",
-            "sub_path": "filament/Polymaker/Panchroma PLA Celestial @BBL A1M 0.2 nozzle.json"
-        },
-        {
-            "name": "Panchroma PLA Celestial @BBL P1P",
-            "sub_path": "filament/Polymaker/Panchroma PLA Celestial @BBL P1P.json"
-        },
-        {
-            "name": "Panchroma PLA Celestial @BBL P1P 0.2 nozzle",
-            "sub_path": "filament/Polymaker/Panchroma PLA Celestial @BBL P1P 0.2 nozzle.json"
-        },
-        {
-            "name": "Panchroma PLA Celestial @BBL X1",
-            "sub_path": "filament/Polymaker/Panchroma PLA Celestial @BBL X1.json"
-        },
-        {
-            "name": "Panchroma PLA Celestial @BBL X1 0.2 nozzle",
-            "sub_path": "filament/Polymaker/Panchroma PLA Celestial @BBL X1 0.2 nozzle.json"
-        },
-        {
-            "name": "Panchroma PLA Celestial @BBL X1C",
-            "sub_path": "filament/Polymaker/Panchroma PLA Celestial @BBL X1C.json"
-        },
-        {
-            "name": "Panchroma PLA Celestial @BBL X1C 0.2 nozzle",
-            "sub_path": "filament/Polymaker/Panchroma PLA Celestial @BBL X1C 0.2 nozzle.json"
-        },
-        {
-            "name": "Panchroma PLA Galaxy @BBL A1",
-            "sub_path": "filament/Polymaker/Panchroma PLA Galaxy @BBL A1.json"
-        },
-        {
-            "name": "Panchroma PLA Galaxy @BBL A1 0.2 nozzle",
-            "sub_path": "filament/Polymaker/Panchroma PLA Galaxy @BBL A1 0.2 nozzle.json"
-        },
-        {
-            "name": "Panchroma PLA Galaxy @BBL A1M",
-            "sub_path": "filament/Polymaker/Panchroma PLA Galaxy @BBL A1M.json"
-        },
-        {
-            "name": "Panchroma PLA Galaxy @BBL A1M 0.2 nozzle",
-            "sub_path": "filament/Polymaker/Panchroma PLA Galaxy @BBL A1M 0.2 nozzle.json"
-        },
-        {
-            "name": "Panchroma PLA Galaxy @BBL P1P",
-            "sub_path": "filament/Polymaker/Panchroma PLA Galaxy @BBL P1P.json"
-        },
-        {
-            "name": "Panchroma PLA Galaxy @BBL P1P 0.2 nozzle",
-            "sub_path": "filament/Polymaker/Panchroma PLA Galaxy @BBL P1P 0.2 nozzle.json"
-        },
-        {
-            "name": "Panchroma PLA Galaxy @BBL X1",
-            "sub_path": "filament/Polymaker/Panchroma PLA Galaxy @BBL X1.json"
-        },
-        {
-            "name": "Panchroma PLA Galaxy @BBL X1 0.2 nozzle",
-            "sub_path": "filament/Polymaker/Panchroma PLA Galaxy @BBL X1 0.2 nozzle.json"
-        },
-        {
-            "name": "Panchroma PLA Galaxy @BBL X1C",
-            "sub_path": "filament/Polymaker/Panchroma PLA Galaxy @BBL X1C.json"
-        },
-        {
-            "name": "Panchroma PLA Galaxy @BBL X1C 0.2 nozzle",
-            "sub_path": "filament/Polymaker/Panchroma PLA Galaxy @BBL X1C 0.2 nozzle.json"
-        },
-        {
-            "name": "Panchroma PLA Glow @BBL A1",
-            "sub_path": "filament/Polymaker/Panchroma PLA Glow @BBL A1.json"
-        },
-        {
-            "name": "Panchroma PLA Glow @BBL A1 0.2 nozzle",
-            "sub_path": "filament/Polymaker/Panchroma PLA Glow @BBL A1 0.2 nozzle.json"
-        },
-        {
-            "name": "Panchroma PLA Glow @BBL A1M",
-            "sub_path": "filament/Polymaker/Panchroma PLA Glow @BBL A1M.json"
-        },
-        {
-            "name": "Panchroma PLA Glow @BBL A1M 0.2 nozzle",
-            "sub_path": "filament/Polymaker/Panchroma PLA Glow @BBL A1M 0.2 nozzle.json"
-        },
-        {
-            "name": "Panchroma PLA Glow @BBL P1P",
-            "sub_path": "filament/Polymaker/Panchroma PLA Glow @BBL P1P.json"
-        },
-        {
-            "name": "Panchroma PLA Glow @BBL P1P 0.2 nozzle",
-            "sub_path": "filament/Polymaker/Panchroma PLA Glow @BBL P1P 0.2 nozzle.json"
-        },
-        {
-            "name": "Panchroma PLA Glow @BBL X1",
-            "sub_path": "filament/Polymaker/Panchroma PLA Glow @BBL X1.json"
-        },
-        {
-            "name": "Panchroma PLA Glow @BBL X1 0.2 nozzle",
-            "sub_path": "filament/Polymaker/Panchroma PLA Glow @BBL X1 0.2 nozzle.json"
-        },
-        {
-            "name": "Panchroma PLA Glow @BBL X1C",
-            "sub_path": "filament/Polymaker/Panchroma PLA Glow @BBL X1C.json"
-        },
-        {
-            "name": "Panchroma PLA Glow @BBL X1C 0.2 nozzle",
-            "sub_path": "filament/Polymaker/Panchroma PLA Glow @BBL X1C 0.2 nozzle.json"
-        },
-        {
-            "name": "Panchroma PLA Luminous @BBL A1",
-            "sub_path": "filament/Polymaker/Panchroma PLA Luminous @BBL A1.json"
-        },
-        {
-            "name": "Panchroma PLA Luminous @BBL A1 0.2 nozzle",
-            "sub_path": "filament/Polymaker/Panchroma PLA Luminous @BBL A1 0.2 nozzle.json"
-        },
-        {
-            "name": "Panchroma PLA Luminous @BBL A1M",
-            "sub_path": "filament/Polymaker/Panchroma PLA Luminous @BBL A1M.json"
-        },
-        {
-            "name": "Panchroma PLA Luminous @BBL A1M 0.2 nozzle",
-            "sub_path": "filament/Polymaker/Panchroma PLA Luminous @BBL A1M 0.2 nozzle.json"
-        },
-        {
-            "name": "Panchroma PLA Luminous @BBL P1P",
-            "sub_path": "filament/Polymaker/Panchroma PLA Luminous @BBL P1P.json"
-        },
-        {
-            "name": "Panchroma PLA Luminous @BBL P1P 0.2 nozzle",
-            "sub_path": "filament/Polymaker/Panchroma PLA Luminous @BBL P1P 0.2 nozzle.json"
-        },
-        {
-            "name": "Panchroma PLA Luminous @BBL X1",
-            "sub_path": "filament/Polymaker/Panchroma PLA Luminous @BBL X1.json"
-        },
-        {
-            "name": "Panchroma PLA Luminous @BBL X1 0.2 nozzle",
-            "sub_path": "filament/Polymaker/Panchroma PLA Luminous @BBL X1 0.2 nozzle.json"
->>>>>>> 1e876664
-        },
-        {
-            "name": "Panchroma PLA Luminous @BBL X1C",
-            "sub_path": "filament/Polymaker/Panchroma PLA Luminous @BBL X1C.json"
-        },
-        {
-            "name": "Panchroma PLA Luminous @BBL X1C 0.2 nozzle",
-            "sub_path": "filament/Polymaker/Panchroma PLA Luminous @BBL X1C 0.2 nozzle.json"
-        },
-        {
-<<<<<<< HEAD
-            "name": "Generic PP @BBL H2D",
-            "sub_path": "filament/Generic PP @BBL H2D.json"
-=======
-            "name": "Panchroma PLA Marble @BBL A1",
-            "sub_path": "filament/Polymaker/Panchroma PLA Marble @BBL A1.json"
-        },
-        {
-            "name": "Panchroma PLA Marble @BBL A1 0.2 nozzle",
-            "sub_path": "filament/Polymaker/Panchroma PLA Marble @BBL A1 0.2 nozzle.json"
->>>>>>> 1e876664
-        },
-        {
-            "name": "Panchroma PLA Marble @BBL A1M",
-            "sub_path": "filament/Polymaker/Panchroma PLA Marble @BBL A1M.json"
-        },
-        {
-<<<<<<< HEAD
-            "name": "Generic PP-CF @BBL A1",
-            "sub_path": "filament/Generic PP-CF @BBL A1.json"
-        },
-        {
-            "name": "Generic PP-CF @BBL H2D",
-            "sub_path": "filament/Generic PP-CF @BBL H2D.json"
-        },
-        {
-            "name": "Generic PP-GF @BBL X1C",
-            "sub_path": "filament/Generic PP-GF @BBL X1C.json"
-        },
-        {
-            "name": "Generic PP-GF @BBL A1",
-            "sub_path": "filament/Generic PP-GF @BBL A1.json"
-        },
-        {
-            "name": "Generic PP-GF @BBL H2D",
-            "sub_path": "filament/Generic PP-GF @BBL H2D.json"
-        },
-        {
-            "name": "Generic EVA @BBL X1C",
-            "sub_path": "filament/Generic EVA @BBL X1C.json"
-        },
-        {
-            "name": "Generic EVA @BBL A1",
-            "sub_path": "filament/Generic EVA @BBL A1.json"
-        },
-        {
-            "name": "Generic EVA @BBL A1M",
-            "sub_path": "filament/Generic EVA @BBL A1M.json"
-        },
-        {
-            "name": "Generic EVA @BBL H2D",
-            "sub_path": "filament/Generic EVA @BBL H2D.json"
-        },
-        {
-            "name": "Generic PHA @BBL X1C",
-            "sub_path": "filament/Generic PHA @BBL X1C.json"
-        },
-        {
-            "name": "Generic PHA @BBL A1M",
-            "sub_path": "filament/Generic PHA @BBL A1M.json"
-        },
-        {
-            "name": "Generic PHA @BBL A1",
-            "sub_path": "filament/Generic PHA @BBL A1.json"
-        },
-        {
-            "name": "Generic PHA @BBL H2D",
-            "sub_path": "filament/Generic PHA @BBL H2D.json"
-        },
-        {
-            "name": "Generic BVOH @BBL X1C",
-            "sub_path": "filament/Generic BVOH @BBL X1C.json"
-        },
-        {
-            "name": "Generic BVOH @BBL A1M",
-            "sub_path": "filament/Generic BVOH @BBL A1M.json"
-        },
-        {
-            "name": "Generic BVOH @BBL A1",
-            "sub_path": "filament/Generic BVOH @BBL A1.json"
-        },
-        {
-            "name": "Generic BVOH @BBL H2D",
-            "sub_path": "filament/Generic BVOH @BBL H2D.json"
-        },
-        {
-            "name": "PolyTerra PLA @BBL X1C 0.2 nozzle",
-            "sub_path": "filament/Polymaker/PolyTerra PLA @BBL X1C 0.2 nozzle.json"
-        },
-        {
-            "name": "PolyTerra PLA @BBL P1P 0.2 nozzle",
-            "sub_path": "filament/P1P/PolyTerra PLA @BBL P1P 0.2 nozzle.json"
-        },
-        {
-            "name": "PolyTerra PLA @BBL H2D 0.2 nozzle",
-            "sub_path": "filament/Polymaker/PolyTerra PLA @BBL H2D 0.2 nozzle.json"
-        },
-        {
-            "name": "PolyLite PLA @BBL X1C 0.2 nozzle",
-            "sub_path": "filament/Polymaker/PolyLite PLA @BBL X1C 0.2 nozzle.json"
-        },
-        {
-            "name": "PolyLite PLA @BBL P1P 0.2 nozzle",
-            "sub_path": "filament/P1P/PolyLite PLA @BBL P1P 0.2 nozzle.json"
-        },
-        {
-            "name": "PolyLite PLA @BBL H2D 0.2 nozzle",
-            "sub_path": "filament/Polymaker/PolyLite PLA @BBL H2D 0.2 nozzle.json"
-        },
-        {
-            "name": "Overture PLA @BBL X1C 0.2 nozzle",
-            "sub_path": "filament/Overture PLA @BBL X1C 0.2 nozzle.json"
-        },
-        {
-            "name": "Overture PLA @BBL H2D 0.2 nozzle",
-            "sub_path": "filament/Overture PLA @BBL H2D 0.2 nozzle.json"
-        },
-        {
-            "name": "Overture PLA @BBL P1P 0.2 nozzle",
-            "sub_path": "filament/Overture PLA @BBL P1P 0.2 nozzle.json"
-        },
-        {
-            "name": "Overture PLA @BBL A1M 0.2 nozzle",
-            "sub_path": "filament/Overture PLA @BBL A1M 0.2 nozzle.json"
-        },
-        {
-            "name": "Overture Matte PLA @BBL X1C 0.2 nozzle",
-            "sub_path": "filament/Overture Matte PLA @BBL X1C 0.2 nozzle.json"
-        },
-        {
-            "name": "Overture Matte PLA @BBL H2D 0.2 nozzle",
-            "sub_path": "filament/Overture Matte PLA @BBL H2D 0.2 nozzle.json"
-        },
-        {
-            "name": "Overture Matte PLA @BBL P1P 0.2 nozzle",
-            "sub_path": "filament/Overture Matte PLA @BBL P1P 0.2 nozzle.json"
-        },
-        {
-            "name": "Overture Matte PLA @BBL A1M 0.2 nozzle",
-            "sub_path": "filament/Overture Matte PLA @BBL A1M 0.2 nozzle.json"
-        },
-        {
-            "name": "Generic PLA High Speed @BBL X1C 0.2 nozzle",
-            "sub_path": "filament/Generic PLA High Speed @BBL X1C 0.2 nozzle.json"
-        },
-        {
-            "name": "Generic PLA High Speed @BBL H2D 0.2 nozzle",
-            "sub_path": "filament/Generic PLA High Speed @BBL H2D 0.2 nozzle.json"
-        },
-        {
-            "name": "Generic PLA High Speed @BBL P1P 0.2 nozzle",
-            "sub_path": "filament/Generic PLA High Speed @BBL P1P 0.2 nozzle.json"
-        },
-        {
-            "name": "Generic PLA High Speed @BBL A1M 0.2 nozzle",
-            "sub_path": "filament/Generic PLA High Speed @BBL A1M 0.2 nozzle.json"
-        },
-        {
-            "name": "Bambu PLA Glow @BBL X1C 0.2 nozzle",
-            "sub_path": "filament/Bambu PLA Glow @BBL X1C 0.2 nozzle.json"
-        },
-        {
-            "name": "Bambu PLA Glow @BBL P1P 0.2 nozzle",
-            "sub_path": "filament/Bambu PLA Glow @BBL P1P 0.2 nozzle.json"
-        },
-        {
-            "name": "Bambu PLA Glow @BBL X1E 0.2 nozzle",
-            "sub_path": "filament/Bambu PLA Glow @BBL X1E 0.2 nozzle.json"
-        },
-        {
-            "name": "Bambu PLA Glow @BBL H2D 0.2 nozzle",
-            "sub_path": "filament/Bambu PLA Glow @BBL H2D 0.2 nozzle.json"
-        },
-        {
-            "name": "Bambu PLA Glow @BBL X1 0.2 nozzle",
-            "sub_path": "filament/Bambu PLA Glow @BBL X1 0.2 nozzle.json"
-        },
-        {
-            "name": "Bambu PETG Basic @BBL A1M 0.4 nozzle",
-            "sub_path": "filament/Bambu PETG Basic @BBL A1M 0.4 nozzle.json"
-        },
-        {
-            "name": "Bambu PETG Basic @BBL A1M 0.2 nozzle",
-            "sub_path": "filament/Bambu PETG Basic @BBL A1M 0.2 nozzle.json"
-        },
-        {
-            "name": "Bambu PETG Basic @BBL A1M 0.8 nozzle",
-            "sub_path": "filament/Bambu PETG Basic @BBL A1M 0.8 nozzle.json"
-        },
-        {
-            "name": "Bambu PET-CF @BBL X1E",
-            "sub_path": "filament/Bambu PET-CF @BBL X1E.json"
-        },
-        {
-            "name": "Bambu PET-CF @BBL H2D",
-            "sub_path": "filament/Bambu PET-CF @BBL H2D.json"
-        },
-        {
-            "name": "Generic PETG-CF @BBL A1M",
-            "sub_path": "filament/P1P/Generic PETG-CF @BBL A1M.json"
-        },
-        {
-            "name": "Bambu PETG-CF @BBL A1M 0.4 nozzle",
-            "sub_path": "filament/Bambu PETG-CF @BBL A1M 0.4 nozzle.json"
-        },
-        {
-            "name": "PolyLite PETG @BBL X1C 0.2 nozzle",
-            "sub_path": "filament/Polymaker/PolyLite PETG @BBL X1C 0.2 nozzle.json"
-        },
-        {
-            "name": "PolyLite PETG @BBL H2D 0.2 nozzle",
-            "sub_path": "filament/Polymaker/PolyLite PETG @BBL H2D 0.2 nozzle.json"
-        },
-        {
-            "name": "PolyLite PETG @BBL P1P 0.2 nozzle",
-            "sub_path": "filament/Polymaker/PolyLite PETG @BBL P1P 0.2 nozzle.json"
-        },
-        {
-            "name": "PolyLite PETG @BBL A1M 0.2 nozzle",
-            "sub_path": "filament/Polymaker/PolyLite PETG @BBL A1M 0.2 nozzle.json"
-        },
-        {
-            "name": "Bambu ABS @BBL X1E",
-            "sub_path": "filament/Bambu ABS @BBL X1E.json"
-        },
-        {
-            "name": "Bambu ABS @BBL H2D",
-            "sub_path": "filament/Bambu ABS @BBL H2D.json"
-        },
-        {
-            "name": "Bambu ABS @BBL X1E 0.2 nozzle",
-            "sub_path": "filament/Bambu ABS @BBL X1E 0.2 nozzle.json"
-        },
-        {
-            "name": "Bambu ABS @BBL H2D 0.2 nozzle",
-            "sub_path": "filament/Bambu ABS @BBL H2D 0.2 nozzle.json"
-        },
-        {
-            "name": "Bambu ABS @BBL X1E 0.8 nozzle",
-            "sub_path": "filament/Bambu ABS @BBL X1E 0.8 nozzle.json"
-        },
-        {
-            "name": "Bambu ABS @BBL H2D 0.8 nozzle",
-            "sub_path": "filament/Bambu ABS @BBL H2D 0.8 nozzle.json"
-        },
-        {
-            "name": "Generic ABS @BBL X1E",
-            "sub_path": "filament/Generic ABS @BBL X1E.json"
-        },
-        {
-            "name": "Generic ABS @BBL H2D",
-            "sub_path": "filament/Generic ABS @BBL H2D.json"
-        },
-        {
-            "name": "Generic ABS @BBL X1E 0.2 nozzle",
-            "sub_path": "filament/Generic ABS @BBL X1E 0.2 nozzle.json"
-        },
-        {
-            "name": "Generic ABS @BBL H2D 0.2 nozzle",
-            "sub_path": "filament/Generic ABS @BBL H2D 0.2 nozzle.json"
-        },
-        {
-            "name": "PolyLite ABS @BBL X1E",
-            "sub_path": "filament/Polymaker/PolyLite ABS @BBL X1E.json"
-        },
-        {
-            "name": "PolyLite ABS @BBL X1C 0.2 nozzle",
-            "sub_path": "filament/Polymaker/PolyLite ABS @BBL X1C 0.2 nozzle.json"
-        },
-        {
-            "name": "PolyLite ABS @BBL H2D",
-            "sub_path": "filament/Polymaker/PolyLite ABS @BBL H2D.json"
-        },
-        {
-            "name": "PolyLite ABS @BBL P1P 0.2 nozzle",
-            "sub_path": "filament/Polymaker/PolyLite ABS @BBL P1P 0.2 nozzle.json"
-=======
-            "name": "Panchroma PLA Marble @BBL A1M 0.2 nozzle",
-            "sub_path": "filament/Polymaker/Panchroma PLA Marble @BBL A1M 0.2 nozzle.json"
-        },
-        {
-            "name": "Panchroma PLA Marble @BBL P1P",
-            "sub_path": "filament/Polymaker/Panchroma PLA Marble @BBL P1P.json"
-        },
-        {
-            "name": "Panchroma PLA Marble @BBL P1P 0.2 nozzle",
-            "sub_path": "filament/Polymaker/Panchroma PLA Marble @BBL P1P 0.2 nozzle.json"
-        },
-        {
-            "name": "Panchroma PLA Marble @BBL X1",
-            "sub_path": "filament/Polymaker/Panchroma PLA Marble @BBL X1.json"
-        },
-        {
-            "name": "Panchroma PLA Marble @BBL X1 0.2 nozzle",
-            "sub_path": "filament/Polymaker/Panchroma PLA Marble @BBL X1 0.2 nozzle.json"
-        },
-        {
-            "name": "Panchroma PLA Marble @BBL X1C",
-            "sub_path": "filament/Polymaker/Panchroma PLA Marble @BBL X1C.json"
-        },
-        {
-            "name": "Panchroma PLA Marble @BBL X1C 0.2 nozzle",
-            "sub_path": "filament/Polymaker/Panchroma PLA Marble @BBL X1C 0.2 nozzle.json"
-        },
-        {
-            "name": "Panchroma PLA Matte @BBL A1",
-            "sub_path": "filament/Polymaker/Panchroma PLA Matte @BBL A1.json"
-        },
-        {
-            "name": "Panchroma PLA Matte @BBL A1 0.2 nozzle",
-            "sub_path": "filament/Polymaker/Panchroma PLA Matte @BBL A1 0.2 nozzle.json"
-        },
-        {
-            "name": "Panchroma PLA Matte @BBL A1M",
-            "sub_path": "filament/Polymaker/Panchroma PLA Matte @BBL A1M.json"
-        },
-        {
-            "name": "Panchroma PLA Matte @BBL A1M 0.2 nozzle",
-            "sub_path": "filament/Polymaker/Panchroma PLA Matte @BBL A1M 0.2 nozzle.json"
-        },
-        {
-            "name": "Panchroma PLA Matte @BBL P1P",
-            "sub_path": "filament/Polymaker/Panchroma PLA Matte @BBL P1P.json"
-        },
-        {
-            "name": "Panchroma PLA Matte @BBL P1P 0.2 nozzle",
-            "sub_path": "filament/Polymaker/Panchroma PLA Matte @BBL P1P 0.2 nozzle.json"
-        },
-        {
-            "name": "Panchroma PLA Matte @BBL X1",
-            "sub_path": "filament/Polymaker/Panchroma PLA Matte @BBL X1.json"
-        },
-        {
-            "name": "Panchroma PLA Matte @BBL X1 0.2 nozzle",
-            "sub_path": "filament/Polymaker/Panchroma PLA Matte @BBL X1 0.2 nozzle.json"
-        },
-        {
-            "name": "Panchroma PLA Matte @BBL X1C",
-            "sub_path": "filament/Polymaker/Panchroma PLA Matte @BBL X1C.json"
-        },
-        {
-            "name": "Panchroma PLA Matte @BBL X1C 0.2 nozzle",
-            "sub_path": "filament/Polymaker/Panchroma PLA Matte @BBL X1C 0.2 nozzle.json"
-        },
-        {
-            "name": "Panchroma PLA Metallic @BBL A1",
-            "sub_path": "filament/Polymaker/Panchroma PLA Metallic @BBL A1.json"
-        },
-        {
-            "name": "Panchroma PLA Metallic @BBL A1 0.2 nozzle",
-            "sub_path": "filament/Polymaker/Panchroma PLA Metallic @BBL A1 0.2 nozzle.json"
-        },
-        {
-            "name": "Panchroma PLA Metallic @BBL A1M",
-            "sub_path": "filament/Polymaker/Panchroma PLA Metallic @BBL A1M.json"
-        },
-        {
-            "name": "Panchroma PLA Metallic @BBL A1M 0.2 nozzle",
-            "sub_path": "filament/Polymaker/Panchroma PLA Metallic @BBL A1M 0.2 nozzle.json"
-        },
-        {
-            "name": "Panchroma PLA Metallic @BBL P1P",
-            "sub_path": "filament/Polymaker/Panchroma PLA Metallic @BBL P1P.json"
-        },
-        {
-            "name": "Panchroma PLA Metallic @BBL P1P 0.2 nozzle",
-            "sub_path": "filament/Polymaker/Panchroma PLA Metallic @BBL P1P 0.2 nozzle.json"
-        },
-        {
-            "name": "Panchroma PLA Metallic @BBL X1",
-            "sub_path": "filament/Polymaker/Panchroma PLA Metallic @BBL X1.json"
-        },
-        {
-            "name": "Panchroma PLA Metallic @BBL X1 0.2 nozzle",
-            "sub_path": "filament/Polymaker/Panchroma PLA Metallic @BBL X1 0.2 nozzle.json"
-        },
-        {
-            "name": "Panchroma PLA Metallic @BBL X1C",
-            "sub_path": "filament/Polymaker/Panchroma PLA Metallic @BBL X1C.json"
-        },
-        {
-            "name": "Panchroma PLA Metallic @BBL X1C 0.2 nozzle",
-            "sub_path": "filament/Polymaker/Panchroma PLA Metallic @BBL X1C 0.2 nozzle.json"
-        },
-        {
-            "name": "Panchroma PLA Neon @BBL A1",
-            "sub_path": "filament/Polymaker/Panchroma PLA Neon @BBL A1.json"
-        },
-        {
-            "name": "Panchroma PLA Neon @BBL A1 0.2 nozzle",
-            "sub_path": "filament/Polymaker/Panchroma PLA Neon @BBL A1 0.2 nozzle.json"
-        },
-        {
-            "name": "Panchroma PLA Neon @BBL A1M",
-            "sub_path": "filament/Polymaker/Panchroma PLA Neon @BBL A1M.json"
-        },
-        {
-            "name": "Panchroma PLA Neon @BBL A1M 0.2 nozzle",
-            "sub_path": "filament/Polymaker/Panchroma PLA Neon @BBL A1M 0.2 nozzle.json"
-        },
-        {
-            "name": "Panchroma PLA Neon @BBL P1P",
-            "sub_path": "filament/Polymaker/Panchroma PLA Neon @BBL P1P.json"
-        },
-        {
-            "name": "Panchroma PLA Neon @BBL P1P 0.2 nozzle",
-            "sub_path": "filament/Polymaker/Panchroma PLA Neon @BBL P1P 0.2 nozzle.json"
-        },
-        {
-            "name": "Panchroma PLA Neon @BBL X1",
-            "sub_path": "filament/Polymaker/Panchroma PLA Neon @BBL X1.json"
-        },
-        {
-            "name": "Panchroma PLA Neon @BBL X1 0.2 nozzle",
-            "sub_path": "filament/Polymaker/Panchroma PLA Neon @BBL X1 0.2 nozzle.json"
-        },
-        {
-            "name": "Panchroma PLA Neon @BBL X1C",
-            "sub_path": "filament/Polymaker/Panchroma PLA Neon @BBL X1C.json"
-        },
-        {
-            "name": "Panchroma PLA Neon @BBL X1C 0.2 nozzle",
-            "sub_path": "filament/Polymaker/Panchroma PLA Neon @BBL X1C 0.2 nozzle.json"
-        },
-        {
-            "name": "Panchroma PLA Silk @BBL A1",
-            "sub_path": "filament/Polymaker/Panchroma PLA Silk @BBL A1.json"
-        },
-        {
-            "name": "Panchroma PLA Silk @BBL A1 0.2 nozzle",
-            "sub_path": "filament/Polymaker/Panchroma PLA Silk @BBL A1 0.2 nozzle.json"
-        },
-        {
-            "name": "Panchroma PLA Silk @BBL A1M",
-            "sub_path": "filament/Polymaker/Panchroma PLA Silk @BBL A1M.json"
-        },
-        {
-            "name": "Panchroma PLA Silk @BBL A1M 0.2 nozzle",
-            "sub_path": "filament/Polymaker/Panchroma PLA Silk @BBL A1M 0.2 nozzle.json"
-        },
-        {
-            "name": "Panchroma PLA Silk @BBL P1P",
-            "sub_path": "filament/Polymaker/Panchroma PLA Silk @BBL P1P.json"
-        },
-        {
-            "name": "Panchroma PLA Silk @BBL P1P 0.2 nozzle",
-            "sub_path": "filament/Polymaker/Panchroma PLA Silk @BBL P1P 0.2 nozzle.json"
-        },
-        {
-            "name": "Panchroma PLA Silk @BBL X1",
-            "sub_path": "filament/Polymaker/Panchroma PLA Silk @BBL X1.json"
-        },
-        {
-            "name": "Panchroma PLA Silk @BBL X1 0.2 nozzle",
-            "sub_path": "filament/Polymaker/Panchroma PLA Silk @BBL X1 0.2 nozzle.json"
-        },
-        {
-            "name": "Panchroma PLA Silk @BBL X1C",
-            "sub_path": "filament/Polymaker/Panchroma PLA Silk @BBL X1C.json"
-        },
-        {
-            "name": "Panchroma PLA Stain @BBL A1",
-            "sub_path": "filament/Polymaker/Panchroma PLA Stain @BBL A1.json"
-        },
-        {
-            "name": "Panchroma PLA Stain @BBL A1 0.2 nozzle",
-            "sub_path": "filament/Polymaker/Panchroma PLA Stain @BBL A1 0.2 nozzle.json"
-        },
-        {
-            "name": "Panchroma PLA Stain @BBL A1M",
-            "sub_path": "filament/Polymaker/Panchroma PLA Stain @BBL A1M.json"
-        },
-        {
-            "name": "Panchroma PLA Stain @BBL A1M 0.2 nozzle",
-            "sub_path": "filament/Polymaker/Panchroma PLA Stain @BBL A1M 0.2 nozzle.json"
-        },
-        {
-            "name": "Panchroma PLA Stain @BBL P1P",
-            "sub_path": "filament/Polymaker/Panchroma PLA Stain @BBL P1P.json"
-        },
-        {
-            "name": "Panchroma PLA Stain @BBL P1P 0.2 nozzle",
-            "sub_path": "filament/Polymaker/Panchroma PLA Stain @BBL P1P 0.2 nozzle.json"
-        },
-        {
-            "name": "Panchroma PLA Stain @BBL X1",
-            "sub_path": "filament/Polymaker/Panchroma PLA Stain @BBL X1.json"
-        },
-        {
-            "name": "Panchroma PLA Stain @BBL X1 0.2 nozzle",
-            "sub_path": "filament/Polymaker/Panchroma PLA Stain @BBL X1 0.2 nozzle.json"
-        },
-        {
-            "name": "Panchroma PLA Stain @BBL X1C",
-            "sub_path": "filament/Polymaker/Panchroma PLA Stain @BBL X1C.json"
-        },
-        {
-            "name": "Panchroma PLA Stain @BBL X1C 0.2 nozzle",
-            "sub_path": "filament/Polymaker/Panchroma PLA Stain @BBL X1C 0.2 nozzle.json"
-        },
-        {
-            "name": "Panchroma PLA Starlight @BBL A1",
-            "sub_path": "filament/Polymaker/Panchroma PLA Starlight @BBL A1.json"
-        },
-        {
-            "name": "Panchroma PLA Starlight @BBL A1 0.2 nozzle",
-            "sub_path": "filament/Polymaker/Panchroma PLA Starlight @BBL A1 0.2 nozzle.json"
-        },
-        {
-            "name": "Panchroma PLA Starlight @BBL A1M",
-            "sub_path": "filament/Polymaker/Panchroma PLA Starlight @BBL A1M.json"
-        },
-        {
-            "name": "Panchroma PLA Starlight @BBL A1M 0.2 nozzle",
-            "sub_path": "filament/Polymaker/Panchroma PLA Starlight @BBL A1M 0.2 nozzle.json"
-        },
-        {
-            "name": "Panchroma PLA Starlight @BBL P1P",
-            "sub_path": "filament/Polymaker/Panchroma PLA Starlight @BBL P1P.json"
-        },
-        {
-            "name": "Panchroma PLA Starlight @BBL P1P 0.2 nozzle",
-            "sub_path": "filament/Polymaker/Panchroma PLA Starlight @BBL P1P 0.2 nozzle.json"
-        },
-        {
-            "name": "Panchroma PLA Starlight @BBL X1",
-            "sub_path": "filament/Polymaker/Panchroma PLA Starlight @BBL X1.json"
-        },
-        {
-            "name": "Panchroma PLA Starlight @BBL X1 0.2 nozzle",
-            "sub_path": "filament/Polymaker/Panchroma PLA Starlight @BBL X1 0.2 nozzle.json"
-        },
-        {
-            "name": "Panchroma PLA Starlight @BBL X1C",
-            "sub_path": "filament/Polymaker/Panchroma PLA Starlight @BBL X1C.json"
-        },
-        {
-            "name": "Panchroma PLA Starlight @BBL X1C 0.2 nozzle",
-            "sub_path": "filament/Polymaker/Panchroma PLA Starlight @BBL X1C 0.2 nozzle.json"
-        },
-        {
-            "name": "Panchroma PLA Temp Shift @BBL A1",
-            "sub_path": "filament/Polymaker/Panchroma PLA Temp Shift @BBL A1.json"
-        },
-        {
-            "name": "Panchroma PLA Temp Shift @BBL A1 0.2 nozzle",
-            "sub_path": "filament/Polymaker/Panchroma PLA Temp Shift @BBL A1 0.2 nozzle.json"
-        },
-        {
-            "name": "Panchroma PLA Temp Shift @BBL A1M",
-            "sub_path": "filament/Polymaker/Panchroma PLA Temp Shift @BBL A1M.json"
-        },
-        {
-            "name": "Panchroma PLA Temp Shift @BBL A1M 0.2 nozzle",
-            "sub_path": "filament/Polymaker/Panchroma PLA Temp Shift @BBL A1M 0.2 nozzle.json"
-        },
-        {
-            "name": "Panchroma PLA Temp Shift @BBL P1P",
-            "sub_path": "filament/Polymaker/Panchroma PLA Temp Shift @BBL P1P.json"
-        },
-        {
-            "name": "Panchroma PLA Temp Shift @BBL P1P 0.2 nozzle",
-            "sub_path": "filament/Polymaker/Panchroma PLA Temp Shift @BBL P1P 0.2 nozzle.json"
-        },
-        {
-            "name": "Panchroma PLA Temp Shift @BBL X1",
-            "sub_path": "filament/Polymaker/Panchroma PLA Temp Shift @BBL X1.json"
-        },
-        {
-            "name": "Panchroma PLA Temp Shift @BBL X1 0.2 nozzle",
-            "sub_path": "filament/Polymaker/Panchroma PLA Temp Shift @BBL X1 0.2 nozzle.json"
-        },
-        {
-            "name": "Panchroma PLA Temp Shift @BBL X1C",
-            "sub_path": "filament/Polymaker/Panchroma PLA Temp Shift @BBL X1C.json"
-        },
-        {
-            "name": "Panchroma PLA Temp Shift @BBL X1C 0.2 nozzle",
-            "sub_path": "filament/Polymaker/Panchroma PLA Temp Shift @BBL X1C 0.2 nozzle.json"
-        },
-        {
-            "name": "Panchroma PLA Translucent @BBL A1",
-            "sub_path": "filament/Polymaker/Panchroma PLA Translucent @BBL A1.json"
-        },
-        {
-            "name": "Panchroma PLA Translucent @BBL A1 0.2 nozzle",
-            "sub_path": "filament/Polymaker/Panchroma PLA Translucent @BBL A1 0.2 nozzle.json"
-        },
-        {
-            "name": "Panchroma PLA Translucent @BBL A1M",
-            "sub_path": "filament/Polymaker/Panchroma PLA Translucent @BBL A1M.json"
-        },
-        {
-            "name": "Panchroma PLA Translucent @BBL A1M 0.2 nozzle",
-            "sub_path": "filament/Polymaker/Panchroma PLA Translucent @BBL A1M 0.2 nozzle.json"
-        },
-        {
-            "name": "Panchroma PLA Translucent @BBL P1P",
-            "sub_path": "filament/Polymaker/Panchroma PLA Translucent @BBL P1P.json"
-        },
-        {
-            "name": "Panchroma PLA Translucent @BBL P1P 0.2 nozzle",
-            "sub_path": "filament/Polymaker/Panchroma PLA Translucent @BBL P1P 0.2 nozzle.json"
-        },
-        {
-            "name": "Panchroma PLA Translucent @BBL X1",
-            "sub_path": "filament/Polymaker/Panchroma PLA Translucent @BBL X1.json"
-        },
-        {
-            "name": "Panchroma PLA Translucent @BBL X1 0.2 nozzle",
-            "sub_path": "filament/Polymaker/Panchroma PLA Translucent @BBL X1 0.2 nozzle.json"
-        },
-        {
-            "name": "Panchroma PLA Translucent @BBL X1C",
-            "sub_path": "filament/Polymaker/Panchroma PLA Translucent @BBL X1C.json"
-        },
-        {
-            "name": "Panchroma PLA Translucent @BBL X1C 0.2 nozzle",
-            "sub_path": "filament/Polymaker/Panchroma PLA Translucent @BBL X1C 0.2 nozzle.json"
-        },
-        {
-            "name": "Panchroma PLA UV Shift @BBL A1",
-            "sub_path": "filament/Polymaker/Panchroma PLA UV Shift @BBL A1.json"
-        },
-        {
-            "name": "Panchroma PLA UV Shift @BBL A1 0.2 nozzle",
-            "sub_path": "filament/Polymaker/Panchroma PLA UV Shift @BBL A1 0.2 nozzle.json"
-        },
-        {
-            "name": "Panchroma PLA UV Shift @BBL A1M",
-            "sub_path": "filament/Polymaker/Panchroma PLA UV Shift @BBL A1M.json"
-        },
-        {
-            "name": "Panchroma PLA UV Shift @BBL A1M 0.2 nozzle",
-            "sub_path": "filament/Polymaker/Panchroma PLA UV Shift @BBL A1M 0.2 nozzle.json"
-        },
-        {
-            "name": "Panchroma PLA UV Shift @BBL P1P",
-            "sub_path": "filament/Polymaker/Panchroma PLA UV Shift @BBL P1P.json"
-        },
-        {
-            "name": "Panchroma PLA UV Shift @BBL P1P 0.2 nozzle",
-            "sub_path": "filament/Polymaker/Panchroma PLA UV Shift @BBL P1P 0.2 nozzle.json"
-        },
-        {
-            "name": "Panchroma PLA UV Shift @BBL X1",
-            "sub_path": "filament/Polymaker/Panchroma PLA UV Shift @BBL X1.json"
-        },
-        {
-            "name": "Panchroma PLA UV Shift @BBL X1 0.2 nozzle",
-            "sub_path": "filament/Polymaker/Panchroma PLA UV Shift @BBL X1 0.2 nozzle.json"
-        },
-        {
-            "name": "Panchroma PLA UV Shift @BBL X1C",
-            "sub_path": "filament/Polymaker/Panchroma PLA UV Shift @BBL X1C.json"
-        },
-        {
-            "name": "Panchroma PLA UV Shift @BBL X1C 0.2 nozzle",
-            "sub_path": "filament/Polymaker/Panchroma PLA UV Shift @BBL X1C 0.2 nozzle.json"
-        },
-        {
-            "name": "PolyLite PLA @BBL A1",
-            "sub_path": "filament/Polymaker/PolyLite PLA @BBL A1.json"
-        },
-        {
-            "name": "PolyLite PLA @BBL A1 0.2 nozzle",
-            "sub_path": "filament/Polymaker/PolyLite PLA @BBL A1 0.2 nozzle.json"
-        },
-        {
-            "name": "PolyLite PLA @BBL A1M",
-            "sub_path": "filament/Polymaker/PolyLite PLA @BBL A1M.json"
-        },
-        {
-            "name": "PolyLite PLA @BBL A1M 0.2 nozzle",
-            "sub_path": "filament/Polymaker/PolyLite PLA @BBL A1M 0.2 nozzle.json"
-        },
-        {
-            "name": "PolyLite PLA @BBL P1P",
-            "sub_path": "filament/P1P/PolyLite PLA @BBL P1P.json"
-        },
-        {
-            "name": "PolyLite PLA @BBL X1",
-            "sub_path": "filament/Polymaker/PolyLite PLA @BBL X1.json"
-        },
-        {
-            "name": "PolyLite PLA @BBL X1C",
-            "sub_path": "filament/Polymaker/PolyLite PLA @BBL X1C.json"
-        },
-        {
-            "name": "PolyLite PLA Pro @BBL A1",
-            "sub_path": "filament/Polymaker/PolyLite PLA Pro @BBL A1.json"
-        },
-        {
-            "name": "PolyLite PLA Pro @BBL A1 0.2 nozzle",
-            "sub_path": "filament/Polymaker/PolyLite PLA Pro @BBL A1 0.2 nozzle.json"
-        },
-        {
-            "name": "PolyLite PLA Pro @BBL A1M",
-            "sub_path": "filament/Polymaker/PolyLite PLA Pro @BBL A1M.json"
-        },
-        {
-            "name": "PolyLite PLA Pro @BBL A1M 0.2 nozzle",
-            "sub_path": "filament/Polymaker/PolyLite PLA Pro @BBL A1M 0.2 nozzle.json"
-        },
-        {
-            "name": "PolyLite PLA Pro @BBL P1P",
-            "sub_path": "filament/Polymaker/PolyLite PLA Pro @BBL P1P.json"
-        },
-        {
-            "name": "PolyLite PLA Pro @BBL P1P 0.2 nozzle",
-            "sub_path": "filament/Polymaker/PolyLite PLA Pro @BBL P1P 0.2 nozzle.json"
-        },
-        {
-            "name": "PolyLite PLA Pro @BBL X1",
-            "sub_path": "filament/Polymaker/PolyLite PLA Pro @BBL X1.json"
-        },
-        {
-            "name": "PolyLite PLA Pro @BBL X1 0.2 nozzle",
-            "sub_path": "filament/Polymaker/PolyLite PLA Pro @BBL X1 0.2 nozzle.json"
-        },
-        {
-            "name": "PolyLite PLA Pro @BBL X1C",
-            "sub_path": "filament/Polymaker/PolyLite PLA Pro @BBL X1C.json"
-        },
-        {
-            "name": "PolyLite PLA Pro @BBL X1C 0.2 nozzle",
-            "sub_path": "filament/Polymaker/PolyLite PLA Pro @BBL X1C 0.2 nozzle.json"
-        },
-        {
-            "name": "PolyTerra PLA @BBL A1",
-            "sub_path": "filament/Polymaker/PolyTerra PLA @BBL A1.json"
-        },
-        {
-            "name": "PolyTerra PLA @BBL A1 0.2 nozzle",
-            "sub_path": "filament/Polymaker/PolyTerra PLA @BBL A1 0.2 nozzle.json"
-        },
-        {
-            "name": "PolyTerra PLA @BBL A1M",
-            "sub_path": "filament/Polymaker/PolyTerra PLA @BBL A1M.json"
-        },
-        {
-            "name": "PolyTerra PLA @BBL A1M 0.2 nozzle",
-            "sub_path": "filament/Polymaker/PolyTerra PLA @BBL A1M 0.2 nozzle.json"
-        },
-        {
-            "name": "PolyTerra PLA @BBL P1P",
-            "sub_path": "filament/P1P/PolyTerra PLA @BBL P1P.json"
-        },
-        {
-            "name": "PolyTerra PLA @BBL X1",
-            "sub_path": "filament/Polymaker/PolyTerra PLA @BBL X1.json"
-        },
-        {
-            "name": "PolyTerra PLA @BBL X1C",
-            "sub_path": "filament/Polymaker/PolyTerra PLA @BBL X1C.json"
-        },
-        {
-            "name": "Polymaker HT-PLA @BBL A1",
-            "sub_path": "filament/Polymaker/Polymaker HT-PLA @BBL A1.json"
-        },
-        {
-            "name": "Polymaker HT-PLA @BBL A1 0.2 nozzle",
-            "sub_path": "filament/Polymaker/Polymaker HT-PLA @BBL A1 0.2 nozzle.json"
-        },
-        {
-            "name": "Polymaker HT-PLA @BBL A1M",
-            "sub_path": "filament/Polymaker/Polymaker HT-PLA @BBL A1M.json"
->>>>>>> 1e876664
-        },
-        {
-            "name": "Polymaker HT-PLA @BBL A1M 0.2 nozzle",
-            "sub_path": "filament/Polymaker/Polymaker HT-PLA @BBL A1M 0.2 nozzle.json"
-        },
-        {
-            "name": "Polymaker HT-PLA @BBL P1P",
-            "sub_path": "filament/Polymaker/Polymaker HT-PLA @BBL P1P.json"
-        },
-        {
-<<<<<<< HEAD
-            "name": "Bambu PC @BBL H2D 0.4 nozzle",
-            "sub_path": "filament/Bambu PC @BBL H2D 0.4 nozzle.json"
-        },
-        {
-            "name": "Bambu PC @BBL P1S 0.2 nozzle",
-            "sub_path": "filament/Bambu PC @BBL P1S 0.2 nozzle.json"
-=======
-            "name": "Polymaker HT-PLA @BBL P1P 0.2 nozzle",
-            "sub_path": "filament/Polymaker/Polymaker HT-PLA @BBL P1P 0.2 nozzle.json"
->>>>>>> 1e876664
-        },
-        {
-            "name": "Polymaker HT-PLA @BBL X1",
-            "sub_path": "filament/Polymaker/Polymaker HT-PLA @BBL X1.json"
-        },
-        {
-<<<<<<< HEAD
-            "name": "Bambu PC @BBL H2D 0.2 nozzle",
-            "sub_path": "filament/Bambu PC @BBL H2D 0.2 nozzle.json"
-=======
-            "name": "Polymaker HT-PLA @BBL X1 0.2 nozzle",
-            "sub_path": "filament/Polymaker/Polymaker HT-PLA @BBL X1 0.2 nozzle.json"
-        },
-        {
-            "name": "Polymaker HT-PLA @BBL X1C",
-            "sub_path": "filament/Polymaker/Polymaker HT-PLA @BBL X1C.json"
->>>>>>> 1e876664
-        },
-        {
-            "name": "Polymaker HT-PLA @BBL X1C 0.2 nozzle",
-            "sub_path": "filament/Polymaker/Polymaker HT-PLA @BBL X1C 0.2 nozzle.json"
-        },
-        {
-            "name": "Polymaker HT-PLA-GF @BBL A1",
-            "sub_path": "filament/Polymaker/Polymaker HT-PLA-GF @BBL A1.json"
-        },
-        {
-<<<<<<< HEAD
-            "name": "Bambu PC @BBL H2D 0.8 nozzle",
-            "sub_path": "filament/Bambu PC @BBL H2D 0.8 nozzle.json"
-        },
-        {
-            "name": "Bambu PC @BBL P1S 0.6 nozzle",
-            "sub_path": "filament/Bambu PC @BBL P1S 0.6 nozzle.json"
-        },
-        {
-            "name": "Bambu PC @BBL X1E 0.6 nozzle",
-            "sub_path": "filament/Bambu PC @BBL X1E 0.6 nozzle.json"
-        },
-        {
-            "name": "Bambu PC @BBL H2D 0.6 nozzle",
-            "sub_path": "filament/Bambu PC @BBL H2D 0.6 nozzle.json"
-=======
-            "name": "Polymaker HT-PLA-GF @BBL A1 0.2 nozzle",
-            "sub_path": "filament/Polymaker/Polymaker HT-PLA-GF @BBL A1 0.2 nozzle.json"
-        },
-        {
-            "name": "Polymaker HT-PLA-GF @BBL A1M",
-            "sub_path": "filament/Polymaker/Polymaker HT-PLA-GF @BBL A1M.json"
->>>>>>> 1e876664
-        },
-        {
-            "name": "Polymaker HT-PLA-GF @BBL A1M 0.2 nozzle",
-            "sub_path": "filament/Polymaker/Polymaker HT-PLA-GF @BBL A1M 0.2 nozzle.json"
-        },
-        {
-            "name": "Polymaker HT-PLA-GF @BBL P1P",
-            "sub_path": "filament/Polymaker/Polymaker HT-PLA-GF @BBL P1P.json"
-        },
-        {
-<<<<<<< HEAD
-            "name": "Generic PC @BBL H2D 0.2 nozzle",
-            "sub_path": "filament/Generic PC @BBL H2D 0.2 nozzle.json"
-        },
-        {
-            "name": "Generic PC @BBL P1S",
-            "sub_path": "filament/Generic PC @BBL P1S.json"
-        },
-        {
-            "name": "Generic PC @BBL X1E",
-            "sub_path": "filament/Generic PC @BBL X1E.json"
-        },
-        {
-            "name": "Generic PC @BBL H2D",
-            "sub_path": "filament/Generic PC @BBL H2D.json"
-        },
-        {
-            "name": "Generic ASA @BBL X1E 0.2 nozzle",
-            "sub_path": "filament/Generic ASA @BBL X1E 0.2 nozzle.json"
-        },
-        {
-            "name": "Generic ASA @BBL H2D 0.2 nozzle",
-            "sub_path": "filament/Generic ASA @BBL H2D 0.2 nozzle.json"
-        },
-        {
-            "name": "Generic ASA @BBL X1E",
-            "sub_path": "filament/Generic ASA @BBL X1E.json"
-        },
-        {
-            "name": "Generic ASA @BBL H2D",
-            "sub_path": "filament/Generic ASA @BBL H2D.json"
-        },
-        {
-            "name": "Bambu ASA @BBL X1E",
-            "sub_path": "filament/Bambu ASA @BBL X1E.json"
-        },
-        {
-            "name": "Bambu ASA @BBL H2D 0.6 nozzle",
-            "sub_path": "filament/Bambu ASA @BBL H2D 0.6 nozzle.json"
-        },
-        {
-            "name": "Bambu ASA @BBL X1E 0.2 nozzle",
-            "sub_path": "filament/Bambu ASA @BBL X1E 0.2 nozzle.json"
-        },
-        {
-            "name": "Bambu ASA @BBL H2D 0.2 nozzle",
-            "sub_path": "filament/Bambu ASA @BBL H2D 0.2 nozzle.json"
-        },
-        {
-            "name": "Bambu ASA @BBL X1E 0.4 nozzle",
-            "sub_path": "filament/Bambu ASA @BBL X1E 0.4 nozzle.json"
-        },
-        {
-            "name": "Bambu ASA @BBL H2D 0.4 nozzle",
-            "sub_path": "filament/Bambu ASA @BBL H2D 0.4 nozzle.json"
-        },
-        {
-            "name": "PolyLite ASA @BBL X1C 0.2 nozzle",
-            "sub_path": "filament/Polymaker/PolyLite ASA @BBL X1C 0.2 nozzle.json"
-        },
-        {
-            "name": "PolyLite ASA @BBL X1E",
-            "sub_path": "filament/Polymaker/PolyLite ASA @BBL X1E.json"
-        },
-        {
-            "name": "PolyLite ASA @BBL H2D",
-            "sub_path": "filament/Polymaker/PolyLite ASA @BBL H2D.json"
-        },
-        {
-            "name": "PolyLite ASA @BBL P1P 0.2 nozzle",
-            "sub_path": "filament/Polymaker/PolyLite ASA @BBL P1P 0.2 nozzle.json"
-        },
-        {
-            "name": "Bambu Support G @BBL X1E",
-            "sub_path": "filament/Bambu Support G @BBL X1E.json"
-        },
-        {
-            "name": "Bambu Support G @BBL H2D",
-            "sub_path": "filament/Bambu Support G @BBL H2D.json"
-        },
-        {
-            "name": "Bambu PA-CF @BBL X1E",
-            "sub_path": "filament/Bambu PA-CF @BBL X1E.json"
-        },
-        {
-            "name": "Bambu PA-CF @BBL H2D",
-            "sub_path": "filament/Bambu PA-CF @BBL H2D.json"
-        },
-        {
-            "name": "PolyLite ABS @BBL X1E 0.2 nozzle",
-            "sub_path": "filament/Polymaker/PolyLite ABS @BBL X1E 0.2 nozzle.json"
-        },
-        {
-            "name": "PolyLite ABS @BBL H2D 0.2 nozzle",
-            "sub_path": "filament/Polymaker/PolyLite ABS @BBL H2D 0.2 nozzle.json"
-        },
-        {
-            "name": "PolyLite ASA @BBL X1E 0.2 nozzle",
-            "sub_path": "filament/Polymaker/PolyLite ASA @BBL X1E 0.2 nozzle.json"
-        },
-        {
-            "name": "PolyLite ASA @BBL H2D 0.2 nozzle",
-            "sub_path": "filament/Polymaker/PolyLite ASA @BBL H2D 0.2 nozzle.json"
-        },
-        {
-            "name": "FusRock ABS-GF @base",
-            "sub_path": "filament/FusRock/FusRock ABS-GF @base.json"
-        },
-        {
-            "name": "FusRock ABS-GF @BBL P1P",
-            "sub_path": "filament/FusRock/FusRock ABS-GF @BBL P1P.json"
-        },
-        {
-            "name": "FusRock ABS-GF @BBL H2D",
-            "sub_path": "filament/FusRock/FusRock ABS-GF @BBL H2D.json"
-        },
-        {
-            "name": "FusRock ABS-GF @BBL A1",
-            "sub_path": "filament/FusRock/FusRock ABS-GF @BBL A1.json"
-        },
-        {
-            "name": "FusRock ABS-GF @BBL X1C",
-            "sub_path": "filament/FusRock/FusRock ABS-GF @BBL X1C.json"
-        },
-        {
-            "name": "Generic SBS @base",
-            "sub_path": "filament/Generic SBS @base.json"
-        },
-        {
-            "name": "Generic SBS",
-            "sub_path": "filament/Generic SBS.json"
-=======
-            "name": "Polymaker HT-PLA-GF @BBL P1P 0.2 nozzle",
-            "sub_path": "filament/Polymaker/Polymaker HT-PLA-GF @BBL P1P 0.2 nozzle.json"
-        },
-        {
-            "name": "Polymaker HT-PLA-GF @BBL X1",
-            "sub_path": "filament/Polymaker/Polymaker HT-PLA-GF @BBL X1.json"
-        },
-        {
-            "name": "Polymaker HT-PLA-GF @BBL X1 0.2 nozzle",
-            "sub_path": "filament/Polymaker/Polymaker HT-PLA-GF @BBL X1 0.2 nozzle.json"
-        },
-        {
-            "name": "Polymaker HT-PLA-GF @BBL X1C",
-            "sub_path": "filament/Polymaker/Polymaker HT-PLA-GF @BBL X1C.json"
-        },
-        {
-            "name": "Polymaker HT-PLA-GF @BBL X1C 0.2 nozzle",
-            "sub_path": "filament/Polymaker/Polymaker HT-PLA-GF @BBL X1C 0.2 nozzle.json"
-        },
-        {
-            "name": "SUNLU PLA Marble @BBL A1",
-            "sub_path": "filament/SUNLU/SUNLU Marble PLA @BBL A1.json"
-        },
-        {
-            "name": "SUNLU PLA Marble @BBL A1M",
-            "sub_path": "filament/SUNLU/SUNLU Marble PLA @BBL A1M.json"
-        },
-        {
-            "name": "SUNLU PLA Marble @BBL P1P",
-            "sub_path": "filament/SUNLU/SUNLU Marble PLA @BBL P1P.json"
-        },
-        {
-            "name": "SUNLU PLA Marble @BBL X1",
-            "sub_path": "filament/SUNLU/SUNLU Marble PLA @BBL X1.json"
-        },
-        {
-            "name": "SUNLU PLA Marble @BBL X1C",
-            "sub_path": "filament/SUNLU/SUNLU Marble PLA @BBL X1C.json"
-        },
-        {
-            "name": "SUNLU PLA Matte @BBL A1",
-            "sub_path": "filament/SUNLU/SUNLU PLA Matte @BBL A1.json"
-        },
-        {
-            "name": "SUNLU PLA Matte @BBL A1 0.2 nozzle",
-            "sub_path": "filament/SUNLU/SUNLU PLA Matte @BBL A1 0.2 nozzle.json"
-        },
-        {
-            "name": "SUNLU PLA Matte @BBL A1M",
-            "sub_path": "filament/SUNLU/SUNLU PLA Matte @BBL A1M.json"
-        },
-        {
-            "name": "SUNLU PLA Matte @BBL A1M 0.2 nozzle",
-            "sub_path": "filament/SUNLU/SUNLU PLA Matte @BBL A1M 0.2 nozzle.json"
-        },
-        {
-            "name": "SUNLU PLA Matte @BBL P1P",
-            "sub_path": "filament/SUNLU/SUNLU PLA Matte @BBL P1P.json"
-        },
-        {
-            "name": "SUNLU PLA Matte @BBL P1P 0.2 nozzle",
-            "sub_path": "filament/SUNLU/SUNLU PLA Matte @BBL P1P 0.2 nozzle.json"
-        },
-        {
-            "name": "SUNLU PLA Matte @BBL X1",
-            "sub_path": "filament/SUNLU/SUNLU PLA Matte @BBL X1.json"
-        },
-        {
-            "name": "SUNLU PLA Matte @BBL X1C",
-            "sub_path": "filament/SUNLU/SUNLU PLA Matte @BBL X1C.json"
-        },
-        {
-            "name": "SUNLU PLA Matte @BBL X1C 0.2 nozzle",
-            "sub_path": "filament/SUNLU/SUNLU PLA Matte @BBL X1C 0.2 nozzle.json"
-        },
-        {
-            "name": "SUNLU PLA+ 2.0 @BBL A1",
-            "sub_path": "filament/SUNLU/SUNLU PLA+ 2.0 @BBL A1.json"
-        },
-        {
-            "name": "SUNLU PLA+ 2.0 @BBL A1 0.2 nozzle",
-            "sub_path": "filament/SUNLU/SUNLU PLA+ 2.0 @BBL A1 0.2 nozzle.json"
-        },
-        {
-            "name": "SUNLU PLA+ 2.0 @BBL A1M",
-            "sub_path": "filament/SUNLU/SUNLU PLA+ 2.0 @BBL A1M.json"
-        },
-        {
-            "name": "SUNLU PLA+ 2.0 @BBL A1M 0.2 nozzle",
-            "sub_path": "filament/SUNLU/SUNLU PLA+ 2.0 @BBL A1M 0.2 nozzle.json"
-        },
-        {
-            "name": "SUNLU PLA+ 2.0 @BBL P1P",
-            "sub_path": "filament/SUNLU/SUNLU PLA+ 2.0 @BBL P1P.json"
-        },
-        {
-            "name": "SUNLU PLA+ 2.0 @BBL P1P 0.2 nozzle",
-            "sub_path": "filament/SUNLU/SUNLU PLA+ 2.0 @BBL P1P 0.2 nozzle.json"
-        },
-        {
-            "name": "SUNLU PLA+ 2.0 @BBL X1",
-            "sub_path": "filament/SUNLU/SUNLU PLA+ 2.0 @BBL X1.json"
-        },
-        {
-            "name": "SUNLU PLA+ 2.0 @BBL X1C",
-            "sub_path": "filament/SUNLU/SUNLU PLA+ 2.0 @BBL X1C.json"
-        },
-        {
-            "name": "SUNLU PLA+ 2.0 @BBL X1C 0.2 nozzle",
-            "sub_path": "filament/SUNLU/SUNLU PLA+ 2.0 @BBL X1C 0.2 nozzle.json"
-        },
-        {
-            "name": "SUNLU PLA+ @BBL A1",
-            "sub_path": "filament/SUNLU/SUNLU PLA+ @BBL A1.json"
-        },
-        {
-            "name": "SUNLU PLA+ @BBL A1 0.2 nozzle",
-            "sub_path": "filament/SUNLU/SUNLU PLA+ @BBL A1 0.2 nozzle.json"
-        },
-        {
-            "name": "SUNLU PLA+ @BBL A1M",
-            "sub_path": "filament/SUNLU/SUNLU PLA+ @BBL A1M.json"
->>>>>>> 1e876664
-        },
-        {
-            "name": "SUNLU PLA+ @BBL A1M 0.2 nozzle",
-            "sub_path": "filament/SUNLU/SUNLU PLA+ @BBL A1M 0.2 nozzle.json"
-        },
-        {
-            "name": "SUNLU PLA+ @BBL P1P",
-            "sub_path": "filament/SUNLU/SUNLU PLA+ @BBL P1P.json"
-        },
-        {
-            "name": "SUNLU PLA+ @BBL P1P 0.2 nozzle",
-            "sub_path": "filament/SUNLU/SUNLU PLA+ @BBL P1P 0.2 nozzle.json"
-        },
-        {
-            "name": "SUNLU PLA+ @BBL X1",
-            "sub_path": "filament/SUNLU/SUNLU PLA+ @BBL X1.json"
-        },
-        {
-            "name": "SUNLU PLA+ @BBL X1C",
-            "sub_path": "filament/SUNLU/SUNLU PLA+ @BBL X1C.json"
-        },
-        {
-            "name": "SUNLU PLA+ @BBL X1C 0.2 nozzle",
-            "sub_path": "filament/SUNLU/SUNLU PLA+ @BBL X1C 0.2 nozzle.json"
-        },
-        {
-            "name": "SUNLU Silk PLA+ @BBL A1",
-            "sub_path": "filament/SUNLU/SUNLU Silk PLA+ @BBL A1.json"
-        },
-        {
-            "name": "SUNLU Silk PLA+ @BBL A1 0.2 nozzle",
-            "sub_path": "filament/SUNLU/SUNLU Silk PLA+ @BBL A1 0.2 nozzle.json"
-        },
-        {
-            "name": "SUNLU Silk PLA+ @BBL A1M",
-            "sub_path": "filament/SUNLU/SUNLU Silk PLA+ @BBL A1M.json"
-        },
-        {
-            "name": "SUNLU Silk PLA+ @BBL A1M 0.2 nozzle",
-            "sub_path": "filament/SUNLU/SUNLU Silk PLA+ @BBL A1M 0.2 nozzle.json"
-        },
-        {
-            "name": "SUNLU Silk PLA+ @BBL P1P",
-            "sub_path": "filament/SUNLU/SUNLU Silk PLA+ @BBL P1P.json"
-        },
-        {
-            "name": "SUNLU Silk PLA+ @BBL P1P 0.2 nozzle",
-            "sub_path": "filament/SUNLU/SUNLU Silk PLA+ @BBL P1P 0.2 nozzle.json"
-        },
-        {
-            "name": "SUNLU Silk PLA+ @BBL X1",
-            "sub_path": "filament/SUNLU/SUNLU Silk PLA+ @BBL X1.json"
-        },
-        {
-            "name": "SUNLU Silk PLA+ @BBL X1C",
-            "sub_path": "filament/SUNLU/SUNLU Silk PLA+ @BBL X1C.json"
-        },
-        {
-            "name": "SUNLU Silk PLA+ @BBL X1C 0.2 nozzle",
-            "sub_path": "filament/SUNLU/SUNLU Silk PLA+ @BBL X1C 0.2 nozzle.json"
-        },
-        {
-            "name": "SUNLU Wood PLA @BBL A1",
-            "sub_path": "filament/SUNLU/SUNLU Wood PLA @BBL A1.json"
-        },
-        {
-            "name": "SUNLU Wood PLA @BBL A1M",
-            "sub_path": "filament/SUNLU/SUNLU Wood PLA @BBL A1M.json"
-        },
-        {
-            "name": "SUNLU Wood PLA @BBL P1P",
-            "sub_path": "filament/SUNLU/SUNLU Wood PLA @BBL P1P.json"
-        },
-        {
-            "name": "SUNLU Wood PLA @BBL X1",
-            "sub_path": "filament/SUNLU/SUNLU Wood PLA @BBL X1.json"
-        },
-        {
-            "name": "SUNLU Wood PLA @BBL X1C",
-            "sub_path": "filament/SUNLU/SUNLU Wood PLA @BBL X1C.json"
-        },
-        {
-            "name": "eSUN PLA+ @BBL A1",
-            "sub_path": "filament/eSUN/eSUN PLA+ @BBL A1.json"
-        },
-        {
-            "name": "eSUN PLA+ @BBL A1 0.2 nozzle",
-            "sub_path": "filament/eSUN/eSUN PLA+ @BBL A1 0.2 nozzle.json"
-        },
-        {
-            "name": "eSUN PLA+ @BBL A1M",
-            "sub_path": "filament/eSUN/eSUN PLA+ @BBL A1M.json"
-        },
-        {
-            "name": "eSUN PLA+ @BBL A1M 0.2 nozzle",
-            "sub_path": "filament/eSUN/eSUN PLA+ @BBL A1M 0.2 nozzle.json"
-        },
-        {
-            "name": "eSUN PLA+ @BBL P1P",
-            "sub_path": "filament/P1P/eSUN PLA+ @BBL P1P.json"
-        },
-        {
-            "name": "eSUN PLA+ @BBL P1P 0.2 nozzle",
-            "sub_path": "filament/P1P/eSUN PLA+ @BBL P1P 0.2 nozzle.json"
-        },
-        {
-            "name": "eSUN PLA+ @BBL X1",
-            "sub_path": "filament/eSUN/eSUN PLA+ @BBL X1.json"
-        },
-        {
-            "name": "eSUN PLA+ @BBL X1C",
-            "sub_path": "filament/eSUN/eSUN PLA+ @BBL X1C.json"
-        },
-        {
-            "name": "eSUN PLA+ @BBL X1C 0.2 nozzle",
-            "sub_path": "filament/eSUN/eSUN PLA+ @BBL X1C 0.2 nozzle.json"
-        },
-        {
-            "name": "Generic PP @BBL A1",
-            "sub_path": "filament/Generic PP @BBL A1.json"
-        },
-        {
-            "name": "Generic PP @BBL A1M",
-            "sub_path": "filament/Generic PP @BBL A1M.json"
-        },
-        {
-            "name": "Generic PP @BBL X1C",
-            "sub_path": "filament/Generic PP @BBL X1C.json"
-        },
-        {
-            "name": "Generic PP-CF @BBL A1",
-            "sub_path": "filament/Generic PP-CF @BBL A1.json"
-        },
-        {
-            "name": "Generic PP-CF @BBL X1C",
-            "sub_path": "filament/Generic PP-CF @BBL X1C.json"
-        },
-        {
-            "name": "Generic PP-GF @BBL A1",
-            "sub_path": "filament/Generic PP-GF @BBL A1.json"
-        },
-        {
-            "name": "Generic PP-GF @BBL X1C",
-            "sub_path": "filament/Generic PP-GF @BBL X1C.json"
-        },
-        {
-            "name": "Bambu PPA-CF @BBL X1C",
-            "sub_path": "filament/Bambu PPA-CF @BBL X1C.json"
-        },
-        {
-            "name": "Bambu PPA-CF @BBL X1E",
-            "sub_path": "filament/Bambu PPA-CF @BBL X1E.json"
-        },
-        {
-            "name": "Generic PPA-CF @BBL X1C",
-            "sub_path": "filament/Generic PPA-CF @BBL X1C.json"
-        },
-        {
-            "name": "Generic PPA-CF @BBL X1E",
-            "sub_path": "filament/Generic PPA-CF @BBL X1E.json"
-        },
-        {
-            "name": "Generic PPA-GF @BBL X1C",
-            "sub_path": "filament/Generic PPA-GF @BBL X1C.json"
-        },
-        {
-            "name": "Generic PPA-GF @BBL X1E",
-            "sub_path": "filament/Generic PPA-GF @BBL X1E.json"
-        },
-        {
-            "name": "Bambu PPS-CF @BBL X1E",
-            "sub_path": "filament/Bambu PPS-CF @BBL X1E.json"
-        },
-        {
-            "name": "Generic PPS @BBL X1E",
-            "sub_path": "filament/Generic PPS @BBL X1E.json"
-        },
-        {
-            "name": "Generic PPS-CF @BBL X1E",
-            "sub_path": "filament/Generic PPS-CF @BBL X1E.json"
-        },
-        {
-            "name": "Bambu PVA @BBL A1",
-            "sub_path": "filament/Bambu PVA @BBL A1.json"
-        },
-        {
-            "name": "Bambu PVA @BBL A1 0.2 nozzle",
-            "sub_path": "filament/Bambu PVA @BBL A1 0.2 nozzle.json"
-        },
-        {
-            "name": "Bambu PVA @BBL A1M",
-            "sub_path": "filament/Bambu PVA @BBL A1M.json"
-        },
-        {
-            "name": "Bambu PVA @BBL A1M 0.2 nozzle",
-            "sub_path": "filament/Bambu PVA @BBL A1M 0.2 nozzle.json"
-        },
-        {
-            "name": "Bambu PVA @BBL P1P",
-            "sub_path": "filament/Bambu PVA @BBL P1P.json"
-        },
-        {
-            "name": "Bambu PVA @BBL P1P 0.2 nozzle",
-            "sub_path": "filament/Bambu PVA @BBL P1P 0.2 nozzle.json"
-        },
-        {
-            "name": "Bambu PVA @BBL X1C",
-            "sub_path": "filament/Bambu PVA @BBL X1C.json"
-        },
-        {
-            "name": "Bambu PVA @BBL X1C 0.2 nozzle",
-            "sub_path": "filament/Bambu PVA @BBL X1C 0.2 nozzle.json"
-        },
-        {
-            "name": "Generic PVA",
-            "sub_path": "filament/Generic PVA.json"
-        },
-        {
-            "name": "Generic PVA @0.2 nozzle",
-            "sub_path": "filament/Generic PVA @0.2 nozzle.json"
-        },
-        {
-            "name": "Generic PVA @BBL A1",
-            "sub_path": "filament/Generic PVA @BBL A1.json"
-        },
-        {
-            "name": "Generic PVA @BBL A1 0.2 nozzle",
-            "sub_path": "filament/Generic PVA @BBL A1 0.2 nozzle.json"
-        },
-        {
-            "name": "Generic PVA @BBL A1M",
-            "sub_path": "filament/Generic PVA @BBL A1M.json"
-        },
-        {
-            "name": "Generic PVA @BBL A1M 0.2 nozzle",
-            "sub_path": "filament/Generic PVA @BBL A1M 0.2 nozzle.json"
-        },
-        {
-            "name": "Generic PVA @BBL P1P",
-            "sub_path": "filament/P1P/Generic PVA @BBL P1P.json"
-        },
-        {
-            "name": "Generic PVA @BBL P1P 0.2 nozzle",
-            "sub_path": "filament/P1P/Generic PVA @BBL P1P 0.2 nozzle.json"
-        },
-        {
-            "name": "Generic SBS",
-            "sub_path": "filament/Generic SBS.json"
-        },
-        {
-            "name": "Bambu TPU 95A @BBL A1",
-            "sub_path": "filament/Bambu TPU 95A @BBL A1.json"
-        },
-        {
-            "name": "Bambu TPU 95A @BBL A1M",
-            "sub_path": "filament/Bambu TPU 95A @BBL A1M.json"
-        },
-        {
-            "name": "Bambu TPU 95A @BBL P1P",
-            "sub_path": "filament/P1P/Bambu TPU 95A @BBL P1P.json"
-        },
-        {
-            "name": "Bambu TPU 95A @BBL X1",
-            "sub_path": "filament/Bambu TPU 95A @BBL X1.json"
-        },
-        {
-            "name": "Bambu TPU 95A @BBL X1C",
-            "sub_path": "filament/Bambu TPU 95A @BBL X1C.json"
-        },
-        {
-            "name": "Bambu TPU 95A HF @BBL A1",
-            "sub_path": "filament/Bambu TPU 95A HF @BBL A1.json"
-        },
-        {
-            "name": "Bambu TPU 95A HF @BBL A1M",
-            "sub_path": "filament/Bambu TPU 95A HF @BBL A1M.json"
-        },
-        {
-            "name": "Bambu TPU 95A HF @BBL P1P",
-            "sub_path": "filament/Bambu TPU 95A HF @BBL P1P.json"
-        },
-        {
-            "name": "Bambu TPU 95A HF @BBL P1S",
-            "sub_path": "filament/Bambu TPU 95A HF @BBL P1S.json"
-        },
-        {
-            "name": "Bambu TPU 95A HF @BBL X1",
-            "sub_path": "filament/Bambu TPU 95A HF @BBL X1.json"
-        },
-        {
-            "name": "Bambu TPU 95A HF @BBL X1C",
-            "sub_path": "filament/Bambu TPU 95A HF @BBL X1C.json"
-        },
-        {
-            "name": "Bambu TPU 95A HF @BBL X1E",
-            "sub_path": "filament/Bambu TPU 95A HF @BBL X1E.json"
-        },
-        {
-            "name": "Bambu TPU for AMS @BBL A1",
-            "sub_path": "filament/Bambu TPU for AMS @BBL A1.json"
-        },
-        {
-            "name": "Bambu TPU for AMS @BBL A1M",
-            "sub_path": "filament/Bambu TPU for AMS @BBL A1M.json"
-        },
-        {
-            "name": "Bambu TPU for AMS @BBL P1P",
-            "sub_path": "filament/Bambu TPU for AMS @BBL P1P.json"
-        },
-        {
-            "name": "Bambu TPU for AMS @BBL X1C",
-            "sub_path": "filament/Bambu TPU for AMS @BBL X1C.json"
-        },
-        {
-            "name": "Generic TPU @BBL A1",
-            "sub_path": "filament/Generic TPU @BBL A1.json"
-        },
-        {
-            "name": "Generic TPU @BBL A1M",
-            "sub_path": "filament/Generic TPU @BBL A1M.json"
-        },
-        {
-            "name": "Generic TPU for AMS @BBL A1",
-            "sub_path": "filament/Generic TPU for AMS @BBL A1.json"
-        },
-        {
-            "name": "Generic TPU for AMS @BBL A1M",
-            "sub_path": "filament/Generic TPU for AMS @BBL A1M.json"
-        },
-        {
-            "name": "Generic TPU for AMS @BBL P1P",
-            "sub_path": "filament/Generic TPU for AMS @BBL P1P.json"
-        },
-        {
-            "name": "Generic TPU for AMS @BBL X1C",
-            "sub_path": "filament/Generic TPU for AMS @BBL X1C.json"
-        },
-        {
-            "name": "Bambu ABS @BBL X1E",
-            "sub_path": "filament/Bambu ABS @BBL X1E.json"
-        },
-        {
-            "name": "Bambu ABS @BBL X1E 0.2 nozzle",
-            "sub_path": "filament/Bambu ABS @BBL X1E 0.2 nozzle.json"
-        },
-        {
-            "name": "Bambu ABS @BBL X1E 0.8 nozzle",
-            "sub_path": "filament/Bambu ABS @BBL X1E 0.8 nozzle.json"
-        },
-        {
-            "name": "Generic ABS @BBL X1E",
-            "sub_path": "filament/Generic ABS @BBL X1E.json"
-        },
-        {
-            "name": "Generic ABS @BBL X1E 0.2 nozzle",
-            "sub_path": "filament/Generic ABS @BBL X1E 0.2 nozzle.json"
-        },
-        {
-            "name": "PolyLite ABS @BBL P1P 0.2 nozzle",
-            "sub_path": "filament/Polymaker/PolyLite ABS @BBL P1P 0.2 nozzle.json"
-        },
-        {
-            "name": "PolyLite ABS @BBL X1C 0.2 nozzle",
-            "sub_path": "filament/Polymaker/PolyLite ABS @BBL X1C 0.2 nozzle.json"
-        },
-        {
-            "name": "PolyLite ABS @BBL X1E",
-            "sub_path": "filament/Polymaker/PolyLite ABS @BBL X1E.json"
-        },
-        {
-            "name": "Bambu ASA @BBL X1E",
-            "sub_path": "filament/Bambu ASA @BBL X1E.json"
-        },
-        {
-            "name": "Bambu ASA @BBL X1E 0.2 nozzle",
-            "sub_path": "filament/Bambu ASA @BBL X1E 0.2 nozzle.json"
-        },
-        {
-            "name": "Bambu ASA @BBL X1E 0.4 nozzle",
-            "sub_path": "filament/Bambu ASA @BBL X1E 0.4 nozzle.json"
-        },
-        {
-            "name": "Generic ASA @BBL X1E",
-            "sub_path": "filament/Generic ASA @BBL X1E.json"
-        },
-        {
-            "name": "Generic ASA @BBL X1E 0.2 nozzle",
-            "sub_path": "filament/Generic ASA @BBL X1E 0.2 nozzle.json"
-        },
-        {
-            "name": "PolyLite ASA @BBL P1P 0.2 nozzle",
-            "sub_path": "filament/Polymaker/PolyLite ASA @BBL P1P 0.2 nozzle.json"
-        },
-        {
-            "name": "PolyLite ASA @BBL X1C 0.2 nozzle",
-            "sub_path": "filament/Polymaker/PolyLite ASA @BBL X1C 0.2 nozzle.json"
-        },
-        {
-            "name": "PolyLite ASA @BBL X1E",
-            "sub_path": "filament/Polymaker/PolyLite ASA @BBL X1E.json"
-        },
-        {
-            "name": "Bambu PA-CF @BBL X1E",
-            "sub_path": "filament/Bambu PA-CF @BBL X1E.json"
-        },
-        {
-            "name": "Bambu Support G @BBL X1E",
-            "sub_path": "filament/Bambu Support G @BBL X1E.json"
-        },
-        {
-            "name": "Bambu PC @BBL P1S",
-            "sub_path": "filament/Bambu PC @BBL P1S.json"
-        },
-        {
-            "name": "Bambu PC @BBL X1E",
-            "sub_path": "filament/Bambu PC @BBL X1E.json"
-        },
-        {
-            "name": "Bambu PC @BBL P1S 0.2 nozzle",
-            "sub_path": "filament/Bambu PC @BBL P1S 0.2 nozzle.json"
-        },
-        {
-            "name": "Bambu PC @BBL X1E 0.2 nozzle",
-            "sub_path": "filament/Bambu PC @BBL X1E 0.2 nozzle.json"
-        },
-        {
-            "name": "Bambu PC @BBL P1S 0.6 nozzle",
-            "sub_path": "filament/Bambu PC @BBL P1S 0.6 nozzle.json"
-        },
-        {
-            "name": "Bambu PC @BBL X1E 0.6 nozzle",
-            "sub_path": "filament/Bambu PC @BBL X1E 0.6 nozzle.json"
-        },
-        {
-            "name": "Bambu PC @BBL P1S 0.8 nozzle",
-            "sub_path": "filament/Bambu PC @BBL P1S 0.8 nozzle.json"
-        },
-        {
-            "name": "Bambu PC @BBL X1E 0.8 nozzle",
-            "sub_path": "filament/Bambu PC @BBL X1E 0.8 nozzle.json"
-        },
-        {
-            "name": "Generic PC @BBL P1S",
-            "sub_path": "filament/Generic PC @BBL P1S.json"
-        },
-        {
-            "name": "Generic PC @BBL X1E",
-            "sub_path": "filament/Generic PC @BBL X1E.json"
-        },
-        {
-            "name": "Generic PC @BBL P1S 0.2 nozzle",
-            "sub_path": "filament/Generic PC @BBL P1S 0.2 nozzle.json"
-        },
-        {
-            "name": "Generic PC @BBL X1E 0.2 nozzle",
-            "sub_path": "filament/Generic PC @BBL X1E 0.2 nozzle.json"
-        },
-        {
-            "name": "Bambu PET-CF @BBL X1E",
-            "sub_path": "filament/Bambu PET-CF @BBL X1E.json"
-        },
-        {
-            "name": "Bambu PETG Basic @BBL A1M 0.4 nozzle",
-            "sub_path": "filament/Bambu PETG Basic @BBL A1M 0.4 nozzle.json"
-        },
-        {
-            "name": "Bambu PETG Basic @BBL A1M 0.2 nozzle",
-            "sub_path": "filament/Bambu PETG Basic @BBL A1M 0.2 nozzle.json"
-        },
-        {
-            "name": "Bambu PETG Basic @BBL A1M 0.8 nozzle",
-            "sub_path": "filament/Bambu PETG Basic @BBL A1M 0.8 nozzle.json"
-        },
-        {
-            "name": "Bambu PETG-CF @BBL A1M 0.4 nozzle",
-            "sub_path": "filament/Bambu PETG-CF @BBL A1M 0.4 nozzle.json"
-        },
-        {
-            "name": "Generic PETG-CF @BBL A1M",
-            "sub_path": "filament/P1P/Generic PETG-CF @BBL A1M.json"
-        },
-        {
-            "name": "PolyLite PETG @BBL A1M 0.2 nozzle",
-            "sub_path": "filament/Polymaker/PolyLite PETG @BBL A1M 0.2 nozzle.json"
-        },
-        {
-            "name": "PolyLite PETG @BBL P1P 0.2 nozzle",
-            "sub_path": "filament/Polymaker/PolyLite PETG @BBL P1P 0.2 nozzle.json"
-        },
-        {
-            "name": "PolyLite PETG @BBL X1C 0.2 nozzle",
-            "sub_path": "filament/Polymaker/PolyLite PETG @BBL X1C 0.2 nozzle.json"
-        },
-        {
-            "name": "SUNLU PETG @BBL A1M 0.4 nozzle",
-            "sub_path": "filament/SUNLU/SUNLU PETG @BBL A1M.json"
-        },
-        {
-            "name": "SUNLU PETG @BBL A1M 0.2 nozzle",
-            "sub_path": "filament/SUNLU/SUNLU PETG @BBL A1M 0.2 nozzle.json"
-        },
-        {
-            "name": "SUNLU PETG @BBL A1M 0.8 nozzle",
-            "sub_path": "filament/SUNLU/SUNLU PETG @BBL A1M 0.8 nozzle.json"
-        },
-        {
-            "name": "Bambu PLA Glow @BBL P1P 0.2 nozzle",
-            "sub_path": "filament/Bambu PLA Glow @BBL P1P 0.2 nozzle.json"
-        },
-        {
-            "name": "Bambu PLA Glow @BBL X1 0.2 nozzle",
-            "sub_path": "filament/Bambu PLA Glow @BBL X1 0.2 nozzle.json"
-        },
-        {
-            "name": "Bambu PLA Glow @BBL X1C 0.2 nozzle",
-            "sub_path": "filament/Bambu PLA Glow @BBL X1C 0.2 nozzle.json"
-        },
-        {
-            "name": "Bambu PLA Glow @BBL X1E 0.2 nozzle",
-            "sub_path": "filament/Bambu PLA Glow @BBL X1E 0.2 nozzle.json"
-        },
-        {
-            "name": "Generic PLA High Speed @BBL A1M 0.2 nozzle",
-            "sub_path": "filament/Generic PLA High Speed @BBL A1M 0.2 nozzle.json"
-        },
-        {
-            "name": "Generic PLA High Speed @BBL P1P 0.2 nozzle",
-            "sub_path": "filament/Generic PLA High Speed @BBL P1P 0.2 nozzle.json"
-        },
-        {
-            "name": "Generic PLA High Speed @BBL X1C 0.2 nozzle",
-            "sub_path": "filament/Generic PLA High Speed @BBL X1C 0.2 nozzle.json"
-        },
-        {
-            "name": "Overture Matte PLA @BBL A1M 0.2 nozzle",
-            "sub_path": "filament/Overture/Overture Matte PLA @BBL A1M 0.2 nozzle.json"
-        },
-        {
-            "name": "Overture Matte PLA @BBL P1P 0.2 nozzle",
-            "sub_path": "filament/Overture/Overture Matte PLA @BBL P1P 0.2 nozzle.json"
-        },
-        {
-            "name": "Overture Matte PLA @BBL X1C 0.2 nozzle",
-            "sub_path": "filament/Overture/Overture Matte PLA @BBL X1C 0.2 nozzle.json"
-        },
-        {
-            "name": "Overture PLA @BBL A1M 0.2 nozzle",
-            "sub_path": "filament/Overture/Overture PLA @BBL A1M 0.2 nozzle.json"
-        },
-        {
-            "name": "Overture PLA @BBL P1P 0.2 nozzle",
-            "sub_path": "filament/Overture/Overture PLA @BBL P1P 0.2 nozzle.json"
-        },
-        {
-            "name": "Overture PLA @BBL X1C 0.2 nozzle",
-            "sub_path": "filament/Overture/Overture PLA @BBL X1C 0.2 nozzle.json"
-        },
-        {
-            "name": "PolyLite PLA @BBL P1P 0.2 nozzle",
-            "sub_path": "filament/P1P/PolyLite PLA @BBL P1P 0.2 nozzle.json"
-        },
-        {
-            "name": "PolyLite PLA @BBL X1C 0.2 nozzle",
-            "sub_path": "filament/Polymaker/PolyLite PLA @BBL X1C 0.2 nozzle.json"
-        },
-        {
-            "name": "PolyTerra PLA @BBL P1P 0.2 nozzle",
-            "sub_path": "filament/P1P/PolyTerra PLA @BBL P1P 0.2 nozzle.json"
-        },
-        {
-            "name": "PolyTerra PLA @BBL X1C 0.2 nozzle",
-            "sub_path": "filament/Polymaker/PolyTerra PLA @BBL X1C 0.2 nozzle.json"
-        },
-        {
-            "name": "PolyLite ABS @BBL X1E 0.2 nozzle",
-            "sub_path": "filament/Polymaker/PolyLite ABS @BBL X1E 0.2 nozzle.json"
-        },
-        {
-            "name": "PolyLite ASA @BBL X1E 0.2 nozzle",
-            "sub_path": "filament/Polymaker/PolyLite ASA @BBL X1E 0.2 nozzle.json"
-        },
-        {
-            "name": "AliZ PA-CF @P1-X1",
-            "sub_path": "filament/AliZ/AliZ PA-CF @P1-X1.json"
-        },
-        {
-            "name": "AliZ PETG @P1-X1",
-            "sub_path": "filament/AliZ/AliZ PETG @P1-X1.json"
-        },
-        {
-            "name": "AliZ PETG-CF @P1-X1",
-            "sub_path": "filament/AliZ/AliZ PETG-CF @P1-X1.json"
-        },
-        {
-            "name": "AliZ PETG-Metal @P1-X1",
-            "sub_path": "filament/AliZ/AliZ PETG-Metal @P1-X1.json"
-        },
-        {
-            "name": "AliZ PLA @P1-X1",
-            "sub_path": "filament/AliZ/AliZ PLA @P1-X1.json"
-        },
-        {
-            "name": "Overture ASA @BBL X1",
-            "sub_path": "filament/Overture/Overture ASA @BBL X1.json"
-        },
-        {
-            "name": "Overture ASA @BBL X1 0.2 nozzle",
-            "sub_path": "filament/Overture/Overture ASA @BBL X1 0.2 nozzle.json"
-        },
-        {
-            "name": "Overture ASA @BBL X1C",
-            "sub_path": "filament/Overture/Overture ASA @BBL X1C.json"
-        },
-        {
-            "name": "Overture ASA @BBL X1C 0.2 nozzle",
-            "sub_path": "filament/Overture/Overture ASA @BBL X1C 0.2 nozzle.json"
-        },
-        {
-            "name": "Overture Air PLA @BBL A1",
-            "sub_path": "filament/Overture/Overture Air PLA @BBL A1.json"
-        },
-        {
-            "name": "Overture Air PLA @BBL A1 0.2 nozzle",
-            "sub_path": "filament/Overture/Overture Air PLA @BBL A1 0.2 nozzle.json"
-        },
-        {
-            "name": "Overture Air PLA @BBL A1M",
-            "sub_path": "filament/Overture/Overture Air PLA @BBL A1M.json"
-        },
-        {
-            "name": "Overture Air PLA @BBL A1M 0.2 nozzle",
-            "sub_path": "filament/Overture/Overture Air PLA @BBL A1M 0.2 nozzle.json"
-        },
-        {
-            "name": "Overture Air PLA @BBL P1P",
-            "sub_path": "filament/Overture/Overture Air PLA @BBL P1P.json"
-        },
-        {
-            "name": "Overture Air PLA @BBL P1P 0.2 nozzle",
-            "sub_path": "filament/Overture/Overture Air PLA @BBL P1P 0.2 nozzle.json"
-        },
-        {
-            "name": "Overture Air PLA @BBL X1",
-            "sub_path": "filament/Overture/Overture Air PLA @BBL X1.json"
-        },
-        {
-            "name": "Overture Air PLA @BBL X1 0.2 nozzle",
-            "sub_path": "filament/Overture/Overture Air PLA @BBL X1 0.2 nozzle.json"
-        },
-        {
-            "name": "Overture Air PLA @BBL X1C",
-            "sub_path": "filament/Overture/Overture Air PLA @BBL X1C.json"
-        },
-        {
-            "name": "Overture Air PLA @BBL X1C 0.2 nozzle",
-            "sub_path": "filament/Overture/Overture Air PLA @BBL X1C 0.2 nozzle.json"
-        },
-        {
-            "name": "Overture Easy PLA @BBL A1",
-            "sub_path": "filament/Overture/Overture Easy PLA @BBL A1.json"
-        },
-        {
-            "name": "Overture Easy PLA @BBL A1 0.2 nozzle",
-            "sub_path": "filament/Overture/Overture Easy PLA @BBL A1 0.2 nozzle.json"
-        },
-        {
-            "name": "Overture Easy PLA @BBL A1M",
-            "sub_path": "filament/Overture/Overture Easy PLA @BBL A1M.json"
-        },
-        {
-            "name": "Overture Easy PLA @BBL A1M 0.2 nozzle",
-            "sub_path": "filament/Overture/Overture Easy PLA @BBL A1M 0.2 nozzle.json"
-        },
-        {
-            "name": "Overture Easy PLA @BBL P1P",
-            "sub_path": "filament/Overture/Overture Easy PLA @BBL P1P.json"
-        },
-        {
-            "name": "Overture Easy PLA @BBL P1P 0.2 nozzle",
-            "sub_path": "filament/Overture/Overture Easy PLA @BBL P1P 0.2 nozzle.json"
-        },
-        {
-            "name": "Overture Easy PLA @BBL X1",
-            "sub_path": "filament/Overture/Overture Easy PLA @BBL X1.json"
-        },
-        {
-            "name": "Overture Easy PLA @BBL X1 0.2 nozzle",
-            "sub_path": "filament/Overture/Overture Easy PLA @BBL X1 0.2 nozzle.json"
-        },
-        {
-            "name": "Overture Easy PLA @BBL X1C",
-            "sub_path": "filament/Overture/Overture Easy PLA @BBL X1C.json"
-        },
-        {
-            "name": "Overture Easy PLA @BBL X1C 0.2 nozzle",
-            "sub_path": "filament/Overture/Overture Easy PLA @BBL X1C 0.2 nozzle.json"
-        },
-        {
-            "name": "Overture Rock PLA @BBL A1",
-            "sub_path": "filament/Overture/Overture Rock PLA @BBL A1.json"
-        },
-        {
-            "name": "Overture Rock PLA @BBL A1 0.2 nozzle",
-            "sub_path": "filament/Overture/Overture Rock PLA @BBL A1 0.2 nozzle.json"
-        },
-        {
-            "name": "Overture Rock PLA @BBL A1M",
-            "sub_path": "filament/Overture/Overture Rock PLA @BBL A1M.json"
-        },
-        {
-            "name": "Overture Rock PLA @BBL A1M 0.2 nozzle",
-            "sub_path": "filament/Overture/Overture Rock PLA @BBL A1M 0.2 nozzle.json"
-        },
-        {
-            "name": "Overture Rock PLA @BBL P1P",
-            "sub_path": "filament/Overture/Overture Rock PLA @BBL P1P.json"
-        },
-        {
-            "name": "Overture Rock PLA @BBL P1P 0.2 nozzle",
-            "sub_path": "filament/Overture/Overture Rock PLA @BBL P1P 0.2 nozzle.json"
-        },
-        {
-            "name": "Overture Rock PLA @BBL X1",
-            "sub_path": "filament/Overture/Overture Rock PLA @BBL X1.json"
-        },
-        {
-            "name": "Overture Rock PLA @BBL X1 0.2 nozzle",
-            "sub_path": "filament/Overture/Overture Rock PLA @BBL X1 0.2 nozzle.json"
-        },
-        {
-            "name": "Overture Rock PLA @BBL X1C",
-            "sub_path": "filament/Overture/Overture Rock PLA @BBL X1C.json"
-        },
-        {
-            "name": "Overture Rock PLA @BBL X1C 0.2 nozzle",
-            "sub_path": "filament/Overture/Overture Rock PLA @BBL X1C 0.2 nozzle.json"
-        },
-        {
-            "name": "Overture Silk PLA @BBL A1",
-            "sub_path": "filament/Overture/Overture Silk PLA @BBL A1.json"
-        },
-        {
-            "name": "Overture Silk PLA @BBL A1 0.2 nozzle",
-            "sub_path": "filament/Overture/Overture Silk PLA @BBL A1 0.2 nozzle.json"
-        },
-        {
-            "name": "Overture Silk PLA @BBL A1M",
-            "sub_path": "filament/Overture/Overture Silk PLA @BBL A1M.json"
-        },
-        {
-            "name": "Overture Silk PLA @BBL A1M 0.2 nozzle",
-            "sub_path": "filament/Overture/Overture Silk PLA @BBL A1M 0.2 nozzle.json"
-        },
-        {
-            "name": "Overture Silk PLA @BBL P1P",
-            "sub_path": "filament/Overture/Overture Silk PLA @BBL P1P.json"
-        },
-        {
-            "name": "Overture Silk PLA @BBL P1P 0.2 nozzle",
-            "sub_path": "filament/Overture/Overture Silk PLA @BBL P1P 0.2 nozzle.json"
-        },
-        {
-            "name": "Overture Silk PLA @BBL X1",
-            "sub_path": "filament/Overture/Overture Silk PLA @BBL X1.json"
-        },
-        {
-            "name": "Overture Silk PLA @BBL X1 0.2 nozzle",
-            "sub_path": "filament/Overture/Overture Silk PLA @BBL X1 0.2 nozzle.json"
-        },
-        {
-            "name": "Overture Silk PLA @BBL X1C",
-            "sub_path": "filament/Overture/Overture Silk PLA @BBL X1C.json"
-        },
-        {
-            "name": "Overture Silk PLA @BBL X1C 0.2 nozzle",
-            "sub_path": "filament/Overture/Overture Silk PLA @BBL X1C 0.2 nozzle.json"
-        },
-        {
-            "name": "Overture Super PLA+ @BBL A1",
-            "sub_path": "filament/Overture/Overture Super PLA+ @BBL A1.json"
-        },
-        {
-            "name": "Overture Super PLA+ @BBL A1 0.2 nozzle",
-            "sub_path": "filament/Overture/Overture Super PLA+ @BBL A1 0.2 nozzle.json"
-        },
-        {
-            "name": "Overture Super PLA+ @BBL A1M",
-            "sub_path": "filament/Overture/Overture Super PLA+ @BBL A1M.json"
-        },
-        {
-            "name": "Overture Super PLA+ @BBL A1M 0.2 nozzle",
-            "sub_path": "filament/Overture/Overture Super PLA+ @BBL A1M 0.2 nozzle.json"
-        },
-        {
-            "name": "Overture Super PLA+ @BBL P1P",
-            "sub_path": "filament/Overture/Overture Super PLA+ @BBL P1P.json"
-        },
-        {
-            "name": "Overture Super PLA+ @BBL P1P 0.2 nozzle",
-            "sub_path": "filament/Overture/Overture Super PLA+ @BBL P1P 0.2 nozzle.json"
-        },
-        {
-            "name": "Overture Super PLA+ @BBL X1",
-            "sub_path": "filament/Overture/Overture Super PLA+ @BBL X1.json"
-        },
-        {
-            "name": "Overture Super PLA+ @BBL X1 0.2 nozzle",
-            "sub_path": "filament/Overture/Overture Super PLA+ @BBL X1 0.2 nozzle.json"
-        },
-        {
-            "name": "Overture Super PLA+ @BBL X1C",
-            "sub_path": "filament/Overture/Overture Super PLA+ @BBL X1C.json"
-        },
-        {
-            "name": "Overture Super PLA+ @BBL X1C 0.2 nozzle",
-            "sub_path": "filament/Overture/Overture Super PLA+ @BBL X1C 0.2 nozzle.json"
-        },
-        {
-            "name": "Overture TPU @BBL A1",
-            "sub_path": "filament/Overture/Overture TPU @BBL A1.json"
-        },
-        {
-            "name": "Overture TPU @BBL A1 0.2 nozzle",
-            "sub_path": "filament/Overture/Overture TPU @BBL A1 0.2 nozzle.json"
-        },
-        {
-            "name": "Overture TPU @BBL A1M",
-            "sub_path": "filament/Overture/Overture TPU @BBL A1M.json"
-        },
-        {
-            "name": "Overture TPU @BBL A1M 0.2 nozzle",
-            "sub_path": "filament/Overture/Overture TPU @BBL A1M 0.2 nozzle.json"
-        },
-        {
-            "name": "Overture TPU @BBL P1P",
-            "sub_path": "filament/Overture/Overture TPU @BBL P1P.json"
-        },
-        {
-            "name": "Overture TPU @BBL P1P 0.2 nozzle",
-            "sub_path": "filament/Overture/Overture TPU @BBL P1P 0.2 nozzle.json"
-        },
-        {
-            "name": "Overture TPU @BBL X1",
-            "sub_path": "filament/Overture/Overture TPU @BBL X1.json"
-        },
-        {
-            "name": "Overture TPU @BBL X1 0.2 nozzle",
-            "sub_path": "filament/Overture/Overture TPU @BBL X1 0.2 nozzle.json"
-        },
-        {
-            "name": "Overture TPU @BBL X1C",
-            "sub_path": "filament/Overture/Overture TPU @BBL X1C.json"
-        },
-        {
-            "name": "Overture TPU @BBL X1C 0.2 nozzle",
-            "sub_path": "filament/Overture/Overture TPU @BBL X1C 0.2 nozzle.json"
         }
     ],
     "machine_list": [
@@ -5882,38 +5056,98 @@
             "sub_path": "machine/fdm_bbl_3dp_002_common.json"
         },
         {
+            "name": "Bambu Lab A1 0.4 nozzle",
+            "sub_path": "machine/Bambu Lab A1 0.4 nozzle.json"
+        },
+        {
+            "name": "Bambu Lab A1 mini 0.4 nozzle",
+            "sub_path": "machine/Bambu Lab A1 mini 0.4 nozzle.json"
+        },
+        {
+            "name": "Bambu Lab P1P 0.4 nozzle",
+            "sub_path": "machine/Bambu Lab P1P 0.4 nozzle.json"
+        },
+        {
+            "name": "Bambu Lab P1S 0.4 nozzle",
+            "sub_path": "machine/Bambu Lab P1S 0.4 nozzle.json"
+        },
+        {
+            "name": "Bambu Lab X1 0.4 nozzle",
+            "sub_path": "machine/Bambu Lab X1 0.4 nozzle.json"
+        },
+        {
             "name": "Bambu Lab X1 Carbon 0.4 nozzle",
             "sub_path": "machine/Bambu Lab X1 Carbon 0.4 nozzle.json"
         },
         {
-            "name": "Bambu Lab X1 0.4 nozzle",
-            "sub_path": "machine/Bambu Lab X1 0.4 nozzle.json"
-        },
-        {
-            "name": "Bambu Lab P1P 0.4 nozzle",
-            "sub_path": "machine/Bambu Lab P1P 0.4 nozzle.json"
-        },
-        {
-            "name": "Bambu Lab P1S 0.4 nozzle",
-            "sub_path": "machine/Bambu Lab P1S 0.4 nozzle.json"
-        },
-        {
-            "name": "Bambu Lab A1 mini 0.4 nozzle",
-            "sub_path": "machine/Bambu Lab A1 mini 0.4 nozzle.json"
-        },
-        {
             "name": "Bambu Lab X1E 0.4 nozzle",
             "sub_path": "machine/Bambu Lab X1E 0.4 nozzle.json"
         },
         {
-            "name": "Bambu Lab A1 0.4 nozzle",
-            "sub_path": "machine/Bambu Lab A1 0.4 nozzle.json"
-        },
-        {
             "name": "Bambu Lab H2D 0.4 nozzle",
             "sub_path": "machine/Bambu Lab H2D 0.4 nozzle.json"
         },
         {
+            "name": "Bambu Lab A1 0.2 nozzle",
+            "sub_path": "machine/Bambu Lab A1 0.2 nozzle.json"
+        },
+        {
+            "name": "Bambu Lab A1 0.6 nozzle",
+            "sub_path": "machine/Bambu Lab A1 0.6 nozzle.json"
+        },
+        {
+            "name": "Bambu Lab A1 0.8 nozzle",
+            "sub_path": "machine/Bambu Lab A1 0.8 nozzle.json"
+        },
+        {
+            "name": "Bambu Lab A1 mini 0.2 nozzle",
+            "sub_path": "machine/Bambu Lab A1 mini 0.2 nozzle.json"
+        },
+        {
+            "name": "Bambu Lab A1 mini 0.6 nozzle",
+            "sub_path": "machine/Bambu Lab A1 mini 0.6 nozzle.json"
+        },
+        {
+            "name": "Bambu Lab A1 mini 0.8 nozzle",
+            "sub_path": "machine/Bambu Lab A1 mini 0.8 nozzle.json"
+        },
+        {
+            "name": "Bambu Lab P1P 0.2 nozzle",
+            "sub_path": "machine/Bambu Lab P1P 0.2 nozzle.json"
+        },
+        {
+            "name": "Bambu Lab P1P 0.6 nozzle",
+            "sub_path": "machine/Bambu Lab P1P 0.6 nozzle.json"
+        },
+        {
+            "name": "Bambu Lab P1P 0.8 nozzle",
+            "sub_path": "machine/Bambu Lab P1P 0.8 nozzle.json"
+        },
+        {
+            "name": "Bambu Lab P1S 0.2 nozzle",
+            "sub_path": "machine/Bambu Lab P1S 0.2 nozzle.json"
+        },
+        {
+            "name": "Bambu Lab P1S 0.6 nozzle",
+            "sub_path": "machine/Bambu Lab P1S 0.6 nozzle.json"
+        },
+        {
+            "name": "Bambu Lab P1S 0.8 nozzle",
+            "sub_path": "machine/Bambu Lab P1S 0.8 nozzle.json"
+        },
+        {
+            "name": "Bambu Lab X1 0.2 nozzle",
+            "sub_path": "machine/Bambu Lab X1 0.2 nozzle.json"
+        },
+        {
+            "name": "Bambu Lab X1 0.6 nozzle",
+            "sub_path": "machine/Bambu Lab X1 0.6 nozzle.json"
+        },
+        {
+            "name": "Bambu Lab X1 0.8 nozzle",
+            "sub_path": "machine/Bambu Lab X1 0.8 nozzle.json"
+        },
+        {
             "name": "Bambu Lab X1 Carbon 0.2 nozzle",
             "sub_path": "machine/Bambu Lab X1 Carbon 0.2 nozzle.json"
         },
@@ -5926,54 +5160,6 @@
             "sub_path": "machine/Bambu Lab X1 Carbon 0.8 nozzle.json"
         },
         {
-            "name": "Bambu Lab X1 0.2 nozzle",
-            "sub_path": "machine/Bambu Lab X1 0.2 nozzle.json"
-        },
-        {
-            "name": "Bambu Lab X1 0.8 nozzle",
-            "sub_path": "machine/Bambu Lab X1 0.8 nozzle.json"
-        },
-        {
-            "name": "Bambu Lab X1 0.6 nozzle",
-            "sub_path": "machine/Bambu Lab X1 0.6 nozzle.json"
-        },
-        {
-            "name": "Bambu Lab P1P 0.2 nozzle",
-            "sub_path": "machine/Bambu Lab P1P 0.2 nozzle.json"
-        },
-        {
-            "name": "Bambu Lab P1P 0.6 nozzle",
-            "sub_path": "machine/Bambu Lab P1P 0.6 nozzle.json"
-        },
-        {
-            "name": "Bambu Lab P1P 0.8 nozzle",
-            "sub_path": "machine/Bambu Lab P1P 0.8 nozzle.json"
-        },
-        {
-            "name": "Bambu Lab P1S 0.2 nozzle",
-            "sub_path": "machine/Bambu Lab P1S 0.2 nozzle.json"
-        },
-        {
-            "name": "Bambu Lab P1S 0.6 nozzle",
-            "sub_path": "machine/Bambu Lab P1S 0.6 nozzle.json"
-        },
-        {
-            "name": "Bambu Lab P1S 0.8 nozzle",
-            "sub_path": "machine/Bambu Lab P1S 0.8 nozzle.json"
-        },
-        {
-            "name": "Bambu Lab A1 mini 0.2 nozzle",
-            "sub_path": "machine/Bambu Lab A1 mini 0.2 nozzle.json"
-        },
-        {
-            "name": "Bambu Lab A1 mini 0.6 nozzle",
-            "sub_path": "machine/Bambu Lab A1 mini 0.6 nozzle.json"
-        },
-        {
-            "name": "Bambu Lab A1 mini 0.8 nozzle",
-            "sub_path": "machine/Bambu Lab A1 mini 0.8 nozzle.json"
-        },
-        {
             "name": "Bambu Lab X1E 0.2 nozzle",
             "sub_path": "machine/Bambu Lab X1E 0.2 nozzle.json"
         },
@@ -5984,18 +5170,6 @@
         {
             "name": "Bambu Lab X1E 0.8 nozzle",
             "sub_path": "machine/Bambu Lab X1E 0.8 nozzle.json"
-        },
-        {
-            "name": "Bambu Lab A1 0.2 nozzle",
-            "sub_path": "machine/Bambu Lab A1 0.2 nozzle.json"
-        },
-        {
-            "name": "Bambu Lab A1 0.6 nozzle",
-            "sub_path": "machine/Bambu Lab A1 0.6 nozzle.json"
-        },
-        {
-            "name": "Bambu Lab A1 0.8 nozzle",
-            "sub_path": "machine/Bambu Lab A1 0.8 nozzle.json"
         },
         {
             "name": "Bambu Lab H2D 0.2 nozzle",
